<?php

// This file is part of Moodle - http://moodle.org/
//
// Moodle is free software: you can redistribute it and/or modify
// it under the terms of the GNU General Public License as published by
// the Free Software Foundation, either version 3 of the License, or
// (at your option) any later version.
//
// Moodle is distributed in the hope that it will be useful,
// but WITHOUT ANY WARRANTY; without even the implied warranty of
// MERCHANTABILITY or FITNESS FOR A PARTICULAR PURPOSE.  See the
// GNU General Public License for more details.
//
// You should have received a copy of the GNU General Public License
// along with Moodle.  If not, see <http://www.gnu.org/licenses/>.

/**
 * Test the different web service protocols.
 *
 * @author jerome@moodle.com
 * @license http://www.gnu.org/copyleft/gpl.html GNU Public License
 * @package web service
 */
if (!defined('MOODLE_INTERNAL')) {
    ///  It must be included from a Moodle page
    die('Direct access to this script is forbidden.');
}

/**
 * How to configure this unit tests:
 * 0- Enable the web service you wish to test in the Moodle administration
 * 1- Create a service with all functions in the Moodle administration
 * 2- Create a token associate this service and to an admin (or a user with all required capabilities)
 * 3- Configure setUp() function:
 *      a- write the token
 *      b- activate the protocols you wish to test
 *      c- activate the functions you wish to test (readonlytests and writetests arrays)
 *      d- set the number of time the web services are run
 * Do not run WRITE test function on a production site as they impact the DB (even though every
 * test should clean the modified data)
 *
 * How to write a new function:
 * 1- Add the function name to the array readonlytests/writetests
 * 2- Set it as false when you commit!
 * 3- write the function  - Do not prefix the function name by 'test'
 */
class webservice_test extends UnitTestCase {

    public $testtoken;
    public $testrest;
    public $testxmlrpc;
    public $testsoap;
    public $timerrest;
    public $timerxmlrpc;
    public $timersoap;
    public $readonlytests;
    public $writetests;

    function setUp() {
        //token to test
        $this->testtoken = 'acabec9d20933913f14309785324f579';

        //protocols to test
        $this->testrest = false; //Does not work till XML => PHP is implemented (MDL-22965)
        $this->testxmlrpc = false;
        $this->testsoap = false;

        ////// READ-ONLY DB tests ////
        $this->readonlytests = array(
            'moodle_group_get_groups' => false,
            'moodle_course_get_courses' => false,
            'moodle_user_get_users_by_id' => false,
            'moodle_enrol_get_enrolled_users' => false,
            'moodle_group_get_course_groups' => false,
            'moodle_group_get_groupmembers' => false
        );

        ////// WRITE DB tests ////
        $this->writetests = array(
            'moodle_user_create_users' => false,
            'moodle_course_create_courses' => false,
            'moodle_user_delete_users' => false,
            'moodle_user_update_users' => false,
            'moodle_role_assign' => false,
            'moodle_role_unassign' => false,
            'moodle_group_add_groupmembers' => false,
            'moodle_group_delete_groupmembers' => false,
            'moodle_group_create_groups' => false,
            'moodle_group_delete_groups' => false,
            'moodle_enrol_manual_enrol_users' => false,
<<<<<<< HEAD
            'moodle_message_send_messages' => false
=======
            'moodle_notes_create_notes' => false
>>>>>>> 8d46dabb
        );

        //performance testing: number of time the web service are run
        $this->iteration = 1;

        //DO NOT CHANGE
        //reset the timers
        $this->timerrest = 0;
        $this->timerxmlrpc = 0;
        $this->timersoap = 0;
    }

    function testRun() {
        global $CFG;

        if (!$this->testrest and !$this->testxmlrpc and !$this->testsoap) {
            print_r("Web service unit tests are not run as not setup.
                (see /webservice/simpletest/testwebservice.php)");
        }

        if (!empty($this->testtoken)) {

            //Does not work till XML => PHP is implemented (MDL-22965)
            if ($this->testrest) {

                $this->timerrest = time();

                require_once($CFG->dirroot . "/webservice/rest/lib.php");
                $restclient = new webservice_rest_client($CFG->wwwroot
                                . '/webservice/rest/server.php', $this->testtoken);

                for ($i = 1; $i <= $this->iteration; $i = $i + 1) {
                    foreach ($this->readonlytests as $functioname => $run) {
                        if ($run) {
                            //$this->{$functioname}($restclient);
                        }
                    }
                    foreach ($this->writetests as $functioname => $run) {
                        if ($run) {
                            //$this->{$functioname}($restclient);
                        }
                    }
                }

                $this->timerrest = time() - $this->timerrest;
                //here you could call a log function to display the timer
                //example:
                //error_log('REST time: ');
                //error_log(print_r($this->timerrest));
            }

            if ($this->testxmlrpc) {

                $this->timerxmlrpc = time();

                require_once($CFG->dirroot . "/webservice/xmlrpc/lib.php");
                $xmlrpcclient = new webservice_xmlrpc_client($CFG->wwwroot
                                . '/webservice/xmlrpc/server.php', $this->testtoken);

                for ($i = 1; $i <= $this->iteration; $i = $i + 1) {
                    foreach ($this->readonlytests as $functioname => $run) {
                        if ($run) {
                            $this->{$functioname}($xmlrpcclient);
                        }
                    }
                    foreach ($this->writetests as $functioname => $run) {
                        if ($run) {
                            $this->{$functioname}($xmlrpcclient);
                        }
                    }
                }

                $this->timerxmlrpc = time() - $this->timerxmlrpc;
                //here you could call a log function to display the timer
                //example:
                //error_log('XML-RPC time: ');
                //error_log(print_r($this->timerxmlrpc));
            }

            if ($this->testsoap) {

                $this->timersoap = time();

                require_once($CFG->dirroot . "/webservice/soap/lib.php");
                $soapclient = new webservice_soap_client($CFG->wwwroot
                                . '/webservice/soap/server.php', $this->testtoken,
                        array("features" => SOAP_WAIT_ONE_WAY_CALLS)); //force SOAP synchronous mode
                                                                     //when function return null
                $soapclient->setWsdlCache(false);

                for ($i = 1; $i <= $this->iteration; $i = $i + 1) {
                    foreach ($this->readonlytests as $functioname => $run) {
                        if ($run) {
                            $this->{$functioname}($soapclient);
                        }
                    }
                    foreach ($this->writetests as $functioname => $run) {
                        if ($run) {
                            $this->{$functioname}($soapclient);
                        }
                    }
                }

                $this->timersoap = time() - $this->timersoap;
                //here you could call a log function to display the timer
                //example:
                //error_log('SOAP time: ');
                //error_log(print_r($this->timersoap));
            }
        }
    }

    ///// WEB SERVICE TEST FUNCTIONS

    function moodle_group_get_groups($client) {
        global $DB;
        $dbgroups = $DB->get_records('groups');
        $groupids = array();
        foreach ($dbgroups as $dbgroup) {
            $groupids[] = $dbgroup->id;
        }
        $function = 'moodle_group_get_groups';

        $params = array('groupids' => $groupids);
        $groups = $client->call($function, $params);
        $this->assertEqual(count($groups), count($groupids));
    }

    function moodle_user_get_users_by_id($client) {
        global $DB;
        $dbusers = $DB->get_records('user', array('deleted' => 0));
        $userids = array();
        foreach ($dbusers as $dbuser) {
            $userids[] = $dbuser->id;
        }
        $function = 'moodle_user_get_users_by_id';

        $params = array('userids' => $userids);
        $users = $client->call($function, $params);

        $this->assertEqual(count($users), count($userids));
    }

    /**
     * This test will:
     * 1- create a user (core call)
     * 2- enrol this user in the courses supporting enrolment
     * 3- unenrol this user (core call)
     */
    function moodle_enrol_manual_enrol_users($client) {
        global $DB, $CFG;

        require_once($CFG->dirroot . "/user/lib.php");
        require_once($CFG->dirroot . "/user/profile/lib.php");
        require_once($CFG->dirroot . "/lib/enrollib.php");

        //Delete some previous test data
        if ($user = $DB->get_record('user', array('username' => 'veryimprobabletestusername2'))) {
            $DB->delete_records('user', array('id' => $user->id));
        }
        if ($role = $DB->get_record('role', array('shortname' => 'role1thatshouldnotexist'))) {
            set_role_contextlevels($role->id, array(CONTEXT_COURSE));
            delete_role($role->id);
        }

        //create a user
        $user = new stdClass();
        $user->username = 'veryimprobabletestusername2';
        $user->password = 'testpassword2';
        $user->firstname = 'testfirstname2';
        $user->lastname = 'testlastname2';
        $user->email = 'testemail1@moodle.com';
        $user->id = user_create_user($user);

        $roleid = create_role('role1thatshouldnotexist', 'role1thatshouldnotexist', '');
        set_role_contextlevels($roleid, array(CONTEXT_COURSE));

        $enrolments = array();
        $courses = $DB->get_records('course');

        foreach ($courses as $course) {
            if ($course->id > 1) {
                $enrolments[] = array('roleid' => $roleid,
                    'userid' => $user->id, 'courseid' => $course->id);
                $enrolledcourses[] = $course;
            }
        }

        //web service call
        $function = 'moodle_enrol_manual_enrol_users';
        $wsparams = array('enrolments' => $enrolments);
        $enrolmentsresult = $client->call($function, $wsparams);

        //get instance that can unenrol
        $enrols = enrol_get_plugins(true);
        $enrolinstances = enrol_get_instances($course->id, true);
        $unenrolled = false;
        foreach ($enrolinstances as $instance) {
            if (!$unenrolled and $enrols[$instance->enrol]->allow_unenrol($instance)) {
                $unenrolinstance = $instance;
                $unenrolled = true;
            }
        }

        //test and unenrol the user
        $enrolledusercourses = enrol_get_users_courses($user->id);
        foreach ($enrolledcourses as $course) {
            //test
            $this->assertEqual(true, isset($enrolledusercourses[$course->id]));

            //unenrol the user
            $enrols[$unenrolinstance->enrol]->unenrol_user($unenrolinstance, $user->id, $roleid);
        }

        //delete user
        $DB->delete_records('user', array('id' => $user->id));

        //delete the context level
        set_role_contextlevels($roleid, array(CONTEXT_COURSE));

        //delete role
        delete_role($roleid);
    }


    function moodle_enrol_get_enrolled_users($client) {
        global $DB;

        //function settings
        $withcapability = '';
        $groupid = null;
        $onlyactive = false;

        $dbcourses = $DB->get_records('course');
        $function = 'moodle_enrol_get_enrolled_users';

        foreach ($dbcourses as $dbcourse) {

            $params = array();

            $coursecontext = get_context_instance(CONTEXT_COURSE, $dbcourse->id);

            list($sql, $params) = get_enrolled_sql($coursecontext, $withcapability, $groupid, $onlyactive);
            $sql = "SELECT DISTINCT ue.userid, e.courseid
                      FROM {user_enrolments} ue
                      JOIN {enrol} e ON (e.id = ue.enrolid)
                     WHERE e.courseid = :courseid AND ue.userid IN ($sql)";

            $params['courseid'] = $dbcourse->id;

            $enrolledusers = $DB->get_records_sql($sql, $params);

            $wsparams = array('courseid' => $dbcourse->id, 'withcapability' => $withcapability,
                'groupid' => $groupid, 'onlyactive' => $onlyactive);
            $resultusers = $client->call($function, $wsparams);

            $this->assertEqual(count($resultusers), count($enrolledusers));
        }
    }

    function moodle_course_get_courses($client) {
        global $DB;

        $function = 'moodle_course_get_courses';

        //retrieve all courses from db
        $dbcourses = $DB->get_records('course');
        $courseids = array();
        foreach ($dbcourses as $dbcourse) {
            $courseids[] = $dbcourse->id;
        }

        //retrieve all courses by id
        $params = array('options' => array('ids' => $courseids));
        $courses = $client->call($function, $params);

        //check it is the same course count
        $this->assertEqual(count($courses), count($courseids));

        //check all course values are identic
        foreach ($courses as $course) {
            $this->assertEqual($course['fullname'],
                    $dbcourses[$course['id']]->fullname);
            $this->assertEqual($course['shortname'],
                    $dbcourses[$course['id']]->shortname);
            $this->assertEqual($course['categoryid'],
                    $dbcourses[$course['id']]->category);
            $this->assertEqual($course['categorysortorder'],
                    $dbcourses[$course['id']]->sortorder);
            $this->assertEqual($course['idnumber'],
                    $dbcourses[$course['id']]->idnumber);
            $this->assertEqual($course['summary'],
                    $dbcourses[$course['id']]->summary);
            $this->assertEqual($course['summaryformat'],
                    $dbcourses[$course['id']]->summaryformat);
            $this->assertEqual($course['format'],
                    $dbcourses[$course['id']]->format);
            $this->assertEqual($course['showgrades'],
                    $dbcourses[$course['id']]->showgrades);
            $this->assertEqual($course['newsitems'],
                    $dbcourses[$course['id']]->newsitems);
            $this->assertEqual($course['startdate'],
                    $dbcourses[$course['id']]->startdate);
            $this->assertEqual($course['numsections'],
                    $dbcourses[$course['id']]->numsections);
            $this->assertEqual($course['maxbytes'],
                    $dbcourses[$course['id']]->maxbytes);
            $this->assertEqual($course['visible'],
                    $dbcourses[$course['id']]->visible);
            $this->assertEqual($course['hiddensections'],
                    $dbcourses[$course['id']]->hiddensections);
            $this->assertEqual($course['groupmode'],
                    $dbcourses[$course['id']]->groupmode);
            $this->assertEqual($course['groupmodeforce'],
                    $dbcourses[$course['id']]->groupmodeforce);
            $this->assertEqual($course['defaultgroupingid'],
                    $dbcourses[$course['id']]->defaultgroupingid);
            $this->assertEqual($course['lang'],
                    $dbcourses[$course['id']]->lang);
            $this->assertEqual($course['timecreated'],
                    $dbcourses[$course['id']]->timecreated);
            $this->assertEqual($course['timemodified'],
                    $dbcourses[$course['id']]->timemodified);
            if (key_exists('enablecompletion', $course)) {
                $this->assertEqual($course['enablecompletion'],
                        $dbcourses[$course['id']]->enablecompletion);
            }
            if (key_exists('completionstartonenrol', $course)) {
                $this->assertEqual($course['completionstartonenrol'],
                        $dbcourses[$course['id']]->completionstartonenrol);
            }
            if (key_exists('completionnotify', $course)) {
                $this->assertEqual($course['completionnotify'],
                        $dbcourses[$course['id']]->completionnotify);
            }
            $this->assertEqual($course['forcetheme'],
                    $dbcourses[$course['id']]->theme);
        }
    }

    function moodle_course_create_courses($client) {
        global $DB, $CFG;

        ///Test data
        $courseconfig = get_config('moodlecourse');

        $themeobjects = get_list_of_themes();
        $theme = key($themeobjects);
        $categoryid = $DB->get_record('course_categories', array(), '*', IGNORE_MULTIPLE)->id;
        $categoryid = empty($categoryid) ? 0 : $categoryid;

        $course1 = new stdClass();
        $course1->fullname = 'Test Data create course 1';
        $course1->shortname = 'testdatacourse1';
        $course1->categoryid = $categoryid;
        $course1->idnumber = '328327982372342343234';
        $course1->summary = 'This is a summary';
        $course1->summaryformat = FORMAT_HTML;
        $course1->format = $courseconfig->format;
        $course1->showgrades = $courseconfig->showgrades;
        $course1->showreports = $courseconfig->showreports;
        $course1->newsitems = $courseconfig->newsitems;
        $course1->startdate = time();
        $course1->numsections = $courseconfig->numsections;
        $course1->maxbytes = $courseconfig->maxbytes;
        $course1->visible = $courseconfig->visible;
        $course1->hiddensections = $courseconfig->hiddensections;
        $course1->groupmode = $courseconfig->groupmode;
        $course1->groupmodeforce = $courseconfig->groupmodeforce;
        $course1->defaultgroupingid = 0;
        if (!empty($courseconfig->lang)) {
            $course1->lang = $courseconfig->lang;
        }
        $course1->enablecompletion = $courseconfig->enablecompletion;
        $course1->completionstartonenrol = $courseconfig->completionstartonenrol;
        $course1->completionnotify = 0;
        $course1->forcetheme = $theme;

        $course2 = new stdClass();
        $course2->fullname = 'Test Data create course 2';
        $course2->shortname = 'testdatacourse2';
        $course2->categoryid = $categoryid;

        $courses = array($course1, $course2);

        //do not run the test if course1 or course2 already exists
        $existingcourses = $DB->get_records_list('course', 'fullname',
                        array($course1->fullname, $course2->fullname));
        if (!empty($existingcourses)) {
            throw new moodle_exception('testdatacoursesalreadyexist');
        }

        $function = 'moodle_course_create_courses';
        $params = array('courses' => $courses);
        $resultcourses = $client->call($function, $params);
        $this->assertEqual(count($courses), count($resultcourses));

        //retrieve user1 from the DB and check values
        $dbcourse1 = $DB->get_record('course', array('fullname' => $course1->fullname));
        $this->assertEqual($dbcourse1->fullname, $course1->fullname);
        $this->assertEqual($dbcourse1->shortname, $course1->shortname);
        $this->assertEqual($dbcourse1->category, $course1->categoryid);
        $this->assertEqual($dbcourse1->idnumber, $course1->idnumber);
        $this->assertEqual($dbcourse1->summary, $course1->summary);
        $this->assertEqual($dbcourse1->summaryformat, $course1->summaryformat);
        $this->assertEqual($dbcourse1->format, $course1->format);
        $this->assertEqual($dbcourse1->showgrades, $course1->showgrades);
        $this->assertEqual($dbcourse1->showreports, $course1->showreports);
        $this->assertEqual($dbcourse1->newsitems, $course1->newsitems);
        $this->assertEqual($dbcourse1->startdate, $course1->startdate);
        $this->assertEqual($dbcourse1->numsections, $course1->numsections);
        $this->assertEqual($dbcourse1->maxbytes, $course1->maxbytes);
        $this->assertEqual($dbcourse1->visible, $course1->visible);
        $this->assertEqual($dbcourse1->hiddensections, $course1->hiddensections);
        $this->assertEqual($dbcourse1->groupmode, $course1->groupmode);
        $this->assertEqual($dbcourse1->groupmodeforce, $course1->groupmodeforce);
        $this->assertEqual($dbcourse1->defaultgroupingid, $course1->defaultgroupingid);
        if (!empty($courseconfig->lang)) {
            $this->assertEqual($dbcourse1->lang, $course1->lang);
        }
        if (completion_info::is_enabled_for_site()) {
            $this->assertEqual($dbcourse1->enablecompletion, $course1->enablecompletion);
            $this->assertEqual($dbcourse1->completionstartonenrol, $course1->completionstartonenrol);
        }
        $this->assertEqual($dbcourse1->completionnotify, $course1->completionnotify);
        if (!empty($CFG->allowcoursethemes)) {
            $this->assertEqual($dbcourse1->theme, $course1->forcetheme);
        }

        //retrieve user2 from the DB and check values
        $dbcourse2 = $DB->get_record('course', array('fullname' => $course2->fullname));
        $this->assertEqual($dbcourse2->fullname, $course2->fullname);
        $this->assertEqual($dbcourse2->shortname, $course2->shortname);
        $this->assertEqual($dbcourse2->category, $course2->categoryid);
        $this->assertEqual($dbcourse2->summaryformat, FORMAT_MOODLE);
        $this->assertEqual($dbcourse2->format, $courseconfig->format);
        $this->assertEqual($dbcourse2->showgrades, $courseconfig->showgrades);
        $this->assertEqual($dbcourse2->showreports, $courseconfig->showreports);
        $this->assertEqual($dbcourse2->newsitems, $courseconfig->newsitems);
        $this->assertEqual($dbcourse2->numsections, $courseconfig->numsections);
        $this->assertEqual($dbcourse2->maxbytes, $courseconfig->maxbytes);
        $this->assertEqual($dbcourse2->visible, $courseconfig->visible);
        $this->assertEqual($dbcourse2->hiddensections, $courseconfig->hiddensections);
        $this->assertEqual($dbcourse2->groupmode, $courseconfig->groupmode);
        $this->assertEqual($dbcourse2->groupmodeforce, $courseconfig->groupmodeforce);
        $this->assertEqual($dbcourse2->defaultgroupingid, 0);

        //delete users from DB
        $DB->delete_records_list('course', 'id',
                array($dbcourse1->id, $dbcourse2->id));
    }

    function moodle_user_create_users($client) {
        global $DB, $CFG;

        //Test data
        //a full user: user1
        $user1 = new stdClass();
        $user1->username = 'testusername1';
        $user1->password = 'testpassword1';
        $user1->firstname = 'testfirstname1';
        $user1->lastname = 'testlastname1';
        $user1->email = 'testemail1@moodle.com';
        $user1->auth = 'manual';
        $user1->idnumber = 'testidnumber1';
        $user1->lang = 'en';
        $user1->theme = 'standard';
        $user1->timezone = 99;
        $user1->mailformat = 0;
        $user1->description = 'Hello World!';
        $user1->city = 'testcity1';
        $user1->country = 'au';
        $preferencename1 = 'preference1';
        $preferencename2 = 'preference2';
        $user1->preferences = array(
            array('type' => $preferencename1, 'value' => 'preferencevalue1'),
            array('type' => $preferencename2, 'value' => 'preferencevalue2'));
        $customfieldname1 = 'testdatacustom1';
        $customfieldname2 = 'testdatacustom2';
        $user1->customfields = array(
            array('type' => $customfieldname1, 'value' => 'customvalue'),
            array('type' => $customfieldname2, 'value' => 'customvalue2'));
        //a small user: user2
        $user2 = new stdClass();
        $user2->username = 'testusername2';
        $user2->password = 'testpassword2';
        $user2->firstname = 'testfirstname2';
        $user2->lastname = 'testlastname2';
        $user2->email = 'testemail1@moodle.com';

        $users = array($user1, $user2);

        //do not run the test if user1 or user2 already exists
        $existingusers = $DB->get_records_list('user', 'username',
                        array($user1->username, $user2->username));
        if (!empty($existingusers)) {
            throw new moodle_exception('testdatausersalreadyexist');
        }

        //do not run the test if data test custom fields already exists
        $existingcustomfields = $DB->get_records_list('user_info_field', 'shortname',
                        array($customfieldname1, $customfieldname2));
        if (!empty($existingcustomfields)) {
            throw new moodle_exception('testdatacustomfieldsalreadyexist');
        }

        //create the custom fields
        $customfield = new stdClass();
        $customfield->shortname = $customfieldname1;
        $customfield->name = $customfieldname1;
        $customfield->datatype = 'text';
        $DB->insert_record('user_info_field', $customfield);
        $customfield = new stdClass();
        $customfield->shortname = $customfieldname2;
        $customfield->name = $customfieldname2;
        $customfield->datatype = 'text';
        $DB->insert_record('user_info_field', $customfield);

        $function = 'moodle_user_create_users';
        $params = array('users' => $users);
        $resultusers = $client->call($function, $params);
        $this->assertEqual(count($users), count($resultusers));

        //retrieve user1 from the DB and check values
        $dbuser1 = $DB->get_record('user', array('username' => $user1->username));
        $this->assertEqual($dbuser1->firstname, $user1->firstname);
        $this->assertEqual($dbuser1->password,
                hash_internal_user_password($user1->password));
        $this->assertEqual($dbuser1->lastname, $user1->lastname);
        $this->assertEqual($dbuser1->email, $user1->email);
        $this->assertEqual($dbuser1->auth, $user1->auth);
        $this->assertEqual($dbuser1->idnumber, $user1->idnumber);
        $this->assertEqual($dbuser1->lang, $user1->lang);
        $this->assertEqual($dbuser1->theme, $user1->theme);
        $this->assertEqual($dbuser1->timezone, $user1->timezone);
        $this->assertEqual($dbuser1->mailformat, $user1->mailformat);
        $this->assertEqual($dbuser1->description, $user1->description);
        $this->assertEqual($dbuser1->city, $user1->city);
        $this->assertEqual($dbuser1->country, $user1->country);
        $user1preference1 = get_user_preferences($user1->preferences[0]['type'],
                        null, $dbuser1->id);
        $this->assertEqual($user1->preferences[0]['value'], $user1preference1);
        $user1preference2 = get_user_preferences($user1->preferences[1]['type'],
                        null, $dbuser1->id);
        $this->assertEqual($user1->preferences[1]['value'], $user1preference2);
        require_once($CFG->dirroot . "/user/profile/lib.php");
        $customfields = profile_user_record($dbuser1->id);

        $customfields = (array) $customfields;
        $customfieldname1 = $user1->customfields[0]['type'];
        $customfieldname2 = $user1->customfields[1]['type'];
        $this->assertEqual($customfields[$customfieldname1],
                $user1->customfields[0]['value']);
        $this->assertEqual($customfields[$customfieldname2],
                $user1->customfields[1]['value']);


        //retrieve user2 from the DB and check values
        $dbuser2 = $DB->get_record('user', array('username' => $user2->username));
        $this->assertEqual($dbuser2->firstname, $user2->firstname);
        $this->assertEqual($dbuser2->password,
                hash_internal_user_password($user2->password));
        $this->assertEqual($dbuser2->lastname, $user2->lastname);
        $this->assertEqual($dbuser2->email, $user2->email);

        //unset preferences
        $DB->delete_records('user_preferences', array('userid' => $dbuser1->id));

        //clear custom fields data
        $DB->delete_records('user_info_data', array('userid' => $dbuser1->id));

        //delete custom fields
        $DB->delete_records_list('user_info_field', 'shortname',
                array($customfieldname1, $customfieldname2));

        //delete users from DB
        $DB->delete_records_list('user', 'id',
                array($dbuser1->id, $dbuser2->id));
    }

    function moodle_user_delete_users($client) {
        global $DB, $CFG;

        //Set test data
        //a full user: user1
        $user1 = new stdClass();
        $user1->username = 'veryimprobabletestusername1';
        $user1->password = 'testpassword1';
        $user1->firstname = 'testfirstname1';
        $user1->lastname = 'testlastname1';
        $user1->email = 'testemail1@moodle.com';
        $user1->auth = 'manual';
        $user1->idnumber = 'testidnumber1';
        $user1->lang = 'en';
        $user1->theme = 'standard';
        $user1->timezone = 99;
        $user1->mailformat = 0;
        $user1->description = 'Hello World!';
        $user1->city = 'testcity1';
        $user1->country = 'au';
        $preferencename1 = 'preference1';
        $preferencename2 = 'preference2';
        $user1->preferences = array(
            array('type' => $preferencename1, 'value' => 'preferencevalue1'),
            array('type' => $preferencename2, 'value' => 'preferencevalue2'));
        $customfieldname1 = 'testdatacustom1';
        $customfieldname2 = 'testdatacustom2';
        $user1->customfields = array(
            array('type' => $customfieldname1, 'value' => 'customvalue'),
            array('type' => $customfieldname2, 'value' => 'customvalue2'));
        //a small user: user2
        $user2 = new stdClass();
        $user2->username = 'veryimprobabletestusername2';
        $user2->password = 'testpassword2';
        $user2->firstname = 'testfirstname2';
        $user2->lastname = 'testlastname2';
        $user2->email = 'testemail1@moodle.com';
        $users = array($user1, $user2);

        //can run this test only if test usernames don't exist
        $searchusers = $DB->get_records_list('user', 'username',
                array($user1->username, $user1->username));
        if (count($searchusers) == 0) {
            //create two users
            require_once($CFG->dirroot."/user/lib.php");
            require_once($CFG->dirroot."/user/profile/lib.php");
            $user1->id = user_create_user($user1);
            // custom fields
            if(!empty($user1->customfields)) {
                foreach($user1->customfields as $customfield) {
                    $user1->{"profile_field_".$customfield['type']} = $customfield['value'];
                }
                profile_save_data((object) $user1);
            }
            //preferences
            if (!empty($user1->preferences)) {
                foreach($user1->preferences as $preference) {
                    set_user_preference($preference['type'], $preference['value'],$user1->id);
                }
            }
            $user2->id = user_create_user($user2);

            //create the custom fields
            $customfield = new stdClass();
            $customfield->shortname = $customfieldname1;
            $customfield->name = $customfieldname1;
            $customfield->datatype = 'text';
            $DB->insert_record('user_info_field', $customfield);
            $customfield = new stdClass();
            $customfield->shortname = $customfieldname2;
            $customfield->name = $customfieldname2;
            $customfield->datatype = 'text';
            $DB->insert_record('user_info_field', $customfield);

            //search for them => TEST they exists
            $searchusers = $DB->get_records_list('user', 'username',
                    array($user1->username, $user2->username));
            $this->assertEqual(count($users), count($searchusers));

            //delete the users by webservice
            $function = 'moodle_user_delete_users';
            $params = array('users' => array($user1->id, $user2->id));
            $client->call($function, $params);

            //search for them => TESTS they don't exists
            $searchusers = $DB->get_records_list('user', 'username',
                    array($user1->username, $user2->username));
           
            $this->assertTrue(empty($searchusers));

            //unset preferences
            $DB->delete_records('user_preferences', array('userid' => $user1->id));

            //clear custom fields data
            $DB->delete_records('user_info_data', array('userid' => $user1->id));

            //delete custom fields
            $DB->delete_records_list('user_info_field', 'shortname',
                    array($customfieldname1, $customfieldname2));

            //delete users from DB
            $DB->delete_records_list('user', 'id',
                    array($user1->id, $user2->id));
        }
    }

    function moodle_user_update_users($client) {
        global $DB, $CFG;

        //Set test data
        //a full user: user1
        $user1 = new stdClass();
        $user1->username = 'veryimprobabletestusername1';
        $user1->password = 'testpassword1';
        $user1->firstname = 'testfirstname1';
        $user1->lastname = 'testlastname1';
        $user1->email = 'testemail1@moodle.com';
        $user1->auth = 'manual';
        $user1->idnumber = 'testidnumber1';
        $user1->lang = 'en';
        $user1->theme = 'standard';
        $user1->timezone = 99;
        $user1->mailformat = 0;
        $user1->description = 'Hello World!';
        $user1->city = 'testcity1';
        $user1->country = 'au';
        $preferencename1 = 'preference1';
        $preferencename2 = 'preference2';
        $user1->preferences = array(
            array('type' => $preferencename1, 'value' => 'preferencevalue1'),
            array('type' => $preferencename2, 'value' => 'preferencevalue2'));
        $customfieldname1 = 'testdatacustom1';
        $customfieldname2 = 'testdatacustom2';
        $user1->customfields = array(
            array('type' => $customfieldname1, 'value' => 'customvalue'),
            array('type' => $customfieldname2, 'value' => 'customvalue2'));
        //a small user: user2
        $user2 = new stdClass();
        $user2->username = 'veryimprobabletestusername2';
        $user2->password = 'testpassword2';
        $user2->firstname = 'testfirstname2';
        $user2->lastname = 'testlastname2';
        $user2->email = 'testemail1@moodle.com';
        $users = array($user1, $user2);

        //can run this test only if test usernames don't exist
        $searchusers = $DB->get_records_list('user', 'username',
                array($user1->username, $user1->username));
        if (count($searchusers) == 0) {
            //create two users
            require_once($CFG->dirroot."/user/lib.php");
            require_once($CFG->dirroot."/user/profile/lib.php");
            $user1->id = user_create_user($user1);
            //unset field created by user_create_user
            unset($user1->timemodified);
            unset($user1->timecreated);

            // custom fields
            if(!empty($user1->customfields)) {
                foreach($user1->customfields as $customfield) {
                    $customuser1->id = $user1->id;
                    $customuser1->{"profile_field_".$customfield['type']} = $customfield['value'];
                }
                profile_save_data((object) $customuser1);
            }
            //preferences
            if (!empty($user1->preferences)) {
                foreach($user1->preferences as $preference) {
                    set_user_preference($preference['type'], $preference['value'],$user1->id);
                }
            }
            $user2->id = user_create_user($user2);
            unset($user2->timemodified);
            unset($user2->timecreated);

             //create the custom fields
            $customfield = new stdClass();
            $customfield->shortname = $customfieldname1;
            $customfield->name = $customfieldname1;
            $customfield->datatype = 'text';
            $DB->insert_record('user_info_field', $customfield);
            $customfield = new stdClass();
            $customfield->shortname = $customfieldname2;
            $customfield->name = $customfieldname2;
            $customfield->datatype = 'text';
            $DB->insert_record('user_info_field', $customfield);
            
            //search for them => TEST they exists
            $searchusers = $DB->get_records_list('user', 'username',
                    array($user1->username, $user2->username));
            $this->assertEqual(count($users), count($searchusers));

            //update the test data
            $user1->username = 'veryimprobabletestusername1_updated';
            $user1->password = 'testpassword1_updated';
            $user1->firstname = 'testfirstname1_updated';
            $user1->lastname = 'testlastname1_updated';
            $user1->email = 'testemail1_updated@moodle.com';
            $user1->auth = 'manual';
            $user1->idnumber = 'testidnumber1_updated';
            $user1->lang = 'en';
            $user1->theme = 'standard';
            $user1->timezone = 98;
            $user1->mailformat = 1;
            $user1->description = 'Hello World!_updated';
            $user1->city = 'testcity1_updated';
            $user1->country = 'au';
            $preferencename1 = 'preference1';
            $preferencename2 = 'preference2';
            $user1->preferences = array(
            array('type' => $preferencename1, 'value' => 'preferencevalue1_updated'),
            array('type' => $preferencename2, 'value' => 'preferencevalue2_updated'));
            $customfieldname1 = 'testdatacustom1';
            $customfieldname2 = 'testdatacustom2';
            $user1->customfields = array(
            array('type' => $customfieldname1, 'value' => 'customvalue_updated'),
            array('type' => $customfieldname2, 'value' => 'customvalue2_updated'));
            $user2->username = 'veryimprobabletestusername2_updated';
            $user2->password = 'testpassword2_updated';
            $user2->firstname = 'testfirstname2_updated';
            $user2->lastname = 'testlastname2_updated';
            $user2->email = 'testemail1_updated@moodle.com';
            $users = array($user1, $user2);
            
            //update the users by web service
            $function = 'moodle_user_update_users';
            $params = array('users' => $users);
            $client->call($function, $params);

            //compare DB user with the test data
            $dbuser1 = $DB->get_record('user', array('username' => $user1->username));
            $this->assertEqual($dbuser1->firstname, $user1->firstname);
            $this->assertEqual($dbuser1->password,
                    hash_internal_user_password($user1->password));
            $this->assertEqual($dbuser1->lastname, $user1->lastname);
            $this->assertEqual($dbuser1->email, $user1->email);
            $this->assertEqual($dbuser1->auth, $user1->auth);
            $this->assertEqual($dbuser1->idnumber, $user1->idnumber);
            $this->assertEqual($dbuser1->lang, $user1->lang);
            $this->assertEqual($dbuser1->theme, $user1->theme);
            $this->assertEqual($dbuser1->timezone, $user1->timezone);
            $this->assertEqual($dbuser1->mailformat, $user1->mailformat);
            $this->assertEqual($dbuser1->description, $user1->description);
            $this->assertEqual($dbuser1->city, $user1->city);
            $this->assertEqual($dbuser1->country, $user1->country);
            $user1preference1 = get_user_preferences($user1->preferences[0]['type'],
                            null, $dbuser1->id);
            $this->assertEqual($user1->preferences[0]['value'], $user1preference1);
            $user1preference2 = get_user_preferences($user1->preferences[1]['type'],
                            null, $dbuser1->id);
            $this->assertEqual($user1->preferences[1]['value'], $user1preference2);
            require_once($CFG->dirroot . "/user/profile/lib.php");
            $customfields = profile_user_record($dbuser1->id);

            $customfields = (array) $customfields;
            $customfieldname1 = $user1->customfields[0]['type'];
            $customfieldname2 = $user1->customfields[1]['type'];
            $this->assertEqual($customfields[$customfieldname1],
                    $user1->customfields[0]['value']);
            $this->assertEqual($customfields[$customfieldname2],
                    $user1->customfields[1]['value']);

            $dbuser2 = $DB->get_record('user', array('username' => $user2->username));
            $this->assertEqual($dbuser2->firstname, $user2->firstname);
            $this->assertEqual($dbuser2->password,
                    hash_internal_user_password($user2->password));
            $this->assertEqual($dbuser2->lastname, $user2->lastname);
            $this->assertEqual($dbuser2->email, $user2->email);

            //unset preferences
            $DB->delete_records('user_preferences', array('userid' => $dbuser1->id));

            //clear custom fields data
            $DB->delete_records('user_info_data', array('userid' => $dbuser1->id));

            //delete custom fields
            $DB->delete_records_list('user_info_field', 'shortname',
                    array($customfieldname1, $customfieldname2));

            //delete users from DB
            $DB->delete_records_list('user', 'id',
                    array($dbuser1->id, $dbuser2->id));

        }
    }

    function moodle_role_assign($client) {
        global $DB, $CFG;

        $searchusers = $DB->get_records_list('user', 'username',
                array('veryimprobabletestusername2'));
        $searchroles = $DB->get_records_list('role', 'shortname',
                array('role1thatshouldnotexist', 'role2thatshouldnotexist'));

        if (empty($searchusers) and empty($searchroles)) {

            //create a temp user
            $user = new stdClass();
            $user->username = 'veryimprobabletestusername2';
            $user->password = 'testpassword2';
            $user->firstname = 'testfirstname2';
            $user->lastname = 'testlastname2';
            $user->email = 'testemail1@moodle.com';
            require_once($CFG->dirroot."/user/lib.php");
            $user->id = user_create_user($user);

            //create two roles
            $role1->id = create_role('role1thatshouldnotexist', 'role1thatshouldnotexist', '');
            $role2->id = create_role('role2thatshouldnotexist', 'role2thatshouldnotexist', '');

            //assign user to role by webservice
            $context = get_system_context();
            $assignments = array(
                array('roleid' => $role1->id, 'userid' => $user->id, 'contextid' => $context->id),
                array('roleid' => $role2->id, 'userid' => $user->id, 'contextid' => $context->id)
            );

            $function = 'moodle_role_assign';
            $params = array('assignments' => $assignments);
            $client->call($function, $params);

            //check that the assignment work
            $roles = get_user_roles($context, $user->id, false);
            foreach ($roles as $role) {
                $this->assertTrue(($role->roleid == $role1->id) or ($role->roleid == $role2->id) );
            }

            //unassign roles from user
            role_unassign($role1->id, $user->id, $context->id, '', NULL);
            role_unassign($role2->id, $user->id, $context->id, '', NULL);

            //delete user from DB
            $DB->delete_records('user', array('id' => $user->id));

            //delete the two role from DB
            delete_role($role1->id);
            delete_role($role2->id);
        }
    }

    function moodle_role_unassign($client) {
        global $DB, $CFG;

        $searchusers = $DB->get_records_list('user', 'username',
                array('veryimprobabletestusername2'));
        $searchroles = $DB->get_records_list('role', 'shortname',
                array('role1thatshouldnotexist', 'role2thatshouldnotexist'));

        if (empty($searchusers) and empty($searchroles)) {

            //create a temp user
            $user = new stdClass();
            $user->username = 'veryimprobabletestusername2';
            $user->password = 'testpassword2';
            $user->firstname = 'testfirstname2';
            $user->lastname = 'testlastname2';
            $user->email = 'testemail1@moodle.com';
            require_once($CFG->dirroot."/user/lib.php");
            $user->id = user_create_user($user);

            //create two roles
            $role1->id = create_role('role1thatshouldnotexist', 'role1thatshouldnotexist', '');
            $role2->id = create_role('role2thatshouldnotexist', 'role2thatshouldnotexist', '');
        
            //assign roles from user
            $context = get_system_context();
            role_assign($role1->id, $user->id, $context->id);
            role_assign($role2->id, $user->id, $context->id);

            //check that the local assignment work
            $roles = get_user_roles($context, $user->id, false);
            foreach ($roles as $role) {
                $this->assertTrue(($role->roleid == $role1->id) or ($role->roleid == $role2->id) );
            }

            //unassign user to role by webservice          
            $assignments = array(
                array('roleid' => $role1->id, 'userid' => $user->id, 'contextid' => $context->id),
                array('roleid' => $role2->id, 'userid' => $user->id, 'contextid' => $context->id)
            );
            $function = 'moodle_role_unassign';
            $params = array('assignments' => $assignments);
            $client->call($function, $params);

            //check that the web service unassignment work
            $roles = get_user_roles($context, $user->id, false);
            $this->assertTrue(empty($roles));

            //delete user from DB
            $DB->delete_records('user', array('id' => $user->id));

            //delete the two role from DB
            delete_role($role1->id);
            delete_role($role2->id);
        }

    }

    /**
     * READ ONLY test
     * TODO: find a better solution that running web service for each course
     * in the system
     * For each courses, test the number of groups
     * @param object $client
     */
    function moodle_group_get_course_groups($client) {
        global $DB;

        $courses = $DB->get_records('course');
        foreach($courses as $course) {
            $coursegroups = groups_get_all_groups($course->id);
            $function = 'moodle_group_get_course_groups';
            $params = array('courseid' => $course->id);
            $groups = $client->call($function, $params);
            $this->assertEqual(count($groups), count($coursegroups));
        }
    }


    /**
     * READ ONLY test
     * Test that the same number of members are returned
     * for each existing group in the system
     * @param object $client
     */
    function moodle_group_get_groupmembers($client) {
        global $DB;

        $groups = $DB->get_records('groups');
        $groupids = array();
        foreach ($groups as $group) {
            $groupids[] = $group->id;
        }
        $function = 'moodle_group_get_groupmembers';
        $params = array('groupids' => $groupids);
        $groupsmembers = $client->call($function, $params);

        foreach($groupsmembers as $groupmembers) {
            $dbgroupmembers = groups_get_members($groupmembers['groupid']);
            unset($groups[$groupmembers['groupid']]);
            $this->assertEqual(count($dbgroupmembers), count($groupmembers['userids']));
        }

        //check that all existing groups have been returned by the web service function
        $this->assertTrue(empty($groups));
       
        
    }

    function moodle_group_add_groupmembers($client) {
        global $DB, $CFG;

        //create category
        $category = new stdClass();
        $category->name = 'tmpcategoryfortest123';
        $category->id = $DB->insert_record('course_categories', $category);

        //create a course
        $course = new stdClass();
        $course->fullname = 'tmpcoursefortest123';
        $course->shortname = 'tmpcoursefortest123';
        $course->idnumber = 'tmpcoursefortest123';
        $course->category = $category->id;
        $course->id = $DB->insert_record('course', $course);

        //create a role
        $role1->id = create_role('role1thatshouldnotexist', 'role1thatshouldnotexist', '');

        //create a user
        $user = new stdClass();
        $user->username = 'veryimprobabletestusername2';
        $user->password = 'testpassword2';
        $user->firstname = 'testfirstname2';
        $user->lastname = 'testlastname2';
        $user->email = 'testemail1@moodle.com';
        $user->mnethostid = $CFG->mnet_localhost_id;
        require_once($CFG->dirroot."/user/lib.php");
        $user->id = user_create_user($user);

        //create course context
        $context = get_context_instance(CONTEXT_COURSE, $course->id, MUST_EXIST);

        //enrol the user in the course with the created role
        role_assign($role1->id, $user->id, $context->id);
        $enrol = new stdClass();
        $enrol->courseid = $course->id;
        $enrol->roleid = $role1->id;
        $enrol->id = $DB->insert_record('enrol', $enrol);
        $enrolment = new stdClass();
        $enrolment->userid = $user->id;
        $enrolment->enrolid = $enrol->id;
        $enrolment->id = $DB->insert_record('user_enrolments', $enrolment);

        //create a group in the course
        $group = new stdClass();
        $group->courseid = $course->id;
        $group->name = 'tmpgroufortest123';
        $group->id = $DB->insert_record('groups', $group);

        //WEBSERVICE CALL
        $function = 'moodle_group_add_groupmembers';
        $params = array('members' => array(array('groupid' => $group->id, 'userid' => $user->id)));
        $groupsmembers = $client->call($function, $params);

        //CHECK TEST RESULT
        require_once($CFG->libdir . '/grouplib.php');
        $groupmembers = groups_get_members($group->id);
        $this->assertEqual(count($groupmembers), 1);
        $this->assertEqual($groupmembers[$user->id]->id, $user->id);

        //remove the members from the group
        require_once($CFG->dirroot . "/group/lib.php");
        groups_remove_member($group->id, $user->id);

        //delete the group
        $DB->delete_records('groups', array('id' => $group->id));

        //unenrol the user
        $DB->delete_records('user_enrolments', array('id' => $enrolment->id));
        $DB->delete_records('enrol', array('id' => $enrol->id));
        role_unassign($role1->id, $user->id, $context->id);

        //delete course context
        delete_context(CONTEXT_COURSE, $course->id);

        //delete the user
        $DB->delete_records('user', array('id' => $user->id));

        //delete the role
        delete_role($role1->id);

        //delete the course
        $DB->delete_records('course', array('id' => $course->id));

        //delete the category
        $DB->delete_records('course_categories', array('id' => $category->id));
        
    }

    function moodle_group_delete_groupmembers($client) {
        global $DB, $CFG;

        //create category
        $category = new stdClass();
        $category->name = 'tmpcategoryfortest123';
        $category->id = $DB->insert_record('course_categories', $category);

        //create a course
        $course = new stdClass();
        $course->fullname = 'tmpcoursefortest123';
        $course->shortname = 'tmpcoursefortest123';
        $course->idnumber = 'tmpcoursefortest123';
        $course->category = $category->id;
        $course->id = $DB->insert_record('course', $course);

        //create a role
        $role1->id = create_role('role1thatshouldnotexist', 'role1thatshouldnotexist', '');

        //create a user
        $user = new stdClass();
        $user->username = 'veryimprobabletestusername2';
        $user->password = 'testpassword2';
        $user->firstname = 'testfirstname2';
        $user->lastname = 'testlastname2';
        $user->email = 'testemail1@moodle.com';
        $user->mnethostid = $CFG->mnet_localhost_id;
        require_once($CFG->dirroot."/user/lib.php");
        $user->id = user_create_user($user);

        //create course context
        $context = get_context_instance(CONTEXT_COURSE, $course->id, MUST_EXIST);

        //enrol the user in the course with the created role
        role_assign($role1->id, $user->id, $context->id);
        $enrol = new stdClass();
        $enrol->courseid = $course->id;
        $enrol->roleid = $role1->id;
        $enrol->id = $DB->insert_record('enrol', $enrol);
        $enrolment = new stdClass();
        $enrolment->userid = $user->id;
        $enrolment->enrolid = $enrol->id;
        $enrolment->id = $DB->insert_record('user_enrolments', $enrolment);

        //create a group in the course
        $group = new stdClass();
        $group->courseid = $course->id;
        $group->name = 'tmpgroufortest123';
        $group->id = $DB->insert_record('groups', $group);

        //add group member
        require_once($CFG->dirroot . "/group/lib.php");
        groups_add_member($group->id, $user->id);
        $groupmembers = groups_get_members($group->id);
        $this->assertEqual(count($groupmembers), 1);

        //WEB SERVICE CALL - remove the members from the group
        $function = 'moodle_group_delete_groupmembers';
        $params = array('members' => array(array('groupid' => $group->id, 'userid' => $user->id)));
        $client->call($function, $params);

        require_once($CFG->libdir . '/grouplib.php');
        $groupmembers = groups_get_members($group->id);
        $this->assertEqual(count($groupmembers), 0);

        //delete the group
        $DB->delete_records('groups', array('id' => $group->id));

        //unenrol the user
        $DB->delete_records('user_enrolments', array('id' => $enrolment->id));
        $DB->delete_records('enrol', array('id' => $enrol->id));
        role_unassign($role1->id, $user->id, $context->id);

        //delete course context
        delete_context(CONTEXT_COURSE, $course->id);

        //delete the user
        $DB->delete_records('user', array('id' => $user->id));

        //delete the role
        delete_role($role1->id);

        //delete the course
        $DB->delete_records('course', array('id' => $course->id));

        //delete the category
        $DB->delete_records('course_categories', array('id' => $category->id));

    }

    function moodle_group_create_groups($client) {
        global $DB, $CFG;

        //create category
        $category = new stdClass();
        $category->name = 'tmpcategoryfortest123';
        $category->id = $DB->insert_record('course_categories', $category);

        //create a course
        $course = new stdClass();
        $course->fullname = 'tmpcoursefortest123';
        $course->shortname = 'tmpcoursefortest123';
        $course->idnumber = 'tmpcoursefortest123';
        $course->category = $category->id;
        $course->id = $DB->insert_record('course', $course);

        //create a role
        $role1->id = create_role('role1thatshouldnotexist', 'role1thatshouldnotexist', '');

        //create a user
        $user = new stdClass();
        $user->username = 'veryimprobabletestusername2';
        $user->password = 'testpassword2';
        $user->firstname = 'testfirstname2';
        $user->lastname = 'testlastname2';
        $user->email = 'testemail1@moodle.com';
        $user->mnethostid = $CFG->mnet_localhost_id;
        require_once($CFG->dirroot."/user/lib.php");
        $user->id = user_create_user($user);

        //create course context
        $context = get_context_instance(CONTEXT_COURSE, $course->id, MUST_EXIST);

        //enrol the user in the course with the created role
        role_assign($role1->id, $user->id, $context->id);
        $enrol = new stdClass();
        $enrol->courseid = $course->id;
        $enrol->roleid = $role1->id;
        $enrol->id = $DB->insert_record('enrol', $enrol);
        $enrolment = new stdClass();
        $enrolment->userid = $user->id;
        $enrolment->enrolid = $enrol->id;
        $enrolment->id = $DB->insert_record('user_enrolments', $enrolment);

        require_once($CFG->dirroot . "/group/lib.php");
        $groups = groups_get_all_groups($course->id);
        $this->assertEqual(count($groups), 0);

        //WEBSERVICE CALL - create a group in the course
        $group = new stdClass();
        $group->courseid = $course->id;
        $group->name = 'tmpgroufortest123';
        $group->enrolmentkey = '';
        $group->description = '';
        $group2 = new stdClass();
        $group2->courseid = $course->id;
        $group2->name = 'tmpgroufortest1233';
        $group2->enrolmentkey = '';
        $group2->description = '';
        $paramgroups = array($group, $group2);
        $function = 'moodle_group_create_groups';
        $params = array('groups' => $paramgroups);
        $createdgroups = $client->call($function, $params);

        $groups = groups_get_all_groups($course->id);
        $this->assertEqual(count($groups), count($paramgroups));

        //delete the group
        foreach ($groups as $dbgroup) {
            $DB->delete_records('groups', array('id' => $dbgroup->id));
        }

        //unenrol the user
        $DB->delete_records('user_enrolments', array('id' => $enrolment->id));
        $DB->delete_records('enrol', array('id' => $enrol->id));
        role_unassign($role1->id, $user->id, $context->id);

        //delete course context
        delete_context(CONTEXT_COURSE, $course->id);

        //delete the user
        $DB->delete_records('user', array('id' => $user->id));

        //delete the role
        delete_role($role1->id);

        //delete the course
        $DB->delete_records('course', array('id' => $course->id));

        //delete the category
        $DB->delete_records('course_categories', array('id' => $category->id));

    }

    function moodle_group_delete_groups($client) {
        global $DB, $CFG;

        //create category
        $category = new stdClass();
        $category->name = 'tmpcategoryfortest123';
        $category->id = $DB->insert_record('course_categories', $category);

        //create a course
        $course = new stdClass();
        $course->fullname = 'tmpcoursefortest123';
        $course->shortname = 'tmpcoursefortest123';
        $course->idnumber = 'tmpcoursefortest123';
        $course->category = $category->id;
        $course->id = $DB->insert_record('course', $course);

        //create a role
        $role1->id = create_role('role1thatshouldnotexist', 'role1thatshouldnotexist', '');

        //create a user
        $user = new stdClass();
        $user->username = 'veryimprobabletestusername2';
        $user->password = 'testpassword2';
        $user->firstname = 'testfirstname2';
        $user->lastname = 'testlastname2';
        $user->email = 'testemail1@moodle.com';
        $user->mnethostid = $CFG->mnet_localhost_id;
        require_once($CFG->dirroot."/user/lib.php");
        $user->id = user_create_user($user);

        //create course context
        $context = get_context_instance(CONTEXT_COURSE, $course->id, MUST_EXIST);

        //enrol the user in the course with the created role
        role_assign($role1->id, $user->id, $context->id);
        $enrol = new stdClass();
        $enrol->courseid = $course->id;
        $enrol->roleid = $role1->id;
        $enrol->id = $DB->insert_record('enrol', $enrol);
        $enrolment = new stdClass();
        $enrolment->userid = $user->id;
        $enrolment->enrolid = $enrol->id;
        $enrolment->id = $DB->insert_record('user_enrolments', $enrolment);

        //create a group in the course
        $group = new stdClass();
        $group->courseid = $course->id;
        $group->name = 'tmpgroufortest123';
        $group->enrolmentkey = '';
        $group->description = '';
        $group->id = $DB->insert_record('groups', $group);
        $group2 = new stdClass();
        $group2->courseid = $course->id;
        $group2->name = 'tmpgroufortest1233';
        $group2->enrolmentkey = '';
        $group2->description = '';
        $group2->id = $DB->insert_record('groups', $group2);
        $paramgroups = array($group, $group2);

        require_once($CFG->dirroot . "/group/lib.php");
        $groups = groups_get_all_groups($course->id);
        $this->assertEqual(2, count($groups));

        //WEBSERVICE CALL -  delete the group
        $function = 'moodle_group_delete_groups';
        $params = array('groupids' => array($group->id, $group2->id));
        $client->call($function, $params);

        $groups = groups_get_all_groups($course->id);
        $this->assertEqual(0, count($groups));

        //unenrol the user
        $DB->delete_records('user_enrolments', array('id' => $enrolment->id));
        $DB->delete_records('enrol', array('id' => $enrol->id));
        role_unassign($role1->id, $user->id, $context->id);

        //delete course context
        delete_context(CONTEXT_COURSE, $course->id);

        //delete the user
        $DB->delete_records('user', array('id' => $user->id));

        //delete the role
        delete_role($role1->id);

        //delete the course
        $DB->delete_records('course', array('id' => $course->id));

        //delete the category
        $DB->delete_records('course_categories', array('id' => $category->id));
    }

    function moodle_message_send_messages($client) {
        global $DB;
        $function = 'moodle_message_send_messages';
        $message = array();
        $message['text'] = 'this is a message with a link http://www.google.com';
        $message['touserid'] = 2;  //replace by a existing user id
        $message['clientmsgid'] = 'message_1';
        $message2 = array();
        $message2['text'] = 'this is a message with an image
            http://moodle.org/pluginfile.php/51/mod_forum/post/713724/moodle2-logo.png';
        $message2['touserid'] = 2;  //replace by a existing user id
        $message2['clientmsgid'] = 'message_2';
        $params = array('messages' => array($message, $message2));
        $success = $client->call($function, $params);
        $this->assertEqual(count($success), 2);
    }

     function moodle_notes_create_notes($client) {
        global $DB, $CFG;

        $note1 = array();
        $note1['userid'] = 2; //about who is the note
        $note1['publishstate'] = 'personal'; //can be course, site, personal
        $note1['courseid'] = 2; //in Moodle a notes is always created into a course, even a site note.
        $note1['text'] = 'This is a personal note about the user';
        $note1['clientnoteid'] = 'note_1';

        $note2 = array();
        $note2['userid'] = 40000; //mostl likely going to fail
        $note2['publishstate'] = 'course';
        $note2['courseid'] = 2;
        $note2['text'] = 'This is a teacher note about the user';
        $note2['clientnoteid'] = 'note_2';

        $note3 = array();
        $note3['userid'] = 2;
        $note3['publishstate'] = 'site';
        $note3['courseid'] = 30000; //most likely going to fail
        $note3['text'] = 'This is a teacher site-wide note about the user';
        $note3['clientnoteid'] = 'note_3';

        $function = 'moodle_notes_create_notes';
        $params = array('notes' => array($note1, $note2, $note3));
        $notes = $client->call($function, $params);

        $this->assertEqual(3, count($notes)); //1 info is a success, 2 others should be failed
    }

}<|MERGE_RESOLUTION|>--- conflicted
+++ resolved
@@ -89,11 +89,8 @@
             'moodle_group_create_groups' => false,
             'moodle_group_delete_groups' => false,
             'moodle_enrol_manual_enrol_users' => false,
-<<<<<<< HEAD
-            'moodle_message_send_messages' => false
-=======
+            'moodle_message_send_messages' => false,
             'moodle_notes_create_notes' => false
->>>>>>> 8d46dabb
         );
 
         //performance testing: number of time the web service are run
