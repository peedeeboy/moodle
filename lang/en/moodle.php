<?php

// This file is part of Moodle - http://moodle.org/
//
// Moodle is free software: you can redistribute it and/or modify
// it under the terms of the GNU General Public License as published by
// the Free Software Foundation, either version 3 of the License, or
// (at your option) any later version.
//
// Moodle is distributed in the hope that it will be useful,
// but WITHOUT ANY WARRANTY; without even the implied warranty of
// MERCHANTABILITY or FITNESS FOR A PARTICULAR PURPOSE.  See the
// GNU General Public License for more details.
//
// You should have received a copy of the GNU General Public License
// along with Moodle.  If not, see <http://www.gnu.org/licenses/>.

/**
 * Strings for component 'moodle', language 'en', branch 'MOODLE_20_STABLE'
 *
 * @package   moodle
 * @copyright 1999 onwards Martin Dougiamas  {@link http://moodle.com}
 * @license   http://www.gnu.org/copyleft/gpl.html GNU GPL v3 or later
 */

$string['abouttobeinstalled'] = 'about to be installed';
$string['action'] = 'Action';
$string['actionchoice'] = 'What do you want to do with the file \'{$a}\'?';
$string['actions'] = 'Actions';
$string['active'] = 'Active';
$string['activeusers'] = 'Active users';
$string['activities'] = 'Activities';
$string['activities_help'] = 'Activities, such as forums, quizzes and wikis, enable interactive content to be added to the course.';
$string['activity'] = 'Activity';
$string['activityclipboard'] = 'Moving this activity: {$a}';
$string['activityiscurrentlyhidden'] = 'Sorry, this activity is currently hidden';
$string['activitymodule'] = 'Activity module';
$string['activitymodules'] = 'Activity modules';
$string['activityreport'] = 'Activity report';
$string['activityreports'] = 'Activity reports';
$string['activityselect'] = 'Select this activity to be moved elsewhere';
$string['activitysince'] = 'Activity since {$a}';
$string['activityweighted'] = 'Activity per user';
$string['add'] = 'Add';
$string['addactivity'] = 'Add an activity...';
$string['addactivitytosection'] = 'Add an activity to section \'{$a}\'';
$string['addadmin'] = 'Add admin';
$string['addblock'] = 'Add a block';
$string['addcomment'] = 'Add a comment...';
$string['addcountertousername'] = 'Create user by adding number to username';
$string['addcreator'] = 'Add course creator';
$string['adddots'] = 'Add...';
$string['added'] = 'Added {$a}';
$string['addedrecip'] = 'Added {$a} new recipient';
$string['addedrecips'] = 'Added {$a} new recipients';
$string['addedtogroup'] = 'Added to group "{$a}"';
$string['addedtogroupnot'] = 'Not added to group "{$a}"';
$string['addedtogroupnotenrolled'] = 'Not added to group "{$a}", because not enrolled in course';
$string['addfilehere'] = 'Add file(s) here';
$string['addinganew'] = 'Adding a new {$a}';
$string['addinganewto'] = 'Adding a new {$a->what} to {$a->to}';
$string['addingdatatoexisting'] = 'Adding data to existing';
$string['additionalnames'] = 'Additional names';
$string['addlinkhere'] = 'Add link here';
$string['addnewcategory'] = 'Add new category';
$string['addnewcourse'] = 'Add a new course';
$string['addnewuser'] = 'Add a new user';
$string['addnousersrecip'] = 'Add users who haven\'t accessed this {$a} to recipient list';
$string['addpagehere'] = 'Add text here';
$string['addresource'] = 'Add a resource...';
$string['addresourceoractivity'] = 'Add an activity or resource';
$string['addresourcetosection'] = 'Add a resource to section \'{$a}\'';
$string['address'] = 'Address';
$string['addstudent'] = 'Add student';
$string['addsubcategory'] = 'Add a sub-category';
$string['addteacher'] = 'Add teacher';
$string['admin'] = 'Admin';
$string['adminhelpaddnewuser'] = 'To manually create a new user account';
$string['adminhelpassignadmins'] = 'Admins can do anything and go anywhere in the site';
$string['adminhelpassigncreators'] = 'Course creators can create new courses';
$string['adminhelpassignsiteroles'] = 'Apply defined site roles to specific users';
$string['adminhelpassignstudents'] = 'Go into a course and add students from the admin menu';
$string['adminhelpauthentication'] = 'You can use internal user accounts or external databases';
$string['adminhelpbackup'] = 'Configure automated backups and their schedule';
$string['adminhelpconfiguration'] = 'Configure how the site looks and works';
$string['adminhelpconfigvariables'] = 'Configure variables that affect general operation of the site';
$string['adminhelpcourses'] = 'Define courses and categories and assign people to them, edit pending courses';
$string['adminhelpeditorsettings'] = 'Define basic settings for HTML editor';
$string['adminhelpedituser'] = 'Browse the list of user accounts and edit any of them';
$string['adminhelpenvironment'] = 'Check how your server suits current and future installation requirements';
$string['adminhelpfailurelogs'] = 'Browse logs of failed logins';
$string['adminhelplanguage'] = 'For checking and editing the current language pack';
$string['adminhelplogs'] = 'Browse logs of all activity on this site';
$string['adminhelpmanageblocks'] = 'Manage installed blocks and their settings';
$string['adminhelpmanagedatabase'] = 'Access the database directly (be careful!)';
$string['adminhelpmanagefilters'] = 'Choose text filters and related settings';
$string['adminhelpmanagemodules'] = 'Manage installed modules and their settings';
$string['adminhelpmanageroles'] = 'Create and define roles that may be applied to users';
$string['adminhelpmymoodle'] = 'Configure the My Moodle blocks for users';
$string['adminhelpreports'] = 'Site level reports';
$string['adminhelpsitefiles'] = 'For publishing general files or uploading external backups';
$string['adminhelpsitesettings'] = 'Define how the front page of the site looks';
$string['adminhelpstickyblocks'] = 'Configure Moodle-wide sticky blocks';
$string['adminhelpthemes'] = 'Choose how the site looks (colours, fonts etc)';
$string['adminhelpuploadusers'] = 'Import new user accounts from a text file';
$string['adminhelpusers'] = 'Define your users and set up authentication';
$string['adminhelpxmldbeditor'] = 'Interface to edit the XMLDB files. Only for developers.';
$string['administration'] = 'Administration';
$string['administrationsite'] = 'Site administration';
$string['administrator'] = 'Administrator';
$string['administratordescription'] = 'Administrators can usually do anything on the site, in all courses.';
$string['administrators'] = 'Administrators';
$string['administratorsall'] = 'All administrators';
$string['administratorsandteachers'] = 'Administrators and teachers';
$string['advanced'] = 'Advanced';
$string['advancedfilter'] = 'Advanced search';
$string['advancedsettings'] = 'Advanced settings';
$string['again'] = 'again';
$string['aimid'] = 'AIM ID';
$string['ajaxuse'] = 'AJAX and Javascript';
$string['all'] = 'All';
$string['allactions'] = 'All actions';
$string['allactivities'] = 'All activities';
$string['alldays'] = 'All days';
$string['allfieldsrequired'] = 'All fields are required';
$string['allfiles'] = 'All files';
$string['allgroups'] = 'All groups';
$string['allchanges'] = 'All changes';
$string['alllogs'] = 'All logs';
$string['allmods'] = 'All {$a}';
$string['allow'] = 'Allow';
$string['allowinternal'] = 'Allow internal methods as well';
$string['allownone'] = 'Allow none';
$string['allownot'] = 'Do not allow';
$string['allparticipants'] = 'All participants';
$string['allteachers'] = 'All teachers';
$string['alphanumerical'] = 'Can only contain alphanumeric characters, hyphen (-) or period (.)';
$string['alreadyconfirmed'] = 'Registration has already been confirmed';
$string['alternatename'] = 'Alternate name';
$string['always'] = 'Always';
$string['and'] = '{$a->one} and {$a->two}';
$string['answer'] = 'Answer';
$string['any'] = 'Any';
$string['approve'] = 'Approve';
$string['appearance'] = 'Appearance';
$string['areyousuretorestorethis'] = 'Do you want to continue?';
$string['areyousuretorestorethisinfo'] = 'Later in this process you will have a choice of adding this backup to an existing course or creating a completely new course.';
$string['asc'] = 'Ascending';
$string['assessment'] = 'Assessment';
$string['assignadmins'] = 'Assign admins';
$string['assigncreators'] = 'Assign creators';
$string['assignsiteroles'] = 'Assign site-wide roles';
$string['authenticateduser'] = 'Authenticated user';
$string['authenticateduserdescription'] = 'All logged in users.';
$string['authentication'] = 'Authentication';
$string['authenticationplugins'] = 'Authentication plugins';
$string['autosubscribe'] = 'Forum auto-subscribe';
$string['autosubscribeno'] = 'No: don\'t automatically subscribe me to forums';
$string['autosubscribeyes'] = 'Yes: when I post, subscribe me to that forum';
$string['availability'] = 'Availability';
$string['availablecourses'] = 'Available courses';
$string['back'] = 'Back';
$string['backto'] = 'Back to {$a}';
$string['backtocourselisting'] = 'Back to course listing';
$string['backtopageyouwereon'] = 'Back to the page you were on';
$string['backtoparticipants'] = 'Back to participants list';
$string['backup'] = 'Backup';
$string['backupactivehelp'] = 'Choose whether or not to do automated backups.';
$string['backupcancelled'] = 'Backup cancelled';
$string['backupcoursefileshelp'] = 'If enabled then course files will be included in automated backups';
$string['backupdate'] = 'Backup date';
$string['backupdatenew'] = '&nbsp; {$a->TAG} is now {$a->weekday}, {$a->mday} {$a->month} {$a->year}<br />';
$string['backupdateold'] = '{$a->TAG} was {$a->weekday}, {$a->mday} {$a->month} {$a->year}';
$string['backupdaterecordtype'] = '<br />{$a->recordtype} - {$a->recordname}<br />';
$string['backupdetails'] = 'Backup details';
$string['backupexecuteathelp'] = 'Choose what time automated backups should run at.';
$string['backupfailed'] = 'Some of your courses weren\'t saved!!';
$string['backupfilename'] = 'backup';
$string['backupfinished'] = 'Backup completed successfully';
$string['backupfromthissite'] = 'Backup was made on this site?';
$string['backupgradebookhistoryhelp'] = 'If enabled then gradebook history will be included in automated backups. Note that grade history must not be disabled in server settings (disablegradehistory) in order for this to work';
$string['backupincludemoduleshelp'] = 'Choose whether you want to include course modules, with or without user data, in automated backups';
$string['backupincludemoduleuserdatahelp'] = 'Choose whether you want to include module user data in automated backups.';
$string['backupkeephelp'] = 'How many recent backups for each course do you want to keep? (older ones will be deleted automatically)';
$string['backuplogdetailed'] = 'Detailed execution log';
$string['backuploglaststatus'] = 'Last execution log';
$string['backupmissinguserinfoperms'] = 'Note: This backup contains no user data. Exercise and Workshop activities will not be included in the backup, since these modules are not compatible with this type of backup.';
$string['backupnext'] = 'Next backup';
$string['backupnonisowarning'] = 'Warning: this backup is from a non-Unicode version of Moodle (pre 1.6).  If this backup contains any non-ISO-8859-1 texts then they may be CORRUPTED if you try to restore them to this Unicode version of Moodle.  See the <a href="http://docs.moodle.org/en/Backup_FAQ">Backup FAQ</a> for more information about how to recover this backup correctly.';
$string['backuporiginalname'] = 'Backup name';
$string['backuproleassignments'] = 'Backup role assignments for these roles';
$string['backupsavetohelp'] = 'Full path to the directory where you want to save the backup files<br />(leave blank to save in its course default dir)';
$string['backupsitefileshelp'] = 'If enabled then site files used in courses will be included in automated backups';
$string['backuptakealook'] = 'Please take a look at your backup logs in:
  {$a}';
$string['backupuserfileshelp'] = 'Choose whether user files (eg profile images) should be included in automated backups';
$string['backupversion'] = 'Backup version';
$string['badges'] = 'Badges';
$string['block'] = 'Block';
$string['blockconfiga'] = 'Configuring a {$a} block';
$string['blockconfigbad'] = 'This block has not been implemented correctly and thus cannot provide a configuration interface.';
$string['blocks'] = 'Blocks';
$string['blocksaddedit'] = 'Add/Edit blocks';
$string['blockseditoff'] = 'Blocks editing off';
$string['blocksediton'] = 'Blocks editing on';
$string['blocksetup'] = 'Setting up block tables';
$string['blocksuccess'] = '{$a} tables have been set up correctly';
$string['brief'] = 'Brief';
$string['bycourseorder'] = 'By course order';
$string['byname'] = 'by {$a}';
$string['bypassed'] = 'Bypassed';
$string['cachecontrols'] = 'Cache controls';
$string['cancel'] = 'Cancel';
$string['cancelled'] = 'Cancelled';
$string['categories'] = 'Course categories';
$string['category'] = 'Category';
$string['categoryadded'] = 'The category \'{$a}\' was added';
$string['categorycontents'] = 'Subcategories and courses';
$string['categorycurrentcontents'] = 'Contents of {$a}';
$string['categorydeleted'] = 'The category \'{$a}\' was deleted';
$string['categoryduplicate'] = 'A category named \'{$a}\' already exists!';
$string['categorymodifiedcancel'] = 'Category was modified! Please cancel and try again.';
$string['categoryname'] = 'Category name';
$string['idnumbercoursecategory'] = 'Category ID number';
$string['idnumbercoursecategory_help'] = 'The ID number of a course category  is only used when matching the category against external systems and is not displayed anywhere on the site. If the category has an official code name it may be entered, otherwise the field can be left blank.';
$string['categoryupdated'] = 'The category \'{$a}\' was updated';
$string['changesmadereallygoaway'] = 'You have made changes. Are you sure you want to navigate away and lose your changes?';
$string['city'] = 'City/town';
$string['clambroken'] = 'Your administrator has enabled virus checking for file uploads but has misconfigured something.<br />Your file upload was NOT successful. Your administrator has been emailed to notify them so they can fix it.<br />Maybe try uploading this file later.';
$string['clamdeletedfile'] = 'The file has been deleted';
$string['clamdeletedfilefailed'] = 'The file could not be deleted';
$string['clamemailsubject'] = '{$a} :: Clam AV notification';
$string['clamfailed'] = 'Clam AV has failed to run.  The return error message was {$a}. Here is the output from Clam:';
$string['clamlost'] = 'Moodle is configured to run clam on file upload, but the path supplied to Clam AV, {$a},  is invalid.';
$string['clamlostandactinglikevirus'] = 'In addition, Moodle is configured so that if clam fails to run, files are treated like viruses.  This essentially means that no student can upload a file successfully until you fix this.';
$string['clammovedfile'] = 'The file has been moved to your specified quarantine directory, the new location is {$a}';
$string['clammovedfilebasic'] = 'The file has been moved to a quarantine directory.';
$string['clamquarantinedirfailed'] = 'Could not move the file into your specified quarantine directory, {$a}. You need to fix this as files are being deleted if they\'re found to be infected.';
$string['clamunknownerror'] = 'There was an unknown error with clam.';
$string['cleaningtempdata'] = 'Cleaning temp data';
$string['clear'] = 'Clear';
$string['clickhelpiconformoreinfo'] = '... continues ... Click on the help icon to read the full article';
$string['clickhere'] = 'Click here ...';
$string['clicktohideshow'] = 'Click to expand or collapse';
$string['clicktochangeinbrackets'] = '{$a} (Click to change)';
$string['closewindow'] = 'Close this window';
$string['collapseall'] = 'Collapse all';
$string['commentincontext'] = 'Find this comment in context';
$string['comments'] = 'Comments';
$string['commentsnotenabled'] = 'Comments feature is not enabled';
$string['commentsrequirelogin'] = 'You need to login to view the comments';
$string['comparelanguage'] = 'Compare and edit current language';
$string['complete'] = 'Complete';
$string['completereport'] = 'Complete report';
$string['configuration'] = 'Configuration';
$string['confirm'] = 'Confirm';
$string['confirmed'] = 'Your registration has been confirmed';
$string['confirmednot'] = 'Your registration has not yet been confirmed!';
$string['confirmcheckfull'] = 'Are you absolutely sure you want to confirm {$a} ?';
$string['content'] = 'Content';
$string['continue'] = 'Continue';
$string['continuetocourse'] = 'Click here to enter your course';
$string['convertingwikitomarkdown'] = 'Converting wiki to Markdown';
$string['cookiesenabled'] = 'Cookies must be enabled in your browser';
$string['cookiesenabled_help'] = 'Two cookies are used by this site:

The essential one is the session cookie, usually called MoodleSession. You must allow this cookie into your browser to provide continuity and maintain your login from page to page. When you log out or close the browser this cookie is destroyed (in your browser and on the server).

The other cookie is purely for convenience, usually called something like MOODLEID. It just remembers your username within the browser. This means when you return to this site the username field on the login page will be already filled out for you. It is safe to refuse this cookie - you will just have to retype your username every time you log in.';
$string['cookiesnotenabled'] = 'Unfortunately, cookies are currently not enabled in your browser';
$string['copy'] = 'copy';
$string['copyasnoun'] = 'copy';
$string['copyingcoursefiles'] = 'Copying course files';
$string['copyingsitefiles'] = 'Copying site files used in course';
$string['copyinguserfiles'] = 'Copying user files';
$string['copyingzipfile'] = 'Copying zip file';
$string['copyrightnotice'] = 'Copyright notice';
$string['coresystem'] = 'System';
$string['cost'] = 'Cost';
$string['costdefault'] = 'Default cost';
$string['counteditems'] = '{$a->count} {$a->items}';
$string['country'] = 'Country';
$string['course'] = 'Course';
$string['courseadministration'] = 'Course administration';
$string['courseapprovedemail'] = 'Your requested course, {$a->name}, has been approved and you have been made a {$a->teacher}.  To access your new course, go to {$a->url}';
$string['courseapprovedemail2'] = 'Your requested course, {$a->name}, has been approved.  To access your new course, go to {$a->url}';
$string['courseapprovedfailed'] = 'Failed to save the course as approved!';
$string['courseapprovedsubject'] = 'Your course has been approved!';
$string['courseavailable'] = 'This course is available to students';
$string['courseavailablenot'] = 'This course is not available to students';
$string['coursebackup'] = 'Course backup';
$string['coursecategories'] = 'Course categories';
$string['coursecategory'] = 'Course category';
$string['coursecategory_help'] = 'This setting determines the category in which the course will appear in the list of courses.';
$string['coursecategorydeleted'] = 'Deleted course category {$a}';
$string['coursecompletion'] = 'Course completion';
$string['coursecompletions'] = 'Course completions';
$string['coursecreators'] = 'Course creator';
$string['coursecreatorsdescription'] = 'Course creators can create new courses.';
$string['coursedisplay'] = 'Course layout';
$string['coursedisplay_help'] = 'This setting determines whether the whole course is displayed on one page or split over several pages.';
$string['coursedisplay_single'] = 'Show all sections on one page';
$string['coursedisplay_multi'] = 'Show one section per page';
$string['coursedeleted'] = 'Deleted course {$a}';
$string['courseextendednamedisplay'] = '{$a->shortname} {$a->fullname}';
$string['coursefiles'] = 'Legacy course files';
$string['coursefilesedit'] = 'Edit legacy course files';
$string['coursefileswarning'] = 'Course files are deprecated';
$string['coursefileswarning_help'] = 'Course files are deprecated since Moodle 2.0, please use external repositories instead as much as possible.';
$string['courseformatdata'] = 'Course format data';
$string['courseformats'] = 'Course formats';
$string['courseformatoptions'] = 'Formatting options for {$a}';
$string['courseformatudpate'] = 'Update format';
$string['coursegrades'] = 'Course grades';
$string['coursehelpcategory'] = 'Position the course on the course listing and may make it easier for students to find it.';
$string['coursehelpforce'] = 'Force the course group mode to every activity in the course.';
$string['coursehelpformat'] = 'The course main page will be displayed in this format.';
$string['coursehelphiddensections'] = 'How the hidden sections in the course are displayed to students.';
$string['coursehelpmaximumupload'] = 'Define the largest size of file that can be uploaded in this course, limited by the site-wide setting.';
$string['coursehelpnewsitemsnumber'] = 'Number of recent items from the news forum appearing in the latest news block on the course page. If set to zero, the latest news block will not be displayed.';
$string['coursehelpnumberweeks'] = 'Number of sections in the course (applies to certain course formats only).';
$string['coursehelpshowgrades'] = 'Enable the display of the gradebook. It does not prevent grades from being displayed within the individual activities.';
$string['coursehidden'] = 'This course is currently unavailable to students';
$string['courseoverviewfiles'] = 'Course summary files';
$string['courseoverviewfilesext'] = 'Course summary files extensions';
$string['courseoverviewfileslimit'] = 'Course summary files limit';
$string['courseoverviewfiles_help'] = 'Course summary files, such as images, are displayed in the list of courses together with the summary.';
$string['courseinfo'] = 'Course info';
$string['coursemessage'] = 'Message course users';
$string['coursenotaccessible'] = 'This course does not allow public access';
$string['courselegacyfiles'] = 'Legacy course files';
$string['courselegacyfiles_help'] = 'The course files area provides some backward compatibility with Moodle 1.9 and earlier.  All files in this area are always accessible to all participants in the course (whether you link to them or not) and there is no way to know where any of these files are being used in Moodle.

If you use this area to store course files, you can expose yourself to a number of privacy and security issues, as well as experiencing missing files in backups, course imports and any time content is shared or re-used.  It is therefore recommended that you do not use this area unless you really know what you are doing.';
$string['courselegacyfiles_link'] = 'coursefiles2';
$string['courseoverview'] = 'Course overview';
$string['courseoverviewgraph'] = 'Course overview graph';
$string['courseprofiles'] = 'Course profiles';
$string['coursereasonforrejecting'] = 'Your reasons for rejecting this request';
$string['coursereasonforrejectingemail'] = 'This will be emailed to the requester';
$string['coursereject'] = 'Reject a course request';
$string['courserejected'] = 'Course has been rejected and the requester has been notified.';
$string['courserejectemail'] = 'Sorry, but the course you requested has been rejected. Here is the reason provided:

{$a}';
$string['courserejectreason'] = 'Outline your reasons for rejecting this course<br />(this will be emailed to the requester)';
$string['courserejectsubject'] = 'Your course has been rejected';
$string['coursereport'] = 'Course report';
$string['coursereports'] = 'Course reports';
$string['courserequest'] = 'Course request';
$string['courserequestdetails'] = 'Details of the course you are requesting';
$string['courserequestfailed'] = 'For some reason, your course request could not be saved';
$string['courserequestintro'] = 'Use this form to request a course to be created for you.<br />Try and fill in as much information as you can to allow<br />the administrators to understand your reasons for wanting this course.';
$string['courserequestreason'] = 'Reasons for wanting this course';
$string['courserequestsuccess'] = 'Your course request has been saved successfully. You will be sent an email to inform you whether your request was approved.';
$string['courserequestsupport'] = 'Supporting information to help the administrator evaluate this request';
$string['courserestore'] = 'Course restore';
$string['courses'] = 'Courses';
$string['coursesectionsummaries'] = 'Course section summaries';
$string['coursesettings'] = 'Course default settings';
$string['coursesmovedout'] = 'Courses moved out from {$a}';
$string['coursespending'] = 'Courses pending approval';
$string['coursestart'] = 'Course start';
$string['coursesummary'] = 'Course summary';
$string['coursesummary_help'] = 'The course summary is displayed in the list of courses. A course search searches course summary text in addition to course names.';
$string['courseupdates'] = 'Course updates';
$string['create'] = 'Create';
$string['createaccount'] = 'Create my new account';
$string['createcategory'] = 'Create category';
$string['createfolder'] = 'Create a folder in {$a}';
$string['createuserandpass'] = 'Choose your username and password';
$string['createuser'] = 'Create user';
$string['createziparchive'] = 'Create zip archive';
$string['creatingblocks'] = 'Creating blocks';
$string['creatingblocksroles'] = 'Creating block level role assignments and overrides';
$string['creatingblogsinfo'] = 'Creating blogs info';
$string['creatingcategoriesandquestions'] = 'Creating categories and questions';
$string['creatingcoursemodules'] = 'Creating course modules';
$string['creatingcourseroles'] = 'Creating course level role assignments and overrides';
$string['creatingevents'] = 'Creating events';
$string['creatinggradebook'] = 'Creating gradebook';
$string['creatinggroupings'] = 'Creating groupings';
$string['creatinggroupingsgroups'] = 'Adding groups into groupings';
$string['creatinggroups'] = 'Creating groups';
$string['creatinglogentries'] = 'Creating log entries';
$string['creatingmessagesinfo'] = 'Creating messages info';
$string['creatingmodroles'] = 'Creating module level role assignments and overrides';
$string['creatingnewcourse'] = 'Creating new course';
$string['creatingrolesdefinitions'] = 'Creating roles definitions';
$string['creatingscales'] = 'Creating scales';
$string['creatingsections'] = 'Creating sections';
$string['creatingtemporarystructures'] = 'Creating temporary structures';
$string['creatinguserroles'] = 'Creating user level role assignments and overrides';
$string['creatingusers'] = 'Creating users';
$string['creatingxmlfile'] = 'Creating XML file';
$string['currency'] = 'Currency';
$string['currentcourse'] = 'Current course';
$string['currentcourseadding'] = 'Current course, adding data to it';
$string['currentcoursedeleting'] = 'Current course, deleting it first';
$string['currentlanguage'] = 'Current language';
$string['currentlocaltime'] = 'your current local time';
$string['currentlyselectedusers'] = 'Currently selected users';
$string['currentpicture'] = 'Current picture';
$string['currentrelease'] = 'Current release information';
$string['currentversion'] = 'Current version';
$string['databasechecking'] = 'Upgrading Moodle database from version {$a->oldversion} to {$a->newversion}';
$string['databaseperformance'] = 'Database performance';
$string['databasesetup'] = 'Setting up database';
$string['databasesuccess'] = 'Database was successfully upgraded';
$string['databaseupgradebackups'] = 'Backup version is now {$a}';
$string['databaseupgradeblocks'] = 'Blocks version is now {$a}';
$string['databaseupgradegroups'] = 'Groups version is now {$a}';
$string['databaseupgradelocal'] = 'Local database customisations version is now {$a}';
$string['databaseupgrades'] = 'Upgrading database';
$string['date'] = 'Date';
$string['datechanged'] = 'Date changed';
$string['datemostrecentfirst'] = 'Date - most recent first';
$string['datemostrecentlast'] = 'Date - most recent last';
$string['day'] = 'day';
$string['days'] = 'days';
$string['decodinginternallinks'] = 'Decoding internal links';
$string['default'] = 'Default';
$string['defaultcoursestudent'] = 'Student';
$string['defaultcoursestudentdescription'] = 'Students generally have fewer privileges within a course.';
$string['defaultcoursestudents'] = 'Students';
$string['defaultcoursesummary'] = 'Write a concise and interesting paragraph here that explains what this course is about';
$string['defaultcourseteacher'] = 'Teacher';
$string['defaultcourseteacherdescription'] = 'Teachers can do anything within a course, including changing the activities and grading students.';
$string['defaultcourseteachers'] = 'Teachers';
$string['delete'] = 'Delete';
$string['deleteablock'] = 'Delete a block';
$string['deleteall'] = 'Delete all';
$string['deleteallcannotundo'] = 'Delete all - cannot be undone';
$string['deleteallcomments'] = 'Delete all comments';
$string['deleteallratings'] = 'Delete all ratings';
$string['deletecategory'] = 'Delete category: {$a}';
$string['deletecategoryempty'] = 'This category is empty.';
$string['deletecategorycheck'] = 'Are you absolutely sure you want to completely delete this category <b>\'{$a}\'</b>?<br />This will move all courses into the parent category if there is one, or into Miscellaneous.';
$string['deletecategorycheck2'] = 'If you delete this category, you need to choose what to do with the courses and subcategories it contains.';
$string['deletecomment'] = 'Delete this comment';
$string['deletecompletely'] = 'Delete completely';
$string['deletecourse'] = 'Delete a course';
$string['deletecoursecheck'] = 'Are you absolutely sure you want to completely delete this course and all the data it contains?';
$string['deleted'] = 'Deleted';
$string['deletedactivity'] = 'Deleted {$a}';
$string['deletedcourse'] = '{$a} has been completely deleted';
$string['deletednot'] = 'Could not delete {$a} !';
$string['deletecheck'] = 'Delete {$a} ?';
$string['deletechecktype'] = 'Are you sure that you want to delete this {$a->type}?';
$string['deletechecktypename'] = 'Are you sure that you want to delete the {$a->type} "{$a->name}"?';
$string['deletecheckfiles'] = 'Are you absolutely sure you want to delete these files?';
$string['deletecheckfull'] = 'Are you absolutely sure you want to completely delete {$a} ?';
$string['deletecheckwarning'] = 'You are about to delete these files';
$string['deletelogs'] = 'Delete logs';
$string['deleteselected'] = 'Delete selected';
$string['deleteselectedkey'] = 'Delete selected key';
$string['deletingcourse'] = 'Deleting {$a}';
$string['deletingexistingcoursedata'] = 'Deleting existing course data';
$string['deletingolddata'] = 'Deleting old data';
$string['department'] = 'Department';
$string['desc'] = 'Descending';
$string['description'] = 'Description';
$string['deselectall'] = 'Deselect all';
$string['detailedless'] = 'Less detailed';
$string['detailedmore'] = 'More detailed';
$string['directory'] = 'Directory';
$string['disable'] = 'Disable';
$string['disabledcomments'] = 'Comments are disabled';
$string['displayingfirst'] = 'Only the first {$a->count} {$a->things} are displayed';
$string['displayingrecords'] = 'Displaying {$a} records';
$string['displayingusers'] = 'Displaying users {$a->start} to {$a->end}';
$string['displayonpage'] = 'Display on page';
$string['dndenabled_inbox'] = 'You can drag and drop files here to add them.';
$string['dndnotsupported'] = 'Drag and drop upload not supported';
$string['dndnotsupported_help'] = 'Your browser does not support drag and drop upload.<br />This feature is available in all recent versions of Chrome, Firefox and Safari, as well as Internet Explorer v10 and above.';
$string['dndnotsupported_insentence'] = 'drag and drop not supported';
$string['dnduploadwithoutcontent'] = 'This upload does not have any content';
$string['dndworkingfiletextlink'] = 'Drag and drop files, text or links onto course sections to upload them';
$string['dndworkingfilelink'] = 'Drag and drop files or links onto course sections to upload them';
$string['dndworkingfiletext'] = 'Drag and drop files or text onto course sections to upload them';
$string['dndworkingfile'] = 'Drag and drop files onto course sections to upload them';
$string['dndworkingtextlink'] = 'Drag and drop text or links onto course sections to upload them';
$string['dndworkingtext'] = 'Drag and drop text onto course sections to upload it';
$string['dndworkinglink'] = 'Drag and drop links onto course sections to upload them';
$string['documentation'] = 'Moodle documentation';
$string['down'] = 'Down';
$string['download'] = 'Download';
$string['downloadall'] = 'Download all';
$string['downloadexcel'] = 'Download in Excel format';
$string['downloadfile'] = 'Download file';
$string['downloadods'] = 'Download in ODS format';
$string['downloadtext'] = 'Download in text format';
$string['doyouagree'] = 'Have you read these conditions and understood them?';
$string['droptoupload'] = 'Drop files here to upload';
$string['duplicate'] = 'Duplicate';
$string['duplicateconfirm'] = 'Are you sure you want to duplicate {$a->modtype} \'{$a->modname}\' ?';
$string['duplicatecontcourse'] = 'Return to the course';
$string['duplicatecontedit'] = 'Edit the new copy';
$string['duplicatesuccess'] = '{$a->modtype} \'{$a->modname}\' has been duplicated successfully';
$string['duplicatinga'] = 'Duplicating: {$a}';
$string['edhelpaspellpath'] = 'To use spell-checking within the editor, you MUST have <strong>aspell 0.50</strong> or later installed on your server, and you must specify the correct path to access the aspell binary.  On Unix/Linux systems, this path is usually <strong>/usr/bin/aspell</strong>, but it might be something else.';
$string['edhelpbgcolor'] = 'Define the edit area\'s background color.<br />Valid values are, for example: #FFFFFF or white';
$string['edhelpcleanword'] = 'This setting enables or disables Word-specific format filtering.';
$string['edhelpenablespelling'] = 'Enable or disable spell-checking. When enabled, <strong>aspell</strong> must be installed on the server. The second value is the <strong>default dictionary</strong>. This value will be used if aspell doesn\'t have dictionary for users own language.';
$string['edhelpfontfamily'] = 'The font-family property is a list of font family names and/or generic family names. Family names must be separated with comma.';
$string['edhelpfontlist'] = 'Define the fonts used on editors dropdown menu.';
$string['edhelpfontsize'] = 'The default font-size sets the size of a font. <br />Valid values are for example: medium, large, smaller, larger, 10pt, 11px.';
$string['edit'] = 'Edit';
$string['edita'] = 'Edit {$a}';
$string['editcategorysettings'] = 'Edit category settings';
$string['editcategorythis'] = 'Edit this category';
$string['editcoursesettings'] = 'Edit course settings';
$string['editfiles'] = 'Edit files';
$string['editgroupprofile'] = 'Edit group profile';
$string['editinga'] = 'Editing {$a}';
$string['editingteachershort'] = 'Editor';
$string['editlock'] = 'This value cannot be edited!';
$string['editmyprofile'] = 'Edit profile';
$string['editorbgcolor'] = 'Background-color';
$string['editorcleanonpaste'] = 'Clean Word HTML on paste';
$string['editorcommonsettings'] = 'Common settings';
$string['editordefaultfont'] = 'Default font';
$string['editorenablespelling'] = 'Enable spellchecking';
$string['editorfontlist'] = 'Fontlist';
$string['editorfontsize'] = 'Default font-size';
$string['editorresettodefaults'] = 'Reset to default values';
$string['editorsettings'] = 'Editor settings';
$string['editorshortcutkeys'] = 'Editor shortcut keys';
$string['editsettings'] = 'Edit settings';
$string['editsummary'] = 'Edit summary';
$string['edittitle'] = 'Edit title';
$string['edittitleinstructions'] = 'Escape to cancel, Enter when finished';
$string['editthisactivity'] = 'Edit this activity';
$string['editthiscategory'] = 'Edit this category';
$string['edituser'] = 'Edit user accounts';
$string['email'] = 'Email address';
$string['emailactive'] = 'Email activated';
$string['emailagain'] = 'Email (again)';
$string['emailconfirm'] = 'Confirm your account';
$string['emailconfirmation'] = 'Hi {$a->firstname},

A new account has been requested at \'{$a->sitename}\'
using your email address.

To confirm your new account, please go to this web address:

{$a->link}

In most mail programs, this should appear as a blue link
which you can just click on.  If that doesn\'t work,
then cut and paste the address into the address
line at the top of your web browser window.

If you need help, please contact the site administrator,
{$a->admin}';
$string['emailconfirmationsubject'] = '{$a}: account confirmation';
$string['emailconfirmsent'] = '<p>An email should have been sent to your address at <b>{$a}</b></p>
   <p>It contains easy instructions to complete your registration.</p>
   <p>If you continue to have difficulty, contact the site administrator.</p>';
$string['emaildigest'] = 'Email digest type';
$string['emaildigest_help'] = 'This is the daily digest setting that forums will use by default.

* No digest - you will receive one e-mail per forum post;
* Digest - complete posts - you will receive one digest e-mail per day containing the complete contents of each forum post;
* Digest - subjects only - you will receive one digest e-mail per day containing just the subject of each forum post.

You can also choose a different setting for each forum if you wish.';
$string['emaildigestcomplete'] = 'Complete (daily email with full posts)';
$string['emaildigestoff'] = 'No digest (single email per forum post)';
$string['emaildigestsubjects'] = 'Subjects (daily email with subjects only)';
$string['emaildisable'] = 'This email address is disabled';
$string['emaildisableclick'] = 'Click here to disable all email from being sent to this address';
$string['emaildisplay'] = 'Email display';
$string['emaildisplaycourse'] = 'Allow only other course members to see my email address';
$string['emaildisplayhidden'] = 'Email hidden';
$string['emaildisplayno'] = 'Hide my email address from everyone';
$string['emaildisplayyes'] = 'Allow everyone to see my email address';
$string['emailenable'] = 'This email address is enabled';
$string['emailenableclick'] = 'Click here to re-enable all email being sent to this address';
$string['emailexists'] = 'This email address is already registered.';
$string['emailformat'] = 'Email format';
$string['emailcharset'] = 'Email charset';
$string['emailmustbereal'] = 'Note: your email address must be a real one';
$string['emailnotallowed'] = 'Email addresses in these domains are not allowed ({$a})';
$string['emailnotfound'] = 'The email address was not found in the database';
$string['emailonlyallowed'] = 'This email is not one of those that are allowed ({$a})';
$string['emailpasswordconfirmation'] = 'Hi {$a->firstname},

Someone (probably you) has requested a new password for your
account on \'{$a->sitename}\'.

To confirm this and have a new password sent to you via email,
go to the following web address:

{$a->link}

In most mail programs, this should appear as a blue link
which you can just click on.  If that doesn\'t work,
then cut and paste the address into the address
line at the top of your web browser window.

If you need help, please contact the site administrator,
{$a->admin}';
$string['emailpasswordconfirmationsubject'] = '{$a}: Change password confirmation';
$string['emailpasswordconfirmmaybesent'] = '<p>If you supplied a correct username or email address then an email should have been sent to you.</p>
   <p>It contains easy instructions to confirm and complete this password change.
If you continue to have difficulty, please contact the site administrator.</p>';
$string['emailpasswordconfirmsent'] = 'An email should have been sent to your address at <b>{$a}</b>.
<br />It contains easy instructions to confirm and complete this password change.
If you continue to have difficulty, contact the site administrator.';
$string['emailpasswordchangeinfo'] = 'Hi {$a->firstname},

Someone (probably you) has requested a new password for your
account on \'{$a->sitename}\'.

To change your password, please go to the following web address:

{$a->link}

In most mail programs, this should appear as a blue link
which you can just click on.  If that doesn\'t work,
then cut and paste the address into the address
line at the top of your web browser window.

If you need help, please contact the site administrator,
{$a->admin}';
$string['emailpasswordchangeinfodisabled'] = 'Hi {$a->firstname},

Someone (probably you) has requested a new password for your
account on \'{$a->sitename}\'.

Unfortunately your account on this site is disabled and can not be reset,
please contact the site administrator,
{$a->admin}';
$string['emailpasswordchangeinfofail'] = 'Hi {$a->firstname},

Someone (probably you) has requested a new password for your
account on \'{$a->sitename}\'.

Unfortunately passwords can not be reset on this site,
please contact the site administrator,
{$a->admin}';
$string['emailpasswordchangeinfosubject'] = '{$a}: Change password information';
$string['emailpasswordsent'] = 'Thank you for confirming the change of password.
An email containing your new password has been sent to your address at<br /><b>{$a->email}</b>.<br />
The new password was automatically generated - you might like to
<a href="{$a->link}">change your password</a> to something easier to remember.';
$string['emptydragdropregion'] = 'empty region';
$string['enable'] = 'Enable';
$string['encryptedcode'] = 'Encrypted code';
$string['english'] = 'English';
$string['entercourse'] = 'Click to enter this course';
$string['enteremail'] = 'Enter your email address';
$string['enteremailaddress'] = 'Enter in your email address to reset your
   password and have the new password sent to you via email.';
$string['enterusername'] = 'Enter your username';
$string['entries'] = 'Entries';
$string['error'] = 'Error';
$string['errorcreatingactivity'] = 'Unable to create an instance of activity \'{$a}\'';
$string['errorfiletoobig'] = 'The file was bigger than the limit of {$a} bytes';
$string['errornouploadrepo'] = 'There is no upload repository enabled for this site';
$string['errorwhenconfirming'] = 'You are not confirmed yet because an error occurred.  If you clicked on a link in an email to get here, make sure that the line in your email wasn\'t broken or wrapped. You may have to use cut and paste to reconstruct the link properly.';
<<<<<<< HEAD
$string['eventcoursecategorydeleted'] = 'Category deleted';
$string['eventcoursecontentdeleted'] = 'Course content deleted';
$string['eventcoursecreated'] = 'Course created';
$string['eventcoursedeleted'] = 'Course deleted';
$string['eventcourserestored'] = 'Course restored';
$string['eventcourseupdated'] = 'Course updated';
=======
$string['eventcoursesectionupdated'] = ' Course section updated';
>>>>>>> 71298fea
$string['everybody'] = 'Everybody';
$string['executeat'] = 'Execute at';
$string['existing'] = 'Existing';
$string['existingadmins'] = 'Existing admins';
$string['existingcourse'] = 'Existing course';
$string['existingcourseadding'] = 'Existing course, adding data to it';
$string['existingcoursedeleting'] = 'Existing course, deleting it first';
$string['existingcreators'] = 'Existing course creators';
$string['existingstudents'] = 'Enrolled students';
$string['existingteachers'] = 'Existing teachers';
$string['expandall'] = 'Expand all';
$string['explanation'] = 'Explanation';
$string['extendenrol'] = 'Extend enrolment (individual)';
$string['extendperiod'] = 'Extended period';
$string['failedloginattempts'] = '{$a->attempts} failed logins since your last login';
$string['failedloginattemptsall'] = '{$a->attempts} failed logins for {$a->accounts} accounts';
$string['feedback'] = 'Feedback';
$string['file'] = 'File';
$string['fileexists'] = 'There is already a file called {$a}';
$string['filemissing'] = '{$a} is missing';
$string['filetoolarge'] = 'is too large to upload';
$string['files'] = 'Files';
$string['filesanduploads'] = 'Files and uploads';
$string['filesfolders'] = 'Files/folders';
$string['fileuploadwithcontent'] = 'File uploads should not include the content parameter';
$string['filloutallfields'] = 'Please fill out all fields in this form';
$string['filter'] = 'Filter';
$string['findmorecourses'] = 'Find more courses...';
$string['firstaccess'] = 'First access';
$string['firstname'] = 'First name';
$string['firstnamephonetic'] = 'First name - phonetic';
$string['firsttime'] = 'Is this your first time here?';
$string['folder'] = 'Folder';
$string['folderclosed'] = 'Closed folder';
$string['folderopened'] = 'Opened folder';
$string['followingoptional'] = 'The following items are optional';
$string['followingrequired'] = 'The following items are required';
$string['force'] = 'Force';
$string['forcedmodeinbrackets'] = '{$a} (forced mode)';
$string['forcelanguage'] = 'Force language';
$string['forceno'] = 'Do not force';
$string['forcepasswordchange'] = 'Force password change';
$string['forcepasswordchange_help'] = 'If this checkbox is ticked, the user will be prompted to change their password on their next login';
$string['forcepasswordchangecheckfull'] = 'Are you absolutely sure you want to force a password change to {$a} ?';
$string['forcepasswordchangenot'] = 'Could not force a password change to {$a}';
$string['forcepasswordchangenotice'] = 'You must change your password to proceed.';
$string['forcetheme'] = 'Force theme';
$string['forgotaccount'] = 'Lost password?';
$string['forgotten'] = 'Forgotten your username or password?';
$string['forgottenduplicate'] = 'The email address is shared by several accounts, please enter username instead';
$string['forgotteninvalidurl'] = 'Invalid password reset URL';
$string['format'] = 'Format';
$string['format_help'] = 'The course format determines the layout of the course page.

* SCORM format - For displaying a SCORM package in the first section of the course page (as an alternative to using the SCORM/AICC module)
* Social format - A forum is displayed on the course page
* Topics format - The course page is organised into topic sections
* Weekly format - The course page is organised into weekly sections, with the first week starting on the course start date';
$string['formathtml'] = 'HTML format';
$string['formatmarkdown'] = 'Markdown format';
$string['formatplain'] = 'Plain text format';
$string['formattext'] = 'Moodle auto-format';
$string['formattexttype'] = 'Formatting';
$string['framesetinfo'] = 'This frameset document contains:';
$string['from'] = 'From';
$string['frontpagecategorycombo'] = 'Combo list';
$string['frontpagecategorynames'] = 'List of categories';
$string['frontpagecourselist'] = 'List of courses';
$string['frontpagecoursesearch'] = 'Course search box';
$string['frontpageenrolledcourselist'] = 'Enrolled courses';
$string['frontpagedescription'] = 'Front page summary';
$string['frontpagedescriptionhelp'] = 'This summary can be displayed on the front page using the course/site summary block or by including a topic section on the front page.';
$string['frontpageformat'] = 'Front page format';
$string['frontpageformatloggedin'] = 'Front page format when logged in';
$string['frontpagenews'] = 'News items';
$string['frontpagesettings'] = 'Front page settings';
$string['fulllistofcourses'] = 'All courses';
$string['fullname'] = 'Full name'; // @deprecated - use fullnamecourse or fullnameuser or some own context specific string
$string['fullnamecourse'] = 'Course full name';
$string['fullnamecourse_help'] = 'The full name of the course is displayed at the top of each page in the course and in the list of courses.';
$string['fullnamedisplay'] = '{$a->firstname} {$a->lastname}';
$string['fullnameuser'] = 'User full name';
$string['fullprofile'] = 'Full profile';
$string['fullsitename'] = 'Full site name';
$string['functiondisabled'] = 'That functionality is currently disabled';
$string['general'] = 'General';
$string['geolocation'] = 'latitude - longitude';
$string['gettheselogs'] = 'Get these logs';
$string['go'] = 'Go';
$string['gpl'] = 'Copyright (C) 1999 onwards  Martin Dougiamas  (http://moodle.com)

This program is free software; you can redistribute it and/or modify
it under the terms of the GNU General Public License as published by
the Free Software Foundation; either version 2 of the License, or
(at your option) any later version.

This program is distributed in the hope that it will be useful,
but WITHOUT ANY WARRANTY; without even the implied warranty of
MERCHANTABILITY or FITNESS FOR A PARTICULAR PURPOSE.

See the Moodle License information page for full details:
http://docs.moodle.org/dev/License';
$string['gpllicense'] = 'GPL license';
$string['gpl3'] = 'Copyright (C) 1999 onwards Martin Dougiamas (http://moodle.com)

This program is free software: you can redistribute it and/or modify
it under the terms of the GNU General Public License as published by
the Free Software Foundation, either version 3 of the License, or
(at your option) any later version.

This program is distributed in the hope that it will be useful,
but WITHOUT ANY WARRANTY; without even the implied warranty of
MERCHANTABILITY or FITNESS FOR A PARTICULAR PURPOSE.

See the Moodle License information page for full details:
http://docs.moodle.org/dev/License';
$string['grade'] = 'Grade';
$string['grades'] = 'Grades';
$string['gravatarenabled'] = '<a href="http://www.gravatar.com/">Gravatar</a> has been enabled for this site. If you don\'t upload a profile picture Moodle will attempt to load a profile picture for you from Gravatar.';
$string['group'] = 'Group';
$string['groupadd'] = 'Add new group';
$string['groupaddusers'] = 'Add selected to group';
$string['groupextendenrol'] = 'Extend enrolment (common)';
$string['groupfor'] = 'for group';
$string['groupinfo'] = 'Info about selected group';
$string['groupinfoedit'] = 'Edit group settings';
$string['groupinfomembers'] = 'Info about selected members';
$string['groupinfopeople'] = 'Info about selected people';
$string['groupmembers'] = 'Group members';
$string['groupmemberssee'] = 'See group members';
$string['groupmembersselected'] = 'Members of selected group';
$string['groupmode'] = 'Group mode';
$string['groupmodeforce'] = 'Force group mode';
$string['groupmy'] = 'My group';
$string['groupnonmembers'] = 'People not in a group';
$string['groupnotamember'] = 'Sorry, you are not a member of that group';
$string['grouprandomassign'] = 'Randomly assign all to groups';
$string['groupremove'] = 'Remove selected group';
$string['groupremovemembers'] = 'Remove selected members';
$string['groups'] = 'Groups';
$string['groupsnone'] = 'No groups';
$string['groupsseparate'] = 'Separate groups';
$string['groupsvisible'] = 'Visible groups';
$string['guest'] = 'Guest';
$string['guestdescription'] = 'Guests have minimal privileges and usually can not enter text anywhere.';
$string['guestskey'] = 'Allow guests who have the key';
$string['guestsno'] = 'Do not allow guests in';
$string['guestsnotallowed'] = 'Sorry, \'{$a}\' does not allow guests to enter.';
$string['guestsyes'] = 'Allow guests without the key';
$string['guestuser'] = 'Guest user';
$string['guestuserinfo'] = 'This user is a special user that allows read-only access to some courses.';
$string['help'] = 'Help';
$string['helpprefix2'] = 'Help with {$a}';
$string['helpwiththis'] = 'Help with this';
$string['hiddenassign'] = 'Hidden assignment';
$string['hiddenfromstudents'] = 'Hidden from students';
$string['hiddensections'] = 'Hidden sections';
$string['hiddensections_help'] = 'This setting determines whether hidden sections are displayed to students in collapsed form (perhaps for a course in weekly format to indicate holidays) or are completely hidden.';
$string['hiddensectionscollapsed'] = 'Hidden sections are shown in collapsed form';
$string['hiddensectionsinvisible'] = 'Hidden sections are completely invisible';
$string['hide'] = 'Hide';
$string['hideadvancedsettings'] = 'Hide advanced settings';
$string['hidepicture'] = 'Hide picture';
$string['hidesection'] = 'Hide section {$a}';
$string['hidesettings'] = 'Hide settings';
$string['hideshowblocks'] = 'Hide or show blocks';
$string['hits'] = 'Hits';
$string['hitsoncourse'] = 'Hits on {$a->coursename} by {$a->username}';
$string['hitsoncoursetoday'] = 'Today\'s hits on {$a->coursename} by {$a->username}';
$string['home'] = 'Home';
$string['hour'] = 'hour';
$string['hours'] = 'hours';
$string['howtomakethemes'] = 'How to make new themes';
$string['htmleditor'] = 'Use HTML editor';
$string['htmleditoravailable'] = 'The HTML editor is available';
$string['htmleditordisabled'] = 'You have disabled the HTML editor in your user profile';
$string['htmleditordisabledadmin'] = 'The administrator has disabled the HTML editor on this site';
$string['htmleditordisabledbrowser'] = 'The HTML editor is unavailable because your web browser is not compatible';
$string['htmlfilesonly'] = 'HTML files only';
$string['htmlformat'] = 'Pretty HTML format';
$string['changedpassword'] = 'Changed password';
$string['changepassword'] = 'Change password';
$string['changessaved'] = 'Changes saved';
$string['check'] = 'Check';
$string['checkall'] = 'Check all';
$string['checkingbackup'] = 'Checking backup';
$string['checkingcourse'] = 'Checking course';
$string['checkingforbbexport'] = 'Checking for BlackBoard export';
$string['checkinginstances'] = 'Checking instances';
$string['checkingsections'] = 'Checking sections';
$string['checklanguage'] = 'Check language';
$string['checknone'] = 'Check none';
$string['childcoursenotfound'] = 'Child course not found!';
$string['childcourses'] = 'Child courses';
$string['choose'] = 'Choose';
$string['choosecourse'] = 'Choose a course';
$string['choosedots'] = 'Choose...';
$string['chooselivelogs'] = 'Or watch current activity';
$string['chooselogs'] = 'Choose which logs you want to see';
$string['choosereportfilter'] = 'Choose a filter for the report';
$string['choosetheme'] = 'Choose theme';
$string['chooseuser'] = 'Choose a user';
$string['icqnumber'] = 'ICQ number';
$string['icon'] = 'Icon';
$string['idnumber'] = 'ID number';
$string['idnumbercourse'] = 'Course ID number';
$string['idnumbercourse_help'] = 'The ID number of a course is only used when matching the course against external systems and is not displayed anywhere on the site. If the course has an official code name it may be entered, otherwise the field can be left blank.';
$string['idnumbergroup'] = 'Group ID number';
$string['idnumbergroup_help'] = 'The ID number of a group is only used when matching the group against external systems and is not displayed anywhere on the site. If the group has an official code name it may be entered, otherwise the field can be left blank.';
$string['idnumbergrouping'] = 'Grouping ID number';
$string['idnumbergrouping_help'] = 'The ID number of a grouping is only used when matching the grouping against external systems and is not displayed anywhere on the site. If the grouping has an official code name it may be entered, otherwise the field can be left blank.';
$string['idnumbermod'] = 'ID number';
$string['idnumbermod_help'] = 'Setting an ID number provides a way of identifying the activity for grade calculation purposes. If the activity is not included in any grade calculation then the ID number field may be left blank.

The ID number can also be set in the gradebook, though it can only be edited on the activity settings page.';
$string['idnumbertaken'] = 'This ID number is already taken';
$string['imagealt'] = 'Picture description';
$string['import'] = 'Import';
$string['importdata'] = 'Import course data';
$string['importdataexported'] = 'Exported data from \'from\' course successfully.<br /> Continue to import into your \'to\' course.';
$string['importdatafinished'] = 'Import complete! Continue to your course';
$string['importdatafrom'] = 'Find a course to import data from:';
$string['inactive'] = 'Inactive';
$string['include'] = 'Include';
$string['includeallusers'] = 'Include all users';
$string['includecoursefiles'] = 'Include course files';
$string['includecourseusers'] = 'Include course users';
$string['included'] = 'Included';
$string['includelogentries'] = 'Include log entries';
$string['includemodules'] = 'Include modules';
$string['includemoduleuserdata'] = 'Include module user data';
$string['includeneededusers'] = 'Include needed users';
$string['includenoneusers'] = 'Include no users';
$string['includeroleassignments'] = 'Include role assignments';
$string['includesitefiles'] = 'Include site files used in this course';
$string['includeuserfiles'] = 'Include user files';
$string['increasesections'] = 'Increase the number of sections';
$string['info'] = 'Information';
$string['institution'] = 'Institution';
$string['instudentview'] = 'in student view';
$string['interests'] = 'Interests';
$string['interestslist'] = 'List of interests';
$string['interestslist_help'] = 'Enter your interests separated by commas. Your interests will be displayed on your profile page as tags.';
$string['invalidemail'] = 'Invalid email address';
$string['invalidlogin'] = 'Invalid login, please try again';
$string['invalidusername'] = 'The username can only contain alphanumeric lowercase characters, underscore (_), hyphen (-), period (.) or at symbol (@)';
$string['invalidusernameupload'] = 'Invalid username';
$string['ip_address'] = 'IP address';
$string['jump'] = 'Jump';
$string['jumpto'] = 'Jump to...';
$string['keep'] = 'Keep';
$string['keepsearching'] = 'Keep searching';
$string['langltr'] = 'Language direction left-to-right';
$string['langrtl'] = 'Language direction right-to-left';
$string['language'] = 'Language';
$string['languagegood'] = 'This language pack is up-to-date! :-)';
$string['lastaccess'] = 'Last access';
$string['lastedited'] = 'Last edited';
$string['lastlogin'] = 'Last login';
$string['lastmodified'] = 'Last modified';
$string['lastname'] = 'Surname';
$string['lastnamephonetic'] = 'Surname - phonetic';
$string['lastyear'] = 'Last year';
$string['latestlanguagepack'] = 'Check for latest language pack on moodle.org';
$string['layouttable'] = 'Layout table';
$string['leavetokeep'] = 'Leave blank to keep current password';
$string['legacythemeinuse'] = 'This site is being displayed to you in compatibility mode because your browser is too old.';
$string['license'] = 'Licence';
$string['licenses'] = 'Licences';
$string['liketologin'] = 'Would you like to log in now with a full user account?';
$string['list'] = 'List';
$string['listfiles'] = 'List of files in {$a}';
$string['listofallpeople'] = 'List of all people';
$string['listofcourses'] = 'List of courses';
$string['loadinghelp'] = 'Loading...';
$string['local'] = 'Local';
$string['localplugins'] = 'Local plugins';
$string['localpluginsmanage'] = 'Manage local plugins';
$string['location'] = 'Location';
$string['log_excel_date_format'] = 'yyyy mmmm d h:mm';
$string['loggedinas'] = 'You are logged in as {$a}';
$string['loggedinasguest'] = 'You are currently using guest access';
$string['loggedinnot'] = 'You are not logged in.';
$string['login'] = 'Log in';
$string['loginalready'] = 'You are already logged in';
$string['loginas'] = 'Log in as';
$string['loginaspasswordexplain'] = '<p>You must enter the special "loginas password" to use this feature.<br />If you do not know it, ask your server administrator.</p>';
$string['login_failure_logs'] = 'Login failure logs';
$string['loginguest'] = 'Log in as a guest';
$string['loginsite'] = 'Log in to the site';
$string['loginsteps'] = 'Hi! For full access to courses you\'ll need to take
   a minute to create a new account for yourself on this web site.
   Each of the individual courses may also have a one-time
   "enrolment key", which you won\'t need until later. Here are
   the steps:
   <ol>
   <li>Fill out the <a href="{$a}">New Account</a> form with your details.</li>
   <li>An email will be immediately sent to your email address.</li>
   <li>Read your email, and click on the web link it contains.</li>
   <li>Your account will be confirmed and you will be logged in.</li>
   <li>Now, select the course you want to participate in.</li>
   <li>If you are prompted for an "enrolment key" - use the one
   that your teacher has given you. This will "enrol" you in the
   course.</li>
   <li>You can now access the full course. From now on you will only need
   to enter your personal username and password (in the form on this page)
   to log in and access any course you have enrolled in.</li>
   </ol>';
$string['loginstepsnone'] = '<p>Hi!</p>
<p>For full access to courses you\'ll need to create yourself an account.</p>
<p>All you need to do is make up a username and password and use it in the form on this page!</p>
<p>If someone else has already chosen your username then you\'ll have to try again using a different username.</p>';
$string['loginto'] = 'Log in to {$a}';
$string['logout'] = 'Log out';
$string['logoutconfirm'] = 'Do you really want to log out?';
$string['logs'] = 'Logs';
$string['logtoomanycourses'] = '[ <a href="{$a->url}">more</a> ]';
$string['logtoomanyusers'] = '[ <a href="{$a->url}">more</a> ]';
$string['lookback'] = 'Look back';
$string['mailadmins'] = 'Inform admins';
$string['mailstudents'] = 'Inform students';
$string['mailteachers'] = 'Inform teachers';
$string['maincoursepage'] = 'Main course page';
$string['makeafolder'] = 'Create folder';
$string['makeeditable'] = 'If you make \'{$a}\' editable by the web server process (eg apache) then you could edit this file directly from this page';
$string['makethismyhome'] = 'Make this my default home page';
$string['manageblocks'] = 'Blocks';
$string['managecategorythis'] = 'Manage this category';
$string['managecourses'] = 'Manage courses';
$string['managedatabase'] = 'Database';
$string['manageeditorfiles'] = 'Manage files used by editor';
$string['managefilters'] = 'Filters';
$string['managemodules'] = 'Modules';
$string['manageroles'] = 'Roles and permissions';
$string['markedthistopic'] = 'This topic is highlighted as the current topic';
$string['markthistopic'] = 'Highlight this topic as the current topic';
$string['matchingsearchandrole'] = 'Matching \'{$a->search}\' and {$a->role}';
$string['maxareabytesreached'] = 'The file (or the total size of several files) is larger than the space remaining in this area.';
$string['maxbytesforfile'] = 'The file {$a} is larger than the maximum size allowed.';
$string['maxfilesize'] = 'Maximum size for new files: {$a}';
$string['maxfilesreached'] = 'You are allowed to attach a maximum of {$a} file(s) to this item';
$string['maximumchars'] = 'Maximum of {$a} characters';
$string['maximumgrade'] = 'Maximum grade';
$string['maximumgradex'] = 'Maximum grade: {$a}';
$string['maximumshort'] = 'Max';
$string['maximumupload'] = 'Maximum upload size';
$string['maximumupload_help'] = 'This setting determines the largest size of file that can be uploaded to the course, limited by the site-wide setting set by an administrator. Activity modules also include a maximum upload size setting for further restricting the file size.';
$string['maxnumberweeks'] = 'Maximum number of sections';
$string['maxnumberweeks_desc'] = 'The maximum value in the number of sections dropdown menu (applies to certain course formats only).';
$string['maxnumcoursesincombo'] = 'Browse <a href="{$a->link}">{$a->numberofcourses} courses</a>.';
$string['maxsize'] = 'Max size: {$a}';
$string['maxsizeandareasize'] = 'Maximum size for new files: {$a->size}, overall limit: {$a->areasize}';
$string['maxsizeandattachments'] = 'Maximum size for new files: {$a->size}, maximum attachments: {$a->attachments}';
$string['maxsizeandattachmentsandareasize'] = 'Maximum size for new files: {$a->size}, maximum attachments: {$a->attachments}, overall limit: {$a->areasize}';
$string['memberincourse'] = 'People in the course';
$string['messagebody'] = 'Message body';
$string['messagedselectedusers'] = 'Selected users have been messaged and the recipient list has been reset.';
$string['messagedselectedusersfailed'] = 'Something went wrong while messaging selected users.  Some may have received the email.';
$string['messageprovider:availableupdate'] = 'Available update notifications';
$string['messageprovider:backup'] = 'Backup notifications';
$string['messageprovider:courserequestapproved'] = 'Course creation request approval notification';
$string['messageprovider:courserequested'] = 'Course creation request notification';
$string['messageprovider:courserequestrejected'] = 'Course creation request rejection notification';
$string['messageprovider:errors'] = 'Important errors with the site';
$string['messageprovider:errors_help'] = 'These are important errors that an administrator should know about.';
$string['messageprovider:notices'] = 'Notices about minor problems';
$string['messageprovider:notices_help'] = 'These are notices that an administrator might be interested in seeing.';
$string['messageprovider:instantmessage'] = 'Personal messages between users';
$string['messageprovider:instantmessage_help'] = 'This section configures what happens to messages that are sent to you directly from other users on this site.';
$string['messageselect'] = 'Select this user as a message recipient';
$string['messageselectadd'] = 'Send a message';
$string['middlename'] = 'Middle name';
$string['migratinggrades'] = 'Migrating grades';
$string['min'] = 'min';
$string['mins'] = 'mins';
$string['minute'] = 'minute';
$string['minutes'] = 'minutes';
$string['miscellaneous'] = 'Miscellaneous';
$string['missingcategory'] = 'You need to choose a category';
$string['missingcity'] = 'Missing city/town';
$string['missingcountry'] = 'Missing country';
$string['missingdescription'] = 'Missing description';
$string['missingemail'] = 'Missing email address';
$string['missingfirstname'] = 'Missing given name';
$string['missingfromdisk'] = 'Missing from disk';
$string['missingfullname'] = 'Missing full name';
$string['missinglastname'] = 'Missing surname';
$string['missingname'] = 'Missing name';
$string['missingnewpassword'] = 'Missing new password';
$string['missingpassword'] = 'Missing password';
$string['missingrecaptchachallengefield'] = 'Missing reCAPTCHA challenge field';
$string['missingreqreason'] = 'Missing reason';
$string['missingshortname'] = 'Missing short name';
$string['missingshortsitename'] = 'Missing short site name';
$string['missingsitedescription'] = 'Missing site description';
$string['missingsitename'] = 'Missing site name';
$string['missingstrings'] = 'Check for untranslated words or phrases';
$string['missingstudent'] = 'Must choose something';
$string['missingsummary'] = 'Missing summary';
$string['missingteacher'] = 'Must choose something';
$string['missingurl'] = 'Missing URL';
$string['missingusername'] = 'Missing username';
$string['moddoesnotsupporttype'] = 'Module {$a->modname} does not support uploads of type {$a->type}';
$string['month'] = 'Month';
$string['months'] = 'Months';
$string['modified'] = 'Modified';
$string['modchooserenable'] = 'Activity chooser on';
$string['modchooserdisable'] = 'Activity chooser off';
$string['moduleintro'] = 'Description';
$string['modulesetup'] = 'Setting up module tables';
$string['modulesuccess'] = '{$a} tables have been set up correctly';
$string['moodledocs'] = 'Moodle Docs';
$string['moodledocslink'] = 'Moodle Docs for this page';
$string['moodleversion'] = 'Moodle version';
$string['moodlerelease'] = 'Moodle release';
$string['more'] = 'more';
$string['morehelp'] = 'More help';
$string['moreinformation'] = 'More information about this error';
$string['moreprofileinfoneeded'] = 'Please tell us more about yourself';
$string['mostrecently'] = 'most recently';
$string['move'] = 'Move';
$string['movecontent'] = 'Move {$a}';
$string['movecategorycontentto'] = 'Move into';
$string['movecategoryto'] = 'Move category to:';
$string['movecontentstoanothercategory'] = 'Move contents to another category';
$string['movecourseto'] = 'Move course to:';
$string['movedown'] = 'Move down';
$string['movefilestohere'] = 'Move files to here';
$string['movefull'] = 'Move {$a} to this location';
$string['movehere'] = 'Move to here';
$string['moveleft'] = 'Move left';
$string['moveright'] = 'Move right';
$string['movesection'] = 'Move section {$a}';
$string['moveselectedcoursesto'] = 'Move selected courses to...';
$string['movetoanotherfolder'] = 'Move to another folder';
$string['moveup'] = 'Move up';
$string['msnid'] = 'MSN ID';
$string['mustconfirm'] = 'You need to confirm your login';
$string['mustchangepassword'] = 'The new password must be different than the current one';
$string['mycourses'] = 'My courses';
$string['myfiles'] = 'My private files';
$string['myfilesmanage'] = 'Manage my private files';
$string['myhome'] = 'My home';
$string['mymoodledashboard'] = 'My Moodle dashboard';
$string['myprofile'] = 'My profile';
$string['name'] = 'Name';
$string['nameforlink'] = 'What do you want to call this link?';
$string['nameforpage'] = 'Name';
$string['navigation'] = 'Navigation';
$string['needed'] = 'Needed';
$string['never'] = 'Never';
$string['neverdeletelogs'] = 'Never delete logs';
$string['new'] = 'New';
$string['newaccount'] = 'New account';
$string['newcourse'] = 'New course';
$string['newpassword'] = 'New password';
$string['newpassword_help'] = 'Enter a new password or leave blank to keep current password.';
$string['newpasswordfromlost'] = '<strong>NOTICE:</strong> Your <strong>Current password</strong> will have been sent to you in the <strong>second</strong> of the two emails sent as part of the lost password recovery process. Make sure you have received your replacement password before continuing with this screen.';
$string['newpasswordtext'] = 'Hi {$a->firstname},

Your account password at \'{$a->sitename}\' has been reset
and you have been issued with a new temporary password.

Your current login information is now:
   username: {$a->username}
   password: {$a->newpassword}

Please go to this page to change your password:
   {$a->link}

In most mail programs, this should appear as a blue link
which you can just click on.  If that doesn\'t work,
then cut and paste the address into the address
line at the top of your web browser window.

Cheers from the \'{$a->sitename}\' administrator,
{$a->signoff}';
$string['newpicture'] = 'New picture';
$string['newpicture_help'] = 'To add a new picture, browse and select an image (in JPG or PNG format) then click "Update profile". The image will be cropped to a square and resized to 100x100 pixels.';
$string['newsitem'] = 'news item';
$string['newsitems'] = 'news items';
$string['newsitemsnumber'] = 'News items to show';
$string['newsitemsnumber_help'] = 'This setting determines how many recent items appear in the latest news block on the course page. If set to "0 news items" then the latest news block will not be displayed.';
$string['newuser'] = 'New user';
$string['newusernewpasswordsubj'] = 'New user account';
$string['newusernewpasswordtext'] = 'Hi {$a->firstname},

A new account has been created for you at \'{$a->sitename}\'
and you have been issued with a new temporary password.

Your current login information is now:
   username: {$a->username}
   password: {$a->newpassword}
             (you will have to change your password
              when you login for the first time)

To start using \'{$a->sitename}\', login at
   {$a->link}

In most mail programs, this should appear as a blue link
which you can just click on.  If that doesn\'t work,
then cut and paste the address into the address
line at the top of your web browser window.

Cheers from the \'{$a->sitename}\' administrator,
{$a->signoff}';
$string['newusers'] = 'New users';
$string['newwindow'] = 'New window';
$string['next'] = 'Next';
$string['nextsection'] = 'Next section';
$string['no'] = 'No';
$string['noblockstoaddhere'] = 'There are no blocks that you can add to this page.';
$string['nobody'] = 'Nobody';
$string['nocourses'] = 'No courses';
$string['nocoursesfound'] = 'No courses were found with the words \'{$a}\'';
$string['nocoursesyet'] = 'No courses in this category';
$string['nocomments'] = 'No comments';
$string['nodstpresets'] = 'The administrator has not enabled Daylight Savings Time support.';
$string['nofilesselected'] = 'No files have been selected to restore';
$string['nofilesyet'] = 'No files have been uploaded to your course yet';
$string['nograde'] = 'No grade';
$string['nohelpforactivityorresource'] = 'There is currently no help associated with this resource or activity';
$string['nochange'] = 'No change';
$string['noimagesyet'] = 'No images have been uploaded to your course yet';
$string['nologsfound'] = 'No logs have been found';
$string['nomatchingusers'] = 'No users match \'{$a}\'';
$string['nomorecourses'] = 'No more matching courses could be found';
$string['nomoreidnumber'] = 'Not using an idnumber to avoid collisions';
$string['none'] = 'None';
$string['noneditingteacher'] = 'Non-editing teacher';
$string['noneditingteacherdescription'] = 'Non-editing teachers can teach in courses and grade students, but may not alter activities.';
$string['nonstandard'] = 'Non-standard';
$string['nopendingcourses'] = 'There are no courses pending approval';
$string['nopotentialadmins'] = 'No potential admins';
$string['nopotentialcreators'] = 'No potential course creators';
$string['nopotentialstudents'] = 'No potential students';
$string['nopotentialteachers'] = 'No potential teachers';
$string['norecentactivity'] = 'No recent activity';
$string['noreplybouncemessage'] = 'You have replied to a no-reply email address. If you were attempting to reply to a forum post, please instead reply using the {$a} forums.

Following is the content of your email:';
$string['noreplybouncesubject'] = '{$a} - bounced email.';
$string['noreplyname'] = 'Do not reply to this email';
$string['noresults'] = 'No results';
$string['normal'] = 'Normal';
$string['normalfilter'] = 'Normal search';
$string['nosite'] = 'Could not find site-level course';
$string['nostudentsfound'] = 'No {$a} found';
$string['nostudentsingroup'] = 'There are no students in this group yet';
$string['nostudentsyet'] = 'No students enrolled in this course yet';
$string['nosuchemail'] = 'No such email address';
$string['notavailable'] = 'Not available';
$string['noteachersyet'] = 'No teachers in this course yet';
$string['notenrolled'] = '{$a} is not enrolled in this course.';
$string['notenrolledprofile'] = 'This profile is not available because this user is not enrolled in this course.';
$string['noteusercannotrolldatesoncontext'] = '<strong>Note:</strong> The ability to roll dates when restoring this backup has been disabled because you lack the required permissions.';
$string['noteuserschangednonetocourse'] = '<strong>Note:</strong> Course users need to be restored when restoring user data (in activities, files or messages). This setting has been changed for you.';
$string['nothingnew'] = 'Nothing new since your last login';
$string['nothingtodisplay'] = 'Nothing to display';
$string['notice'] = 'Notice';
$string['noticenewerbackup'] = 'This backup file has been created with Moodle {$a->backuprelease} ({$a->backupversion}) and it\'s newer than your currently installed Moodle {$a->serverrelease} ({$a->serverversion}). This could cause some inconsistencies because backwards compatibility of backup files cannot be guaranteed.';
$string['notifications'] = 'Notifications';
$string['notifyloginfailuresmessage'] = '{$a->time}, IP: {$a->ip}, User: {$a->info}';
$string['notifyloginfailuresmessageend'] = 'You can view these logs at {$a}/report/log/index.php?id=1&amp;chooselog=1&amp;modid=site_errors.';
$string['notifyloginfailuresmessagestart'] = 'Here is a list of failed login attempts at {$a} since you were last notified';
$string['notifyloginfailuressubject'] = '{$a} :: Failed logins notification';
$string['notincluded'] = 'Not included';
$string['notingroup'] = 'Sorry, but you need to be part of a group to see this activity.';
$string['notpublic'] = 'Not public!';
$string['nousersfound'] = 'No users found';
$string['nousersmatching'] = 'No users matching \'{$a}\' were found';
$string['nousersyet'] = 'There are no users yet';
$string['novalidcourses'] = 'No valid courses to be shown';
$string['now'] = 'now';
$string['numattempts'] = '{$a} failed login attempt(s)';
$string['numberofcourses'] = 'Number of courses';
$string['numberweeks'] = 'Number of sections';
$string['numdays'] = '{$a} days';
$string['numhours'] = '{$a} hours';
$string['numletters'] = '{$a} letters';
$string['numminutes'] = '{$a} minutes';
$string['nummonths'] = '{$a} months';
$string['numseconds'] = '{$a} seconds';
$string['numviews'] = '{$a} views';
$string['numweeks'] = '{$a} weeks';
$string['numwords'] = '{$a} words';
$string['numyears'] = '{$a} years';
$string['ok'] = 'OK';
$string['oldpassword'] = 'Current password';
$string['olduserdirectory'] = 'This is the OLD users directory, and is no longer needed. You may safely delete it. The files it contains have been copied to the NEW user directory.';
$string['opentoguests'] = 'Guest access';
$string['optional'] = 'optional';
$string['options'] = 'options';
$string['order'] = 'Order';
$string['originalpath'] = 'Original path';
$string['orphanedactivities'] = 'Orphaned activities';
$string['other'] = 'Other';
$string['outline'] = 'Outline';
$string['outlinereport'] = 'Outline report';
$string['page'] = 'Page';
$string['pageheaderconfigablock'] = 'Configuring a block in {$a->fullname}';
$string['pagepath'] = 'Page path';
$string['pageshouldredirect'] = 'This page should automatically redirect. If nothing is happening please use the continue link below.';
$string['parentcategory'] = 'Parent category';
$string['parentcoursenotfound'] = 'Parent course not found!';
$string['parentfolder'] = 'Parent folder';
$string['participants'] = 'Participants';
$string['participantslist'] = 'Participants list';
$string['participationratio'] = 'Participation ratio';
$string['participationreport'] = 'Participation report';
$string['password'] = 'Password';
$string['passwordconfirmchange'] = 'Confirm password change';
$string['passwordextlink'] = 'The following link has been provided to recover your lost password. This will take you out of Moodle.';
$string['passwordforgotten'] = 'Forgotten password';
$string['passwordforgotteninstructions'] = 'Your details must first be found in the user database. Please enter <strong>either</strong> your username or your registered email address in the appropriate box. There is no need to enter both.';
$string['passwordforgotteninstructions2'] = 'To reset your password, submit your username or your email address below. If we can find you in the database, an email will be sent to your email address, with instructions how to get access again.';
$string['passwordchanged'] = 'Password has been changed';
$string['passwordnohelp'] = 'No help is available to find your lost password. Please contact your Moodle administrator.';
$string['passwordrecovery'] = 'Yes, help me log in';
$string['passwordsdiffer'] = 'These passwords do not match';
$string['passwordsent'] = 'Password has been sent';
$string['passwordsenttext'] = '<p>An email has been sent to your address at {$a->email}.</p>
   <p><b>Please check your email for your new password</b></p>
   <p>The new password was automatically generated, so you might like to
   <a href="{$a->link}">change it to something easier to remember</a>.</p>';
$string['path'] = 'Path';
$string['pathnotexists'] = 'Path doesn\'t exist in your server!';
$string['pathslasherror'] = 'Path can\'t end with a slash!!';
$string['paymentinstant'] = 'Use the button below to pay and be enrolled within minutes!';
$string['paymentpending'] = '(<small><b><u>{$a}</u></b> pending</small>)';
$string['paymentrequired'] = 'This course requires a payment for entry.';
$string['payments'] = 'Payments';
$string['paymentsorry'] = 'Thank you for your payment!  Unfortunately your payment has not yet been fully processed, and you are not yet registered to enter the course "{$a->fullname}".  Please try continuing to the course in a few seconds, but if you continue to have trouble then please alert the {$a->teacher} or the site administrator';
$string['paymentthanks'] = 'Thank you for your payment!  You are now enrolled in your course:<br />"{$a}"';
$string['pendingrequests'] = 'Pending requests';
$string['periodending'] = 'Period ending ({$a})';
$string['personal'] = 'Personal';
$string['personalprofile'] = 'Personal profile';
$string['phone'] = 'Phone';
$string['phone2'] = 'Mobile phone';
$string['phpinfo'] = 'PHP info';
$string['pictureof'] = 'Picture of {$a}';
$string['pictureofuser'] = 'User picture';
$string['pleaseclose'] = 'Please close this window now.';
$string['pleasesearchmore'] = 'Please search some more';
$string['pleaseusesearch'] = 'Please use the search';
$string['plugin'] = 'Plugin';
$string['plugindeletefiles'] = 'All data associated with the plugin \'{$a->name}\' has been deleted from the database. To prevent the plugin re-installing itself, you should now delete this directory from your server: {$a->directory}';
$string['plugincheck'] = 'Plugins check';
$string['pluginsetup'] = 'Setting up plugin tables';
$string['policyaccept'] = 'I understand and agree';
$string['policyagree'] = 'You must agree to this policy to continue using this site.  Do you agree?';
$string['policyagreement'] = 'Site policy agreement';
$string['policyagreementclick'] = 'Link to site policy agreement';
$string['popup'] = 'popup';
$string['popupwindow'] = 'Open file in new window';
$string['popupwindowname'] = 'Popup window';
$string['post'] = 'Post';
$string['posts'] = 'Posts';
$string['potentialadmins'] = 'Potential admins';
$string['potentialcreators'] = 'Potential course creators';
$string['potentialstudents'] = 'Potential students';
$string['potentialteachers'] = 'Potential teachers';
$string['preferences'] = 'Preferences';
$string['preferredlanguage'] = 'Preferred language';
$string['preferredtheme'] = 'Preferred theme';
$string['preprocessingbackupfile'] = 'Preprocessing backup file';
$string['preview'] = 'Preview';
$string['previewhtml'] = 'HTML format preview';
$string['previeworchoose'] = 'Preview or choose a theme';
$string['previous'] = 'Previous';
$string['previouslyselectedusers'] = 'Previously selected users not matching \'{$a}\'';
$string['previoussection'] = 'Previous section';
$string['primaryadminsetup'] = 'Setup administrator account';
$string['profile'] = 'Profile';
$string['profilenotshown'] = 'This profile description will not be shown until this person is enrolled in at least one course.';
$string['publicprofile'] = 'Public profile';
$string['publicsitefileswarning'] = 'Note: files placed here can be accessed by anyone';
$string['publicsitefileswarning2'] = 'Note: Files placed here can be accessed by anyone who knows (or can guess) the URL. For security reasons, it is recommended that any backup files are deleted immediately after restoring them.';
$string['publicsitefileswarning3'] = 'Note: Files placed here can be accessed by anyone who knows (or can guess) the URL. <br />For security reasons, backup files should be saved in the secure backupdata folder only.';
$string['publish'] = 'Publish';
$string['question'] = 'Question';
$string['questionsinthequestionbank'] = 'Questions in the question bank';
$string['readinginfofrombackup'] = 'Reading info from backup';
$string['readme'] = 'README';
$string['recentactivity'] = 'Recent activity';
$string['recentactivityreport'] = 'Full report of recent activity...';
$string['recipientslist'] = 'Recipients list';
$string['recreatedcategory'] = 'Recreated category {$a}';
$string['redirect'] = 'Redirect';
$string['reducesections'] = 'Reduce the number of sections';
$string['refresh'] = 'Refresh';
$string['refreshingevents'] = 'Refreshing events';
$string['registration'] = 'Moodle registration';
$string['registrationcontact'] = 'Contact from the public';
$string['registrationcontactno'] = 'No, I do not want a contact form in the site listing';
$string['registrationcontactyes'] = 'Yes, provide a form for prospective Moodlers to contact me';
$string['registrationemail'] = 'Email notifications';
$string['registrationinfo'] = '<p>This page allows you to register your Moodle site with moodle.org.  Registration is free.
The main benefit of registering is that you will be added to a low-volume mailing list
for important notifications such as security alerts and new releases of Moodle.</p>
<p>By default, your information will be kept private, and will never be sold or passed on to anyone else.  The only
   reason for collecting this information is for support purposes, and to help build up a statistical
   picture of the Moodle community as a whole.</p>
<p>If you choose, you can allow your site name, country and URL to be added to the public list of Moodle Sites.</p>
<p>All new registrations are verified manually before they are added to the list, but once you are added you can update your registration (and your entry on the public list) at any time by resubmitting this form.</p>';
$string['registrationinfotitle'] = 'Registration information';
$string['registrationno'] = 'No, I do not want to receive email';
$string['registrationsend'] = 'Send registration information to moodle.org';
$string['registrationyes'] = 'Yes, please notify me about important issues';
$string['reject'] = 'Reject';
$string['rejectdots'] = 'Reject...';
$string['reload'] = 'Reload';
$string['remoteappuser'] = 'Remote {$a} User';
$string['remove'] = 'Remove';
$string['removeadmin'] = 'Remove admin';
$string['removecreator'] = 'Remove course creator';
$string['removestudent'] = 'Remove student';
$string['removeteacher'] = 'Remove teacher';
$string['rename'] = 'Rename';
$string['renamefileto'] = 'Rename <b>{$a}</b> to';
$string['report'] = 'Report';
$string['reports'] = 'Reports';
$string['repositories'] = 'Repositories';
$string['requestcourse'] = 'Request a course';
$string['requestedby'] = 'Requested by';
$string['requestedcourses'] = 'Requested courses';
$string['requestreason'] = 'Reason for course request';
$string['required'] = 'Required';
$string['requirespayment'] = 'This course requires payment for access';
$string['reset'] = 'Reset';
$string['resetcomponent'] = 'Component';
$string['resetcourse'] = 'Reset course';
$string['resetinfo'] = 'This page allows you to empty a course of user data, while retaining the activities and other settings.  Please be warned that by choosing items below and submitting this page you will delete your chosen user data from this course forever!';
$string['resetnotimplemented'] = 'Reset not implemented';
$string['resetstartdate'] = 'Reset start date';
$string['resetstatus'] = 'Status';
$string['resettask'] = 'Task';
$string['resettodefaults'] = 'Reset to defaults';
$string['resortcoursesbyname'] = 'Re-sort courses by name';
$string['resource'] = 'Resource';
$string['resourcedisplayauto'] = 'Automatic';
$string['resourcedisplaydownload'] = 'Force download';
$string['resourcedisplayembed'] = 'Embed';
$string['resourcedisplayframe'] = 'In frame';
$string['resourcedisplaynew'] = 'New window';
$string['resourcedisplayopen'] = 'Open';
$string['resourcedisplaypopup'] = 'In pop-up';
$string['resources'] = 'Resources';
$string['resources_help'] = 'Resource types enable almost any kind of web content to be inserted into the course.';
$string['restore'] = 'Restore';
$string['restorecancelled'] = 'Restore cancelled';
$string['restorecannotassignroles'] = 'Restore needs to assign roles and you do not have permission to do so';
$string['restorecannotcreateorassignroles'] = 'Restore needs to create or assign roles and you do not have permission to do so';
$string['restorecannotcreateuser'] = 'Restore needs to create user \'{$a}\' from backup file and you do not have permission to do so';
$string['restorecannotoverrideperms'] = 'Restore needs to override permissions and you do not have permission to do so';
$string['restorecoursenow'] = 'Restore this course now!';
$string['restoredaccount'] = 'Restored account';
$string['restoredaccountinfo'] = 'This account was imported from another server and the password has been lost. To set a new password by email, please click "Continue"';
$string['restorefinished'] = 'Restore completed successfully';
$string['restoreto'] = 'Restore to';
$string['restoretositeadding'] = 'Warning: You are about to restore to the site front page, adding data to it!';
$string['restoretositedeleting'] = 'Warning: You are about to restore to the site front page, deleting data from it first!';
$string['restoreuserconflict'] = 'Trying to restore user \'{$a}\' from backup file will cause conflict';
$string['restoreuserinfofailed'] = 'The restore process has stopped because you don\'t have permission to restore user data.';
$string['restoreusersprecheck'] = 'Checking user data';
$string['restoreusersprecheckerror'] = 'Some problems were detected when checking user data';
$string['restricted'] = 'Restricted';
$string['returningtosite'] = 'Returning to this web site?';
$string['returntooriginaluser'] = 'Return to {$a}';
$string['revert'] = 'Revert';
$string['role'] = 'Role';
$string['rolemappings'] = 'Role mappings';
$string['rolerenaming'] = 'Role renaming';
$string['rolerenaming_help'] = 'This setting allows the displayed names for roles used in the course to be changed. Only the displayed name is changed - role permissions are not affected.  New role names will appear on the course participants page and elsewhere within the course. If the renamed role is one that the administrator has selected as a course manager role, then the new role name will also appear as part of the course listings.';
$string['roles'] = 'Roles';
$string['rss'] = 'RSS';
$string['rssarticles'] = 'Number of RSS recent articles';
$string['rsserror'] = 'Error reading RSS data';
$string['rsserrorauth'] = 'Your RSS link does not contain a valid authentication token.';
$string['rsserrorguest'] = 'This feed uses guest access to access the data, but guest does not have permission to read the data. Visit the original location that this feed comes from (URL) as a valid user and get a new RSS link from there.';
$string['rsskeyshelp'] = 'To ensure security and privacy, RSS feed URLs contain a special token that identifies the user they are for. This prevents other users from accessing areas of Moodle they shouldn\'t have access to via RSS feeds.</p><p>This token is automatically created the first time you access an area of Moodle that produces an RSS feed. If you feel that your RSS feed token has been compromised in some way you can request a new one by clicking the Reset link here. Please note that your current RSS feed URLs will then become invalid.';
$string['rsstype'] = 'RSS feed for this activity';
$string['saveandnext'] = 'Save and show next';
$string['savedat'] = 'Saved at:';
$string['savechanges'] = 'Save changes';
$string['savechangesanddisplay'] = 'Save and display';
$string['savechangesandreturntocourse'] = 'Save and return to course';
$string['savecomment'] = 'Save comment';
$string['savepreferences'] = 'Save preferences';
$string['saveto'] = 'Save to';
$string['scale'] = 'Scale';
$string['scale_help'] = 'A scale provides a way of evaluating or grading performance in an activity. It is defined by an ordered list of values, ranging from negative to positive, separated by commas, for example "Disappointing, Not good enough, Average, Good, Very good, Excellent!"';
$string['scale_link'] = 'grade/scale';
$string['scales'] = 'Scales';
$string['scalescustom'] = 'Custom scales';
$string['scalescustomcreate'] = 'Add a new scale';
$string['scalescustomno'] = 'No custom scales have been created yet';
$string['scalesstandard'] = 'Standard scales';
$string['scalestandard'] = 'Standard scale';
$string['scalestandard_help'] = 'A standard scale is available site-wide, for all courses.';
$string['scalestandard_link'] = 'grade/scale';
$string['scalestip'] = 'To create custom scales, use the \'Scales...\' link in your course administration menu.';
$string['scalestip2'] = 'To create custom scales, click the Grades link in the course administration menu, then choose Edit, Scales.';
$string['screenshot'] = 'Screenshot';
$string['search'] = 'Search'; // TODO MDL-34652 rename to searchforums and move to mod_forum
$string['search_help'] = 'For basic searching of one or more words anywhere in the text, just type them separated by spaces. All words longer than two characters are used.

For advanced searching, press the search button without typing anything in the search box to access the advanced search form.';
$string['searchagain'] = 'Search again';
$string['searchbyemail'] = 'Search by email address';
$string['searchbyusername'] = 'Search by username';
$string['searchcourses'] = 'Search courses';
$string['searchhelp'] = 'You can search for multiple words at once.<br /><br />word : find any match of this word within the text.<br />+word : only exact matching words will be found.<br />-word : don\'t include results containing this word.';
$string['searchoptions'] = 'Search options';
$string['searchresults'] = 'Search results';
$string['sec'] = 'sec';
$string['seconds'] = 'seconds';
$string['secondstotime172800'] = '2 days';
$string['secondstotime259200'] = '3 days';
$string['secondstotime345600'] = '4 days';
$string['secondstotime432000'] = '5 days';
$string['secondstotime518400'] = '6 days';
$string['secondstotime604800'] = '1 Week';
$string['secondstotime86400'] = '1 day';
$string['secretalreadyused'] = 'Change password confirmation link was already used, password was not changed.';
$string['secs'] = 'secs';
$string['section'] = 'Section';
$string['sectionname'] = 'Section name';
$string['sections'] = 'Sections';
$string['sectionusedefaultname'] = 'Use default section name';
$string['seealsostats'] = 'See also: stats';
$string['select'] = 'Select';
$string['selectacountry'] = 'Select a country';
$string['selectacourse'] = 'Select a course';
$string['selectacoursesite'] = 'Select a course or site';
$string['selectanaction'] = 'Select an action';
$string['selectagroup'] = 'Select a group';
$string['selectaregion'] = 'Select a region';
$string['selctauser'] = 'Select a user';
$string['selectall'] = 'Select all';
$string['selectamodule'] = 'Please select an activity module';
$string['selectanoptions'] = 'Select an option';
$string['selectdefault'] = 'Select default';
$string['selectedfile'] = 'Selected file';
$string['selectednowmove'] = '{$a} files selected for moving. Now go into the destination folder and press \'Move files to here\'';
$string['selectfiles'] = 'Select files';
$string['selectmoduletoviewhelp'] = 'Select an activity or resource to view its help.

Double-click on an activity or resource name to quickly add it.';
$string['selectnos'] = 'Select all \'No\'';
$string['selectperiod'] = 'Select period';
$string['senddetails'] = 'Send my details via email';
$string['separate'] = 'Separate';
$string['separateandconnected'] = 'Separate and Connected ways of knowing';
$string['separateandconnectedinfo'] = 'The scale based on the theory of separate and connected knowing. This theory describes two different ways that we can evaluate and learn about the things we see and hear.<ul><li><strong>Separate knowers</strong> remain as objective as possible without including feelings and emotions. In a discussion with other people, they like to defend their own ideas, using logic to find holes in opponent\'s ideas.</li><li><strong>Connected knowers</strong> are more sensitive to other people. They are skilled at empathy and tends to listen and ask questions until they feel they can connect and "understand things from their point of view". They learn by trying to share the experiences that led to the knowledge they find in other people.</li></ul>';
$string['servererror'] = 'An error occurred whilst communicating with the server';
$string['serverlocaltime'] = 'Server\'s local time';
$string['setcategorytheme'] = 'Set category theme';
$string['settings'] = 'Settings';
$string['shortname'] = 'Short name'; // @deprecated MDL-34652 - use shortnamecourse or shortnameuser or some own context specific string
$string['shortnamecollisionwarning'] = '[*] = This shortname is already in use by a course and will need to be changed upon approval';
$string['shortnamecourse'] = 'Course short name';
$string['shortnamecourse_help'] = 'The short name of the course is displayed in the navigation and is used in the subject line of course email messages.';
$string['shortnametaken'] = 'Short name is already used for another course ({$a})';
$string['shortnameuser'] = 'User short name';
$string['shortsitename'] = 'Short name for site (eg single word)';
$string['show'] = 'Show';
$string['showactions'] = 'Show actions';
$string['showadvancedsettings'] = 'Show advanced settings';
$string['showall'] = 'Show all {$a}';
$string['showallcourses'] = 'Show all courses';
$string['showallusers'] = 'Show all users';
$string['showblockcourse'] = 'Show list of courses containing block';
$string['showcomments'] = 'Show/hide comments';
$string['showcommentsnonjs'] = 'Show comments';
$string['showdescription'] = 'Display description on course page';
$string['showdescription_help'] = 'If enabled, the description above will be displayed on the course page just below the link to the activity or resource.';
$string['showgrades'] = 'Show gradebook to students';
$string['showgrades_help'] = 'Many activities in the course allow grades to be set. This setting determines whether a student can view a list of all their grades for the course via a grades link in the course administration block.';
$string['showlistofcourses'] = 'Show list of courses';
$string['showmodulecourse'] = 'Show list of courses containing activity';
$string['showonly'] = 'Show only';
$string['showperpage'] = 'Show {$a} per page';
$string['showrecent'] = 'Show recent activity';
$string['showreports'] = 'Show activity reports';
$string['showreports_help'] = 'Activity reports are available for each participant that show their activity in the course. As well as listings of their contributions, such as forum posts or assignment submissions, these reports also include access logs. This setting determines whether a student can view their own activity reports via their profile page.';
$string['showsettings'] = 'Show settings';
$string['showtheselogs'] = 'Show these logs';
$string['showthishelpinlanguage'] = 'Show this help in language: {$a}';
$string['schedule'] = 'Schedule';
$string['since'] = 'Since';
$string['sincelast'] = 'since last login';
$string['site'] = 'Site';
$string['sitedefault'] = 'Site default';
$string['siteerrors'] = 'Site errors';
$string['sitefiles'] = 'Site files';
$string['sitefilesused'] = 'Site files used in this course';
$string['sitehome'] = 'Site home';
$string['sitelegacyfiles'] = 'Legacy site files';
$string['sitelogs'] = 'Site logs';
$string['sitenews'] = 'Site news';
$string['sitepages'] = 'Site pages';
$string['sitepartlist'] = 'You do not have the required permissions to view the participants list';
$string['sitepartlist0'] = 'You must be a site teacher to be allowed to see the site participants list';
$string['sitepartlist1'] = 'You must be a teacher to be allowed to see the site participants list';
$string['sites'] = 'Sites';
$string['sitesection'] = 'Include a topic section';
$string['sitesettings'] = 'Site settings';
$string['siteteachers'] = 'Site teachers';
$string['size'] = 'Size';
$string['sizeb'] = 'bytes';
$string['sizegb'] = 'GB';
$string['sizekb'] = 'KB';
$string['sizemb'] = 'MB';
$string['skipped'] = 'Skipped';
$string['skypeid'] = 'Skype ID';
$string['socialheadline'] = 'Social forum - latest topics';
$string['someallowguest'] = 'Some courses may allow guest access';
$string['someerrorswerefound'] = 'Some information was missing or incorrect. Look below for details.';
$string['sortby'] = 'Sort by';
$string['sortbyx'] = 'Sort by {$a} ascending';
$string['sortbyxreverse'] = 'Sort by {$a} descending';
$string['sourcerole'] = 'Source role';
$string['specifyname'] = 'You must specify a name.';
$string['standard'] = 'Standard';
$string['starpending'] = '([*] = course pending approval)';
$string['startdate'] = 'Course start date';
$string['startdate_help'] = 'This setting determines the start of the first week for a course in weekly format. It also determines the earliest date that logs of course activities are available for.';
$string['startingfrom'] = 'Starting from';
$string['startsignup'] = 'Create new account';
$string['state'] = 'State/Province';
$string['statistics'] = 'Statistics';
$string['statisticsgraph'] = 'Statistics graph';
$string['stats'] = 'Statistics';
$string['statslogins'] = 'Logins';
$string['statsmodedetailed'] = 'Detailed (user) view';
$string['statsmodegeneral'] = 'General view';
$string['statsnodata'] = 'There is no available data for that combination of course and time period.';
$string['statsnodatauser'] = 'There is no available data for that combination of course, user and time period.';
$string['statsoff'] = 'Statistics is not currently enabled';
$string['statsreads'] = 'Views';
$string['statsreportactivity'] = 'All activity (all roles)';
$string['statsreportactivitybyrole'] = 'All activity (views and posts)';
$string['statsreportforuser'] = 'for';
$string['statsreportlogins'] = 'Logins';
$string['statsreportreads'] = 'Views (all roles)';
$string['statsreporttype'] = 'Report type';
$string['statsreportwrites'] = 'Posts (all roles)';
$string['statsreport1'] = 'Logins';
$string['statsreport10'] = 'User activity';
$string['statsreport11'] = 'Most active courses';
$string['statsreport12'] = 'Most active courses (weighted)';
$string['statsreport13'] = 'Most participatory courses (enrolments)';
$string['statsreport14'] = 'Most participatory courses (views/posts)';
$string['statsreport2'] = 'Views (all roles)';
$string['statsreport3'] = 'Posts (all roles)';
$string['statsreport4'] = 'All activity (all roles)';
$string['statsreport5'] = 'All activity (views and posts)';
$string['statsreport7'] = 'User activity (views and posts)';
$string['statsreport8'] = 'All user activity';
$string['statsreport9'] = 'Logins (site course)';
$string['statsstudentactivity'] = 'Student activity';
$string['statsstudentreads'] = 'Student views';
$string['statsstudentwrites'] = 'Student posts';
$string['statsteacheractivity'] = 'Teacher activity';
$string['statsteacherreads'] = 'Teacher views';
$string['statsteacherwrites'] = 'Teacher posts';
$string['statstimeperiod'] = 'Time period - last:';
$string['statsuniquelogins'] = 'Unique logins';
$string['statsuseractivity'] = 'All activity';
$string['statsuserlogins'] = 'Logins';
$string['statsuserreads'] = 'Views';
$string['statsuserwrites'] = 'Posts';
$string['statswrites'] = 'Posts';
$string['status'] = 'Status';
$string['stringsnotset'] = 'The following strings are not defined in {$a}';
$string['studentnotallowed'] = 'Sorry, but you can not enter this course as \'{$a}\'';
$string['students'] = 'Students';
$string['studentsandteachers'] = 'Students and teachers';
$string['subcategories'] = 'Sub-categories';
$string['submit'] = 'Submit';
$string['success'] = 'Success';
$string['summary'] = 'Summary';
$string['summary_help'] = 'The idea of a summary is a short text to prepare students for the activities within the topic or week. The text is shown on the course page under the section name.';
$string['summaryof'] = 'Summary of {$a}';
$string['supplyinfo'] = 'More details';
$string['suspended'] = 'Suspended';
$string['suspendedusers'] = 'Suspended users';
$string['switchdevicedefault'] = 'Switch to the standard theme';
$string['switchdevicerecommended'] = 'Switch to the recommended theme for your device';
$string['switchrolereturn'] = 'Return to my normal role';
$string['switchroleto'] = 'Switch role to...';
$string['tag'] = 'Tag';
$string['tagalready'] = 'This tag already exists';
$string['tagmanagement'] = 'Add/delete tags ...';
$string['tags'] = 'Tags';
$string['targetrole'] = 'Target role';
$string['teacheronly'] = 'for the {$a} only';
$string['teacherroles'] = '{$a} roles';
$string['teachers'] = 'Teachers';
$string['textediting'] = 'When editing text';
$string['texteditor'] = 'Use standard web forms';
$string['textformat'] = 'Plain text format';
$string['thanks'] = 'Thanks';
$string['theme'] = 'Theme';
$string['themes'] = 'Themes';
$string['themesaved'] = 'New theme saved';
$string['thereareno'] = 'There are no {$a} in this course';
$string['therearecourses'] = 'There are {$a} courses';
$string['thiscategorycontains'] = 'This category contains';
$string['time'] = 'Time';
$string['timezone'] = 'Timezone';
$string['to'] = 'To';
$string['tocreatenewaccount'] = 'Skip to create new account';
$string['tocontent'] = 'To item "{$a}"';
$string['today'] = 'Today';
$string['todaylogs'] = 'Today\'s logs';
$string['toeveryone'] = 'to everyone';
$string['toomanybounces'] = 'That email address has had too many bounces. You <b>must</b> change it to continue.';
$string['toomanytoshow'] = 'There are too many users to show.';
$string['toomanyusersmatchsearch'] = 'Too many users ({$a->count}) match \'{$a->search}\'';
$string['toomanyuserstoshow'] = 'Too many users ({$a}) to show';
$string['toonly'] = 'to {$a} only';
$string['top'] = 'Top';
$string['topic'] = 'Topic';
$string['topicoutline'] = 'Topic outline';
$string['topicshow'] = 'Show this topic to {$a}';
$string['topichide'] = 'Hide this topic from {$a}';
$string['total'] = 'Total';
$string['trackforums'] = 'Forum tracking';
$string['trackforumsno'] = 'No: don\'t keep track of posts I have seen';
$string['trackforumsyes'] = 'Yes: highlight new posts for me';
$string['trysearching'] = 'Try searching instead.';
$string['turneditingoff'] = 'Turn editing off';
$string['turneditingon'] = 'Turn editing on';
$string['undecided'] = 'Undecided';
$string['unfinished'] = 'Unfinished';
$string['unknowncategory'] = 'Unknown category';
$string['unlimited'] = 'Unlimited';
$string['unpacking'] = 'Unpacking {$a}';
$string['unsafepassword'] = 'Unsafe password - try something else';
$string['untilcomplete'] = 'Until complete';
$string['unusedaccounts'] = 'Accounts unused for more than {$a} days are automatically unenrolled';
$string['unzip'] = 'Unzip';
$string['unzippingbackup'] = 'Unzipping backup';
$string['up'] = 'Up';
$string['update'] = 'Update';
$string['updated'] = 'Updated {$a}';
$string['updatemymoodleoff'] = 'Stop customising this page';
$string['updatemymoodleon'] = 'Customise this page';
$string['updatemyprofile'] = 'Update profile';
$string['updatesevery'] = 'Updates every {$a} seconds';
$string['updatethis'] = 'Update this {$a}';
$string['updatethiscourse'] = 'Update this course';
$string['updatinga'] = 'Updating: {$a}';
$string['updatingain'] = 'Updating {$a->what} in {$a->in}';
$string['upload'] = 'Upload';
$string['uploadafile'] = 'Upload a file';
$string['uploadcantwrite'] = 'Failed to write file to disk';
$string['uploadedfile'] = 'File uploaded successfully';
$string['uploadedfileto'] = 'Uploaded {$a->file} to {$a->directory}';
$string['uploadedfiletoobig'] = 'Sorry, but that file is too big (limit is {$a} bytes)';
$string['uploadextension'] = 'File upload stopped by a PHP extension';
$string['uploadfailednotrecovering'] = 'Your file upload has failed because there was a problem with one of the files, {$a->name}.<br /> Here is a log of the problems:<br />{$a->problem}<br />Not recovering.';
$string['uploadfilelog'] = 'Upload log for file {$a}';
$string['uploadformlimit'] = 'Uploaded file {$a} exceeded the maximum size limit set by the form';
$string['uploadlabel'] = 'Title:';
$string['uploadlimitwithsize'] = '{$a->contextname} upload limit ({$a->displaysize})';
$string['uploadnewfile'] = 'Upload new file';
$string['uploadnofilefound'] = 'No file was found - are you sure you selected one to upload?';
$string['uploadnotallowed'] = 'Uploads are not allowed';
$string['uploadnotempdir'] = 'Missing a temporary folder';
$string['uploadoldfilesdeleted'] = 'The old file(s) in your upload area have been deleted';
$string['uploadpartialfile'] = 'File was only partially uploaded';
$string['uploadproblem'] = 'An unknown problem occurred while uploading the file \'{$a}\' (perhaps it was too large?)';
$string['uploadrenamedcollision'] = 'File was renamed from {$a->oldname} to {$a->newname} because there was a filename conflict.';
$string['uploadrenamedchars'] = 'File was renamed from {$a->oldname} to {$a->newname} because of invalid characters.';
$string['uploadserverlimit'] = 'Uploaded file exceeded the maximum size limit set by the server';
$string['uploadthisfile'] = 'Upload this file';
$string['url'] = 'URL';
$string['used'] = 'Used';
$string['usedinnplaces'] = 'Used in {$a} places';
$string['usemessageform'] = 'or use the form below to send a message to the selected students';
$string['user'] = 'User';
$string['userconfirmed'] = 'Confirmed {$a}';
$string['usercurrentsettings'] = 'My profile settings';
$string['userdata'] = 'User data';
$string['userdeleted'] = 'This user account has been deleted';
$string['userdescription'] = 'Description';
$string['userdescription_help'] = 'This box enables you to enter some text about yourself which will then be displayed on your profile page for others to view.';
$string['userdetails'] = 'User details';
$string['userfiles'] = 'User files';
$string['userlist'] = 'User list';
$string['username'] = 'Username';
$string['usernameemailmatch'] = 'The username and email address do not relate to the same user';
$string['usernameexists'] = 'This username already exists, choose another';
$string['usernamelowercase'] = 'Only lowercase letters allowed';
$string['usernamenotfound'] = 'The username was not found in the database';
$string['usernameoremail'] = 'Enter either username or email address';
$string['usernotconfirmed'] = 'Could not confirm {$a}';
$string['userpic'] = 'User picture';
$string['users'] = 'Users';
$string['userselectorautoselectunique'] = 'If only one user matches the search, select them automatically';
$string['userselectorpreserveselected'] = 'Keep selected users, even if they no longer match the search';
$string['userselectorsearchanywhere'] = 'Match the search text anywhere in the displayed fields';
$string['usersnew'] = 'New users';
$string['usersnoaccesssince'] = 'Inactive for more than';
$string['userswithfiles'] = 'Users with files';
$string['useruploadtype'] = 'User upload type: {$a}';
$string['userviewingsettings'] = 'Profile settings for {$a}';
$string['userzones'] = 'User zones';
$string['usetheme'] = 'Use theme';
$string['usingexistingcourse'] = 'Using existing course';
$string['valuealreadyused'] = 'This value has already been used.';
$string['version'] = 'Version';
$string['view'] = 'View';
$string['viewallcourses'] = 'View all courses';
$string['viewallcoursescategories'] = 'View all courses and categories';
$string['viewmore'] = 'View more';
$string['viewallsubcategories'] = 'View all subcategories';
$string['viewfileinpopup'] = 'View file in a popup window';
$string['viewprofile'] = 'View profile';
$string['views'] = 'Views';
$string['viewsolution'] = 'view solution';
$string['virusfound'] = 'Attention administrator! Clam AV has found a virus in a file uploaded by {$a->user} for the course {$a->course}. Here is the output of clamscan:';
$string['virusfoundlater'] = 'A file you uploaded on {$a->date} with the filename {$a->filename} for the course {$a->course} has since been found to contain a virus.  Here is a summary of what has happened to your file:

{$a->action}

If this was submitted work, you may want to resubmit it so that your tutor can see it.';
$string['virusfoundlateradmin'] = 'Attention administrator! A file that was uploaded on {$a->date} with the filename {$a->filename} for the course {$a->course} by the user {$a->user} has since been found to contain a virus.  Here is a summary of what has happened to the file:

{$a->action}

The user has also been notified.';
$string['virusfoundlateradminnolog'] = 'Attention administrator! A file that was uploaded with the filename {$a->filename} has since been found to contain a virus. Moodle was unable to resolve this file back to the user that originally uploaded it.

Here is a summary of what has happened to the file:

{$a->action}';
$string['virusfoundsubject'] = '{$a}: Virus found!';
$string['virusfounduser'] = 'The file you have uploaded, {$a->filename}, has been scanned by a virus checker and found to be infected! Your file upload was NOT successful.';
$string['virusplaceholder'] = 'This file that has been uploaded was found to contain a virus and has been moved or deleted and the user notified.';
$string['visible'] = 'Visible';
$string['visible_help'] = 'This setting determines whether the course appears in the list of courses. Apart from teachers and administrators, users are not allowed to enter the course.';
$string['visibletostudents'] = 'Visible to {$a}';
$string['warning'] = 'Warning';
$string['warningdeleteresource'] = 'Warning: {$a} is referred in a resource. Would you like to update the resource?';
$string['webpage'] = 'Web page';
$string['week'] = 'Week';
$string['weeks'] = 'weeks';
$string['weekhide'] = 'Hide this week from {$a}';
$string['weeklyoutline'] = 'Weekly outline';
$string['weekshow'] = 'Show this week to {$a}';
$string['welcometocourse'] = 'Welcome to {$a}';
$string['welcometocoursetext'] = 'Welcome to {$a->coursename}!

If you have not done so already, you should edit your profile page so that we can learn more about you:

  {$a->profileurl}';
$string['whatforlink'] = 'What do you want to do with the link?';
$string['whatforpage'] = 'What do you want to do with the text?';
$string['whattocallzip'] = 'What do you want to call the zip file?';
$string['whattodo'] = 'What to do';
$string['windowclosing'] = 'This window should close automatically. If not, please close it now.';
$string['withchosenfiles'] = 'With chosen files';
$string['withdisablednote'] = '{$a} (disabled)';
$string['withoutuserdata'] = 'without user data';
$string['withselectedusers'] = 'With selected users...';
$string['withselectedusers_help'] = '* Send message - For sending a message to one or more participants
* Add a new note - For adding a note to a selected participant
* Add a common note - For adding the same note to more than one participant';
$string['withuserdata'] = 'with user data';
$string['wordforstudent'] = 'Your word for Student';
$string['wordforstudenteg'] = 'eg Student, Participant etc';
$string['wordforstudents'] = 'Your word for Students';
$string['wordforstudentseg'] = 'eg Students, Participants etc';
$string['wordforteacher'] = 'Your word for Teacher';
$string['wordforteachereg'] = 'eg Teacher, Tutor, Facilitator etc';
$string['wordforteachers'] = 'Your word for Teachers';
$string['wordforteacherseg'] = 'eg Teachers, Tutors, Facilitators etc';
$string['writingblogsinfo'] = 'Writing blogs info';
$string['writingcategoriesandquestions'] = 'Writing categories and questions';
$string['writingcoursedata'] = 'Writing course data';
$string['writingeventsinfo'] = 'Writing events info';
$string['writinggeneralinfo'] = 'Writing general info';
$string['writinggradebookinfo'] = 'Writing gradebook info';
$string['writinggroupingsgroupsinfo'] = 'Writing groupings-groups info';
$string['writinggroupingsinfo'] = 'Writing groupings info';
$string['writinggroupsinfo'] = 'Writing groups info';
$string['writingheader'] = 'Writing header';
$string['writingloginfo'] = 'Writing logs info';
$string['writingmessagesinfo'] = 'Writing messages info';
$string['writingmoduleinfo'] = 'Writing modules info';
$string['writingscalesinfo'] = 'Writing scales info';
$string['writinguserinfo'] = 'Writing users info';
$string['wrongpassword'] = 'Incorrect password for this username';
$string['yahooid'] = 'Yahoo ID';
$string['year'] = 'year';
$string['years'] = 'years';
$string['yes'] = 'Yes';
$string['youareabouttocreatezip'] = 'You are about to create a zip file containing';
$string['youaregoingtorestorefrom'] = 'You are about to start the restore process for';
$string['youneedtoenrol'] = 'To perform that action you need to enrol in this course.';
$string['yourlastlogin'] = 'Your last login was';
$string['yourself'] = 'yourself';
$string['yourteacher'] = 'your {$a}';
$string['yourwordforx'] = 'Your word for \'{$a}\'';
$string['zippingbackup'] = 'Zipping backup';<|MERGE_RESOLUTION|>--- conflicted
+++ resolved
@@ -660,16 +660,13 @@
 $string['errorfiletoobig'] = 'The file was bigger than the limit of {$a} bytes';
 $string['errornouploadrepo'] = 'There is no upload repository enabled for this site';
 $string['errorwhenconfirming'] = 'You are not confirmed yet because an error occurred.  If you clicked on a link in an email to get here, make sure that the line in your email wasn\'t broken or wrapped. You may have to use cut and paste to reconstruct the link properly.';
-<<<<<<< HEAD
 $string['eventcoursecategorydeleted'] = 'Category deleted';
 $string['eventcoursecontentdeleted'] = 'Course content deleted';
 $string['eventcoursecreated'] = 'Course created';
 $string['eventcoursedeleted'] = 'Course deleted';
 $string['eventcourserestored'] = 'Course restored';
 $string['eventcourseupdated'] = 'Course updated';
-=======
 $string['eventcoursesectionupdated'] = ' Course section updated';
->>>>>>> 71298fea
 $string['everybody'] = 'Everybody';
 $string['executeat'] = 'Execute at';
 $string['existing'] = 'Existing';
