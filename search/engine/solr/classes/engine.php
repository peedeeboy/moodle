<?php
// This file is part of Moodle - http://moodle.org/
//
// Moodle is free software: you can redistribute it and/or modify
// it under the terms of the GNU General Public License as published by
// the Free Software Foundation, either version 3 of the License, or
// (at your option) any later version.
//
// Moodle is distributed in the hope that it will be useful,
// but WITHOUT ANY WARRANTY; without even the implied warranty of
// MERCHANTABILITY or FITNESS FOR A PARTICULAR PURPOSE.  See the
// GNU General Public License for more details.
//
// You should have received a copy of the GNU General Public License
// along with Moodle.  If not, see <http://www.gnu.org/licenses/>.

/**
 * Solr engine.
 *
 * @package    search_solr
 * @copyright  2015 Daniel Neis Araujo
 * @license    http://www.gnu.org/copyleft/gpl.html GNU GPL v3 or later
 */

namespace search_solr;

defined('MOODLE_INTERNAL') || die();

/**
 * Solr engine.
 *
 * @package    search_solr
 * @copyright  2015 Daniel Neis Araujo
 * @license    http://www.gnu.org/copyleft/gpl.html GNU GPL v3 or later
 */
class engine extends \core_search\engine {

    /**
     * @var string The date format used by solr.
     */
    const DATE_FORMAT = 'Y-m-d\TH:i:s\Z';

    /**
     * @var int Commit documents interval (number of miliseconds).
     */
    const AUTOCOMMIT_WITHIN = 15000;

    /**
     * The maximum number of results to fetch at a time.
     */
    const QUERY_SIZE = 120;

    /**
     * Highlighting fragsize. Slightly larger than output size (500) to allow for ... appending.
     */
    const FRAG_SIZE = 510;

    /**
     * Marker for the start of a highlight.
     */
    const HIGHLIGHT_START = '@@HI_S@@';

    /**
     * Marker for the end of a highlight.
     */
    const HIGHLIGHT_END = '@@HI_E@@';

    /**
     * @var \SolrClient
     */
    protected $client = null;

    /**
     * @var bool True if we should reuse SolrClients, false if not.
     */
    protected $cacheclient = true;

    /**
     * @var \curl Direct curl object.
     */
    protected $curl = null;

    /**
     * @var array Fields that can be highlighted.
     */
    protected $highlightfields = array('title', 'content', 'description1', 'description2');

    /**
     * @var int Number of total docs reported by Sorl for the last query.
     */
    protected $totalenginedocs = 0;

    /**
     * @var int Number of docs we have processed for the last query.
     */
    protected $processeddocs = 0;

    /**
     * @var int Number of docs that have been skipped while processing the last query.
     */
    protected $skippeddocs = 0;

    /**
     * Initialises the search engine configuration.
     *
     * @return void
     */
    public function __construct() {
        parent::__construct();

        $curlversion = curl_version();
        if (isset($curlversion['version']) && stripos($curlversion['version'], '7.35.') === 0) {
            // There is a flaw with curl 7.35.0 that causes problems with client reuse.
            $this->cacheclient = false;
        }
    }

    /**
     * Prepares a Solr query, applies filters and executes it returning its results.
     *
     * @throws \core_search\engine_exception
     * @param  stdClass  $filters Containing query and filters.
     * @param  array     $usercontexts Contexts where the user has access. True if the user can access all contexts.
     * @param  int       $limit The maximum number of results to return.
     * @return \core_search\document[] Results or false if no results
     */
    public function execute_query($filters, $usercontexts, $limit = 0) {
        global $USER;

        if (empty($limit)) {
            $limit = \core_search\manager::MAX_RESULTS;
        }

        // If there is any problem we trigger the exception as soon as possible.
        $client = $this->get_search_client();
<<<<<<< HEAD

        $query = new \SolrDisMaxQuery();
        $maxrows = \core_search\manager::MAX_RESULTS;
        if ($this->file_indexing_enabled()) {
            // When using file indexing and grouping, we are going to collapse results, so we want extra results.
            $maxrows *= 2;
=======
        $serverstatus = $this->is_server_ready();
        if ($serverstatus !== true) {
            throw new \core_search\engine_exception('engineserverstatus', 'search');
        }

        // Create the query object.
        $query = $this->create_user_query($filters, $usercontexts);

        // We expect good match rates, so for our first get, we will get a small number of records.
        // This significantly speeds solr response time for first few pages.
        $query->setRows(min($limit * 3, static::QUERY_SIZE));
        $response = $this->get_query_response($query);

        // Get count data out of the response, and reset our counters.
        list($included, $found) = $this->get_response_counts($response);
        $this->totalenginedocs = $found;
        $this->processeddocs = 0;
        $this->skippeddocs = 0;
        if ($included == 0 || $this->totalenginedocs == 0) {
            // No results.
            return array();
        }

        // Get valid documents out of the response.
        $results = $this->process_response($response, $limit);

        // We have processed all the docs in the response at this point.
        $this->processeddocs += $included;

        // If we haven't reached the limit, and there are more docs left in Solr, lets keep trying.
        while (count($results) < $limit && ($this->totalenginedocs - $this->processeddocs) > 0) {
            // Offset the start of the query, and since we are making another call, get more per call.
            $query->setStart($this->processeddocs);
            $query->setRows(static::QUERY_SIZE);

            $response = $this->get_query_response($query);
            list($included, $found) = $this->get_response_counts($response);
            if ($included == 0 || $found == 0) {
                // No new results were found. Found being empty would be weird, so we will just return.
                return $results;
            }
            $this->totalenginedocs = $found;

            // Get the new response docs, limiting to remaining we need, then add it to the end of the results array.
            $newdocs = $this->process_response($response, $limit - count($results));
            $results = array_merge($results, $newdocs);

            // Add to our processed docs count.
            $this->processeddocs += $included;
>>>>>>> 053118a1
        }

        return $results;
    }

    /**
     * Takes a query and returns the response in SolrObject format.
     *
     * @param  SolrQuery  $query Solr query object.
     * @return SolrObject|false Response document or false on error.
     */
    protected function get_query_response($query) {
        try {
            return $this->get_search_client()->query($query)->getResponse();
        } catch (\SolrClientException $ex) {
            debugging('Error executing the provided query: ' . $ex->getMessage(), DEBUG_DEVELOPER);
            $this->queryerror = $ex->getMessage();
            return false;
        } catch (\SolrServerException $ex) {
            debugging('Error executing the provided query: ' . $ex->getMessage(), DEBUG_DEVELOPER);
            $this->queryerror = $ex->getMessage();
            return false;
        }
    }

    /**
     * Returns the total number of documents available for the most recently call to execute_query.
     *
     * @return int
     */
    public function get_query_total_count() {
        // Return the total engine count minus the docs we have determined are bad.
        return $this->totalenginedocs - $this->skippeddocs;
    }

    /**
     * Returns count information for a provided response. Will return 0, 0 for invalid or empty responses.
     *
     * @param SolrDocument $response The response document from Solr.
     * @return array A two part array. First how many response docs are in the response.
     *               Second, how many results are vailable in the engine.
     */
    protected function get_response_counts($response) {
        $found = 0;
        $included = 0;

        if (isset($response->grouped->solr_filegroupingid->ngroups)) {
            // Get the number of results for file grouped queries.
            $found = $response->grouped->solr_filegroupingid->ngroups;
            $included = count($response->grouped->solr_filegroupingid->groups);
        } else if (isset($response->response->numFound)) {
            // Get the number of results for standard queries.
            $found = $response->response->numFound;
            $included = count($response->response->docs);
        }

        return array($included, $found);
    }

    /**
     * Prepares a new query object with needed limits, filters, etc.
     *
     * @param stdClass  $filters Containing query and filters.
     * @param array     $usercontexts Contexts where the user has access. True if the user can access all contexts.
     * @return SolrDisMaxQuery
     */
    protected function create_user_query($filters, $usercontexts) {
        global $USER;

        // Let's keep these changes internal.
        $data = clone $filters;

        $query = new \SolrDisMaxQuery();

        $this->set_query($query, $data->q);
        $this->add_fields($query);

        // Search filters applied, we don't cache these filters as we don't want to pollute the cache with tmp filters
        // we are really interested in caching contexts filters instead.
        if (!empty($data->title)) {
            $query->addFilterQuery('{!field cache=false f=title}' . $data->title);
        }
        if (!empty($data->areaids)) {
            // If areaids are specified, we want to get any that match.
            $query->addFilterQuery('{!cache=false}areaid:(' . implode(' OR ', $data->areaids) . ')');
        }
        if (!empty($data->courseids)) {
            $query->addFilterQuery('{!cache=false}courseid:(' . implode(' OR ', $data->courseids) . ')');
        }

        if (!empty($data->timestart) or !empty($data->timeend)) {
            if (empty($data->timestart)) {
                $data->timestart = '*';
            } else {
                $data->timestart = \search_solr\document::format_time_for_engine($data->timestart);
            }
            if (empty($data->timeend)) {
                $data->timeend = '*';
            } else {
                $data->timeend = \search_solr\document::format_time_for_engine($data->timeend);
            }

            // No cache.
            $query->addFilterQuery('{!cache=false}modified:[' . $data->timestart . ' TO ' . $data->timeend . ']');
        }

        // Restrict to users who are supposed to be able to see a particular result.
        $query->addFilterQuery('owneruserid:(' . \core_search\manager::NO_OWNER_ID . ' OR ' . $USER->id . ')');

        // And finally restrict it to the context where the user can access, we want this one cached.
        // If the user can access all contexts $usercontexts value is just true, we don't need to filter
        // in that case.
        if ($usercontexts && is_array($usercontexts)) {
            // Join all area contexts into a single array and implode.
            $allcontexts = array();
            foreach ($usercontexts as $areaid => $areacontexts) {
                if (!empty($data->areaids) && !in_array($areaid, $data->areaids)) {
                    // Skip unused areas.
                    continue;
                }
                foreach ($areacontexts as $contextid) {
                    // Ensure they are unique.
                    $allcontexts[$contextid] = $contextid;
                }
            }
            if (empty($allcontexts)) {
                // This means there are no valid contexts for them, so they get no results.
                return array();
            }
            $query->addFilterQuery('contextid:(' . implode(' OR ', $allcontexts) . ')');
        }

        if ($this->file_indexing_enabled()) {
            // Now group records by solr_filegroupingid. Limit to 3 results per group.
            $query->setGroup(true);
            $query->setGroupLimit(3);
            $query->setGroupNGroups(true);
            $query->addGroupField('solr_filegroupingid');
        }

        return $query;
    }

    /**
     * Prepares a new query by setting the query, start offset and rows to return.
     *
     * @param SolrQuery $query
     * @param object    $q Containing query and filters.
     */
    protected function set_query($query, $q) {
        // Set hightlighting.
        $query->setHighlight(true);
        foreach ($this->highlightfields as $field) {
            $query->addHighlightField($field);
        }
        $query->setHighlightFragsize(static::FRAG_SIZE);
        $query->setHighlightSimplePre(self::HIGHLIGHT_START);
        $query->setHighlightSimplePost(self::HIGHLIGHT_END);
        $query->setHighlightMergeContiguous(true);

        $query->setQuery($q);

        // A reasonable max.
        $query->setRows(static::QUERY_SIZE);
    }

    /**
     * Sets fields to be returned in the result.
     *
     * @param SolrDisMaxQuery|SolrQuery $query object.
     */
    public function add_fields($query) {
        $documentclass = $this->get_document_classname();
        $fields = $documentclass::get_default_fields_definition();

        $dismax = false;
        if ($query instanceof \SolrDisMaxQuery) {
            $dismax = true;
        }

        foreach ($fields as $key => $field) {
            $query->addField($key);
            if ($dismax && !empty($field['mainquery'])) {
                // Add fields the main query should be run against.
                $query->addQueryField($key);
            }
        }
    }

    /**
     * Finds the key common to both highlighing and docs array returned from response.
     * @param object $response containing results.
     */
    public function add_highlight_content($response) {
        if (!isset($response->highlighting)) {
            // There is no highlighting to add.
            return;
        }

        $highlightedobject = $response->highlighting;
        foreach ($response->response->docs as $doc) {
            $x = $doc->id;
            $highlighteddoc = $highlightedobject->$x;
            $this->merge_highlight_field_values($doc, $highlighteddoc);
        }
    }

    /**
     * Adds the highlighting array values to docs array values.
     *
     * @throws \core_search\engine_exception
     * @param object $doc containing the results.
     * @param object $highlighteddoc containing the highlighted results values.
     */
    public function merge_highlight_field_values($doc, $highlighteddoc) {

        foreach ($this->highlightfields as $field) {
            if (!empty($doc->$field)) {

                // Check that the returned value is not an array. No way we can make this work with multivalued solr fields.
                if (is_array($doc->{$field})) {
                    throw new \core_search\engine_exception('multivaluedfield', 'search_solr', '', $field);
                }

                if (!empty($highlighteddoc->$field)) {
                    // Replace by the highlighted result.
                    $doc->$field = reset($highlighteddoc->$field);
                }
            }
        }
    }

    /**
     * Filters the response on Moodle side.
     *
     * @param SolrObject $response Solr object containing the response return from solr server.
     * @param int        $limit The maximum number of results to return. 0 for all.
     * @param bool       $skipaccesscheck Don't use check_access() on results. Only to be used when results have known access.
     * @return array $results containing final results to be displayed.
     */
    protected function process_response($response, $limit = 0, $skipaccesscheck = false) {
        global $USER;

        if (empty($response)) {
            return array();
        }

        if (isset($response->grouped)) {
            return $this->grouped_files_process_response($response, $limit);
        }

        $userid = $USER->id;
        $noownerid = \core_search\manager::NO_OWNER_ID;

        $numgranted = 0;

        if (!$docs = $response->response->docs) {
            return array();
        }

        $out = array();
        if (!empty($response->response->numFound)) {
            $this->add_highlight_content($response);

            // Iterate through the results checking its availability and whether they are available for the user or not.
            foreach ($docs as $key => $docdata) {
                if ($docdata['owneruserid'] != $noownerid && $docdata['owneruserid'] != $userid) {
                    // If owneruserid is set, no other user should be able to access this record.
                    continue;
                }

                if (!$searcharea = $this->get_search_area($docdata->areaid)) {
                    continue;
                }

                $docdata = $this->standarize_solr_obj($docdata);

                if ($skipaccesscheck) {
                    $access = \core_search\manager::ACCESS_GRANTED;
                } else {
                    $access = $searcharea->check_access($docdata['itemid']);
                }
                switch ($access) {
                    case \core_search\manager::ACCESS_DELETED:
                        $this->delete_by_id($docdata['id']);
                        // Remove one from our processed and total counters, since we promptly deleted.
                        $this->processeddocs--;
                        $this->totalenginedocs--;
                        break;
                    case \core_search\manager::ACCESS_DENIED:
                        $this->skippeddocs++;
                        break;
                    case \core_search\manager::ACCESS_GRANTED:
                        $numgranted++;

                        // Add the doc.
                        $out[] = $this->to_document($searcharea, $docdata);
                        break;
                }

                // Stop when we hit our limit.
                if (!empty($limit) && count($out) >= $limit) {
                    break;
                }
            }
        }

        return $out;
    }

    /**
     * Processes grouped file results into documents, with attached matching files.
     *
     * @param SolrObject $response The response returned from solr server
     * @param int        $limit The maximum number of results to return. 0 for all.
     * @return array Final results to be displayed.
     */
    protected function grouped_files_process_response($response, $limit = 0) {
        // If we can't find the grouping, or there are no matches in the grouping, return empty.
        if (!isset($response->grouped->solr_filegroupingid) || empty($response->grouped->solr_filegroupingid->matches)) {
            return array();
        }

        $numgranted = 0;
        $orderedids = array();
        $completedocs = array();
        $incompletedocs = array();

        $highlightingobj = $response->highlighting;

        // Each group represents a "master document".
        $groups = $response->grouped->solr_filegroupingid->groups;
        foreach ($groups as $group) {
            $groupid = $group->groupValue;
            $groupdocs = $group->doclist->docs;
            $firstdoc = reset($groupdocs);

            if (!$searcharea = $this->get_search_area($firstdoc->areaid)) {
                // Well, this is a problem.
                continue;
            }

            // Check for access.
            $access = $searcharea->check_access($firstdoc->itemid);
            switch ($access) {
                case \core_search\manager::ACCESS_DELETED:
                    // If deleted from Moodle, delete from index and then continue.
                    $this->delete_by_id($firstdoc->id);
                    // Remove one from our processed and total counters, since we promptly deleted.
                    $this->processeddocs--;
                    $this->totalenginedocs--;
                    continue 2;
                    break;
                case \core_search\manager::ACCESS_DENIED:
                    // This means we should just skip for the current user.
                    $this->skippeddocs++;
                    continue 2;
                    break;
            }
            $numgranted++;

            $maindoc = false;
            $fileids = array();
            // Seperate the main document and any files returned.
            foreach ($groupdocs as $groupdoc) {
                if ($groupdoc->id == $groupid) {
                    $maindoc = $groupdoc;
                } else if (isset($groupdoc->solr_fileid)) {
                    $fileids[] = $groupdoc->solr_fileid;
                }
            }

            // Store the id of this group, in order, for later merging.
            $orderedids[] = $groupid;

            if (!$maindoc) {
                // We don't have the main doc, store what we know for later building.
                $incompletedocs[$groupid] = $fileids;
            } else {
                if (isset($highlightingobj->$groupid)) {
                    // Merge the highlighting for this doc.
                    $this->merge_highlight_field_values($maindoc, $highlightingobj->$groupid);
                }
                $docdata = $this->standarize_solr_obj($maindoc);
                $doc = $this->to_document($searcharea, $docdata);
                // Now we need to attach the result files to the doc.
                foreach ($fileids as $fileid) {
                    $doc->add_stored_file($fileid);
                }
                $completedocs[$groupid] = $doc;
            }

            if (!empty($limit) && $numgranted >= $limit) {
                // We have hit the max results, we will just ignore the rest.
                break;
            }
        }

        $incompletedocs = $this->get_missing_docs($incompletedocs);

        $out = array();
        // Now merge the complete and incomplete documents, in results order.
        foreach ($orderedids as $docid) {
            if (isset($completedocs[$docid])) {
                $out[] = $completedocs[$docid];
            } else if (isset($incompletedocs[$docid])) {
                $out[] = $incompletedocs[$docid];
            }
        }

        return $out;
    }

    /**
     * Retreive any missing main documents and attach provided files.
     *
     * The missingdocs array should be an array, indexed by document id, of main documents we need to retrieve. The value
     * associated to the key should be an array of stored_files or stored file ids to attach to the result document.
     *
     * Return array also indexed by document id.
     *
     * @param array() $missingdocs An array, indexed by document id, with arrays of files/ids to attach.
     * @return document[]
     */
    protected function get_missing_docs($missingdocs) {
        if (empty($missingdocs)) {
            return array();
        }

        $docids = array_keys($missingdocs);

        // Build a custom query that will get all the missing documents.
        $query = new \SolrQuery();
        $this->set_query($query, '*');
        $this->add_fields($query);
        $query->setRows(count($docids));
        $query->addFilterQuery('{!cache=false}id:(' . implode(' OR ', $docids) . ')');

        $response = $this->get_query_response($query);
        // We know the missing docs have already been checked for access, so don't recheck.
        $results = $this->process_response($response, 0, true);

        $out = array();
        foreach ($results as $result) {
            $resultid = $result->get('id');
            if (!isset($missingdocs[$resultid])) {
                // We got a result we didn't expect. Skip it.
                continue;
            }
            // Attach the files.
            foreach ($missingdocs[$resultid] as $filedoc) {
                $result->add_stored_file($filedoc);
            }
            $out[$resultid] = $result;
        }

        return $out;
    }

    /**
     * Returns a standard php array from a \SolrObject instance.
     *
     * @param \SolrObject $obj
     * @return array The returned document as an array.
     */
    public function standarize_solr_obj(\SolrObject $obj) {
        $properties = $obj->getPropertyNames();

        $docdata = array();
        foreach($properties as $name) {
            // http://php.net/manual/en/solrobject.getpropertynames.php#98018.
            $name = trim($name);
            $docdata[$name] = $obj->offsetGet($name);
        }
        return $docdata;
    }

    /**
     * Adds a document to the search engine.
     *
     * This does not commit to the search engine.
     *
     * @param document $document
     * @param bool     $fileindexing True if file indexing is to be used
     * @return bool
     */
    public function add_document($document, $fileindexing = false) {
        $docdata = $document->export_for_engine();

        if (!$this->add_solr_document($docdata)) {
            return false;
        }

        if ($fileindexing) {
            // This will take care of updating all attached files in the index.
            $this->process_document_files($document);
        }

        return true;
    }

    /**
     * Adds a text document to the search engine.
     *
     * @param array $doc
     * @return bool
     */
    protected function add_solr_document($doc) {
        $solrdoc = new \SolrInputDocument();
        foreach ($doc as $field => $value) {
            $solrdoc->addField($field, $value);
        }

        try {
            $result = $this->get_search_client()->addDocument($solrdoc, true, static::AUTOCOMMIT_WITHIN);
            return true;
        } catch (\SolrClientException $e) {
            debugging('Solr client error adding document with id ' . $doc['id'] . ': ' . $e->getMessage(), DEBUG_DEVELOPER);
        } catch (\SolrServerException $e) {
            // We only use the first line of the message, as it's a fully java stacktrace behind it.
            $msg = strtok($e->getMessage(), "\n");
            debugging('Solr server error adding document with id ' . $doc['id'] . ': ' . $msg, DEBUG_DEVELOPER);
        }

        return false;
    }

    /**
     * Index files attached to the docuemnt, ensuring the index matches the current document files.
     *
     * For documents that aren't known to be new, we check the index for existing files.
     * - New files we will add.
     * - Existing and unchanged files we will skip.
     * - File that are in the index but not on the document will be deleted from the index.
     * - Files that have changed will be re-indexed.
     *
     * @param document $document
     */
    protected function process_document_files($document) {
        if (!$this->file_indexing_enabled()) {
            return;
        }

        // Maximum rows to process at a time.
        $rows = 500;

        // Get the attached files.
        $files = $document->get_files();

        // If this isn't a new document, we need to check the exiting indexed files.
        if (!$document->get_is_new()) {
            // We do this progressively, so we can handle lots of files cleanly.
            list($numfound, $indexedfiles) = $this->get_indexed_files($document, 0, $rows);
            $count = 0;
            $idstodelete = array();

            do {
                // Go through each indexed file. We want to not index any stored and unchanged ones, delete any missing ones.
                foreach ($indexedfiles as $indexedfile) {
                    $fileid = $indexedfile->solr_fileid;

                    if (isset($files[$fileid])) {
                        // Check for changes that would mean we need to re-index the file. If so, just leave in $files.
                        // Filelib does not guarantee time modified is updated, so we will check important values.
                        if ($indexedfile->modified < $files[$fileid]->get_timemodified()) {
                            continue;
                        }
                        if (strcmp($indexedfile->title, $files[$fileid]->get_filename()) !== 0) {
                            continue;
                        }
                        if ($indexedfile->solr_filecontenthash != $files[$fileid]->get_contenthash()) {
                            continue;
                        }
                        if ($indexedfile->solr_fileindexstatus == document::INDEXED_FILE_FALSE &&
                                $this->file_is_indexable($files[$fileid])) {
                            // This means that the last time we indexed this file, filtering blocked it.
                            // Current settings say it is indexable, so we will allow it to be indexed.
                            continue;
                        }

                        // If the file is already indexed, we can just remove it from the files array and skip it.
                        unset($files[$fileid]);
                    } else {
                        // This means we have found a file that is no longer attached, so we need to delete from the index.
                        // We do it later, since this is progressive, and it could reorder results.
                        $idstodelete[] = $indexedfile->id;
                    }
                }
                $count += $rows;

                if ($count < $numfound) {
                    // If we haven't hit the total count yet, fetch the next batch.
                    list($numfound, $indexedfiles) = $this->get_indexed_files($document, $count, $rows);
                }

            } while ($count < $numfound);

            // Delete files that are no longer attached.
            foreach ($idstodelete as $id) {
                // We directly delete the item using the client, as the engine delete_by_id won't work on file docs.
                $this->get_search_client()->deleteById($id);
            }
        }

        // Now we can actually index all the remaining files.
        foreach ($files as $file) {
            $this->add_stored_file($document, $file);
        }
    }

    /**
     * Get the currently indexed files for a particular document, returns the total count, and a subset of files.
     *
     * @param document $document
     * @param int      $start The row to start the results on. Zero indexed.
     * @param int      $rows The number of rows to fetch
     * @return array   A two element array, the first is the total number of availble results, the second is an array
     *                 of documents for the current request.
     */
    protected function get_indexed_files($document, $start = 0, $rows = 500) {
        // Build a custom query that will get any document files that are in our solr_filegroupingid.
        $query = new \SolrQuery();

        // We want to get all file records tied to a document.
        // For efficiency, we are building our own, stripped down, query.
        $query->setQuery('*');
        $query->setRows($rows);
        $query->setStart($start);
        // We want a consistent sorting.
        $query->addSortField('id');

        // We only want the bare minimum of fields.
        $query->addField('id');
        $query->addField('modified');
        $query->addField('title');
        $query->addField('solr_fileid');
        $query->addField('solr_filecontenthash');
        $query->addField('solr_fileindexstatus');

        $query->addFilterQuery('{!cache=false}solr_filegroupingid:(' . $document->get('id') . ')');
        $query->addFilterQuery('type:' . \core_search\manager::TYPE_FILE);

        $response = $this->get_query_response($query);
        if (empty($response->response->numFound)) {
            return array(0, array());
        }

        return array($response->response->numFound, $this->convert_file_results($response));
    }

    /**
     * A very lightweight handler for getting information about already indexed files from a Solr response.
     *
     * @param SolrObject $responsedoc A Solr response document
     * @return stdClass[] An array of objects that contain the basic information for file processing.
     */
    protected function convert_file_results($responsedoc) {
        if (!$docs = $responsedoc->response->docs) {
            return array();
        }

        $out = array();

        foreach ($docs as $doc) {
            // Copy the bare minimim needed info.
            $result = new \stdClass();
            $result->id = $doc->id;
            $result->modified = document::import_time_from_engine($doc->modified);
            $result->title = $doc->title;
            $result->solr_fileid = $doc->solr_fileid;
            $result->solr_filecontenthash = $doc->solr_filecontenthash;
            $result->solr_fileindexstatus = $doc->solr_fileindexstatus;
            $out[] = $result;
        }

        return $out;
    }

    /**
     * Adds a file to the search engine.
     *
     * Notes about Solr and Tika indexing. We do not send the mime type, only the filename.
     * Tika has much better content type detection than Moodle, and we will have many more doc failures
     * if we try to send mime types.
     *
     * @param document $document
     * @param \stored_file $storedfile
     * @return void
     */
    protected function add_stored_file($document, $storedfile) {
        $filedoc = $document->export_file_for_engine($storedfile);

        if (!$this->file_is_indexable($storedfile)) {
            // For files that we don't consider indexable, we will still place a reference in the search engine.
            $filedoc['solr_fileindexstatus'] = document::INDEXED_FILE_FALSE;
            $this->add_solr_document($filedoc);
            return;
        }

        $curl = $this->get_curl_object();

        $url = $this->get_connection_url('/update/extract');

        // This will prevent solr from automatically making fields for every tika output.
        $url->param('uprefix', 'ignored_');

        // Control how content is captured. This will keep our file content clean of non-important metadata.
        $url->param('captureAttr', 'true');
        // Move the content to a field for indexing.
        $url->param('fmap.content', 'solr_filecontent');

        // These are common fields that matches the standard *_point dynamic field and causes an error.
        $url->param('fmap.media_white_point', 'ignored_mwp');
        $url->param('fmap.media_black_point', 'ignored_mbp');

        // Copy each key to the url with literal.
        // We place in a temp name then copy back to the true field, which prevents errors or Tika overwriting common field names.
        foreach ($filedoc as $key => $value) {
            // This will take any fields from tika that match our schema and discard them, so they don't overwrite ours.
            $url->param('fmap.'.$key, 'ignored_'.$key);
            // Place data in a tmp field.
            $url->param('literal.mdltmp_'.$key, $value);
            // Then move to the final field.
            $url->param('fmap.mdltmp_'.$key, $key);
        }

        // This sets the true filename for Tika.
        $url->param('resource.name', $storedfile->get_filename());

        // A giant block of code that is really just error checking around the curl request.
        try {
            // Now actually do the request.
            $result = $curl->post($url->out(false), array('myfile' => $storedfile));

            $code = $curl->get_errno();
            $info = $curl->get_info();

            // Now error handling. It is just informational, since we aren't tracking per file/doc results.
            if ($code != 0) {
                // This means an internal cURL error occurred error is in result.
                $message = 'Curl error '.$code.' while indexing file with document id '.$filedoc['id'].': '.$result.'.';
                debugging($message, DEBUG_DEVELOPER);
            } else if (isset($info['http_code']) && ($info['http_code'] !== 200)) {
                // Unexpected HTTP response code.
                $message = 'Error while indexing file with document id '.$filedoc['id'];
                // Try to get error message out of msg or title if it exists.
                if (preg_match('|<str [^>]*name="msg"[^>]*>(.*?)</str>|i', $result, $matches)) {
                    $message .= ': '.$matches[1];
                } else if (preg_match('|<title[^>]*>([^>]*)</title>|i', $result, $matches)) {
                    $message .= ': '.$matches[1];
                }
                // This is a common error, happening whenever a file fails to index for any reason, so we will make it quieter.
                if (CLI_SCRIPT && !PHPUNIT_TEST) {
                    mtrace($message);
                }
            } else {
                // Check for the expected status field.
                if (preg_match('|<int [^>]*name="status"[^>]*>(\d*)</int>|i', $result, $matches)) {
                    // Now check for the expected status of 0, if not, error.
                    if ((int)$matches[1] !== 0) {
                        $message = 'Unexpected Solr status code '.(int)$matches[1];
                        $message .= ' while indexing file with document id '.$filedoc['id'].'.';
                        debugging($message, DEBUG_DEVELOPER);
                    } else {
                        // The document was successfully indexed.
                        return;
                    }
                } else {
                    // We received an unprocessable response.
                    $message = 'Unexpected Solr response while indexing file with document id '.$filedoc['id'].': ';
                    $message .= strtok($result, "\n");
                    debugging($message, DEBUG_DEVELOPER);
                }
            }
        } catch (\Exception $e) {
            // There was an error, but we are not tracking per-file success, so we just continue on.
            debugging('Unknown exception while indexing file "'.$storedfile->get_filename().'".', DEBUG_DEVELOPER);
        }

        // If we get here, the document was not indexed due to an error. So we will index just the base info without the file.
        $filedoc['solr_fileindexstatus'] = document::INDEXED_FILE_ERROR;
        $this->add_solr_document($filedoc);
    }

    /**
     * Checks to see if a passed file is indexable.
     *
     * @param \stored_file $file The file to check
     * @return bool True if the file can be indexed
     */
    protected function file_is_indexable($file) {
        if (!empty($this->config->maxindexfilekb) && ($file->get_filesize() > ($this->config->maxindexfilekb * 1024))) {
            // The file is too big to index.
            return false;
        }

        $mime = $file->get_mimetype();

        if ($mime == 'application/vnd.moodle.backup') {
            // We don't index Moodle backup files. There is nothing usefully indexable in them.
            return false;
        }

        return true;
    }

    /**
     * Commits all pending changes.
     *
     * @return void
     */
    protected function commit() {
        $this->get_search_client()->commit();
    }

    /**
     * Do any area cleanup needed, and do anything to confirm contents.
     *
     * Return false to prevent the search area completed time and stats from being updated.
     *
     * @param \core_search\area\base $searcharea The search area that was complete
     * @param int $numdocs The number of documents that were added to the index
     * @param bool $fullindex True if a full index is being performed
     * @return bool True means that data is considered indexed
     */
    public function area_index_complete($searcharea, $numdocs = 0, $fullindex = false) {
        $this->commit();

        return true;
    }

    /**
     * Return true if file indexing is supported and enabled. False otherwise.
     *
     * @return bool
     */
    public function file_indexing_enabled() {
        return (bool)$this->config->fileindexing;
    }

    /**
     * Defragments the index.
     *
     * @return void
     */
    public function optimize() {
        $this->get_search_client()->optimize(1, true, false);
    }

    /**
     * Deletes the specified document.
     *
     * @param string $id The document id to delete
     * @return void
     */
    public function delete_by_id($id) {
        // We need to make sure we delete the item and all related files, which can be done with solr_filegroupingid.
        $this->get_search_client()->deleteByQuery('solr_filegroupingid:' . $id);
        $this->commit();
    }

    /**
     * Delete all area's documents.
     *
     * @param string $areaid
     * @return void
     */
    public function delete($areaid = null) {
        if ($areaid) {
            $this->get_search_client()->deleteByQuery('areaid:' . $areaid);
        } else {
            $this->get_search_client()->deleteByQuery('*:*');
        }
        $this->commit();
    }

    /**
     * Pings the Solr server using search_solr config
     *
     * @return true|string Returns true if all good or an error string.
     */
    public function is_server_ready() {

        $configured = $this->is_server_configured();
        if ($configured !== true) {
            return $configured;
        }

        // Check that the schema is already set up.
        try {
            $schema = new \search_solr\schema();
            $schema->validate_setup();
        } catch (\moodle_exception $e) {
            return $e->getMessage();
        }

        return true;
    }

    /**
     * Is the solr server properly configured?.
     *
     * @return true|string Returns true if all good or an error string.
     */
    public function is_server_configured() {

        if (empty($this->config->server_hostname) || empty($this->config->indexname)) {
            return 'No solr configuration found';
        }

        if (!$client = $this->get_search_client(false)) {
            return get_string('engineserverstatus', 'search');
        }

        try {
            if ($this->get_solr_major_version() < 4) {
                // Minimum solr 4.0.
                return get_string('minimumsolr4', 'search_solr');
            }
        } catch (\SolrClientException $ex) {
            return 'Solr client error: ' . $ex->getMessage();
        } catch (\SolrServerException $ex) {
            return 'Solr server error: ' . $ex->getMessage();
        }

        return true;
    }

    /**
     * Returns the solr server major version.
     *
     * @return int
     */
    public function get_solr_major_version() {
        $systemdata = $this->get_search_client()->system();
        $solrversion = $systemdata->getResponse()->offsetGet('lucene')->offsetGet('solr-spec-version');
        return intval(substr($solrversion, 0, strpos($solrversion, '.')));
    }

    /**
     * Checks if the PHP Solr extension is available.
     *
     * @return bool
     */
    public function is_installed() {
        return function_exists('solr_get_version');
    }

    /**
     * Returns the solr client instance.
     *
     * We don't reuse SolrClient if we are on libcurl 7.35.0, due to a bug in that version of curl.
     *
     * @throws \core_search\engine_exception
     * @param bool $triggerexception
     * @return \SolrClient
     */
    protected function get_search_client($triggerexception = true) {

        // Type comparison as it is set to false if not available.
        if ($this->client !== null) {
            return $this->client;
        }

        $options = array(
            'hostname' => $this->config->server_hostname,
            'path'     => '/solr/' . $this->config->indexname,
            'login'    => !empty($this->config->server_username) ? $this->config->server_username : '',
            'password' => !empty($this->config->server_password) ? $this->config->server_password : '',
            'port'     => !empty($this->config->server_port) ? $this->config->server_port : '',
            'secure' => !empty($this->config->secure) ? true : false,
            'ssl_cert' => !empty($this->config->ssl_cert) ? $this->config->ssl_cert : '',
            'ssl_key' => !empty($this->config->ssl_key) ? $this->config->ssl_key : '',
            'ssl_keypassword' => !empty($this->config->ssl_keypassword) ? $this->config->ssl_keypassword : '',
            'ssl_cainfo' => !empty($this->config->ssl_cainfo) ? $this->config->ssl_cainfo : '',
            'ssl_capath' => !empty($this->config->ssl_capath) ? $this->config->ssl_capath : '',
            'timeout' => !empty($this->config->server_timeout) ? $this->config->server_timeout : '30'
        );

        $client = new \SolrClient($options);

        if ($client === false && $triggerexception) {
            throw new \core_search\engine_exception('engineserverstatus', 'search');
        }

        if ($this->cacheclient) {
            $this->client = $client;
        }

        return $client;
    }

    /**
     * Returns a curl object for conntecting to solr.
     *
     * @return \curl
     */
    public function get_curl_object() {
        if (!is_null($this->curl)) {
            return $this->curl;
        }

        $this->curl = new \curl();

        $options = array();
        // Build the SSL options. Based on pecl-solr and general testing.
        if (!empty($this->config->secure)) {
            if (!empty($this->config->ssl_cert)) {
                $options['CURLOPT_SSLCERT'] = $this->config->ssl_cert;
                $options['CURLOPT_SSLCERTTYPE'] = 'PEM';
            }

            if (!empty($this->config->ssl_key)) {
                $options['CURLOPT_SSLKEY'] = $this->config->ssl_key;
                $options['CURLOPT_SSLKEYTYPE'] = 'PEM';
            }

            if (!empty($this->config->ssl_keypassword)) {
                $options['CURLOPT_KEYPASSWD'] = $this->config->ssl_keypassword;
            }

            if (!empty($this->config->ssl_cainfo)) {
                $options['CURLOPT_CAINFO'] = $this->config->ssl_cainfo;
            }

            if (!empty($this->config->ssl_capath)) {
                $options['CURLOPT_CAPATH'] = $this->config->ssl_capath;
            }
        }

        $this->curl->setopt($options);

        if (!empty($this->config->server_username) && !empty($this->config->server_password)) {
            $authorization = $this->config->server_username . ':' . $this->config->server_password;
            $this->curl->setHeader('Authorization', 'Basic ' . base64_encode($authorization));
        }

        return $this->curl;
    }

    /**
     * Return a Moodle url object for the server connection.
     *
     * @param string $path The solr path to append.
     * @return \moodle_url
     */
    public function get_connection_url($path) {
        // Must use the proper protocol, or SSL will fail.
        $protocol = !empty($this->config->secure) ? 'https' : 'http';
        $url = $protocol . '://' . rtrim($this->config->server_hostname, '/');
        if (!empty($this->config->server_port)) {
            $url .= ':' . $this->config->server_port;
        }
        $url .= '/solr/' . $this->config->indexname . '/' . ltrim($path, '/');

        return new \moodle_url($url);
    }
}<|MERGE_RESOLUTION|>--- conflicted
+++ resolved
@@ -133,18 +133,6 @@
 
         // If there is any problem we trigger the exception as soon as possible.
         $client = $this->get_search_client();
-<<<<<<< HEAD
-
-        $query = new \SolrDisMaxQuery();
-        $maxrows = \core_search\manager::MAX_RESULTS;
-        if ($this->file_indexing_enabled()) {
-            // When using file indexing and grouping, we are going to collapse results, so we want extra results.
-            $maxrows *= 2;
-=======
-        $serverstatus = $this->is_server_ready();
-        if ($serverstatus !== true) {
-            throw new \core_search\engine_exception('engineserverstatus', 'search');
-        }
 
         // Create the query object.
         $query = $this->create_user_query($filters, $usercontexts);
@@ -190,7 +178,6 @@
 
             // Add to our processed docs count.
             $this->processeddocs += $included;
->>>>>>> 053118a1
         }
 
         return $results;
