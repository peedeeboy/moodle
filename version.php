<?php

// This file is part of Moodle - http://moodle.org/
//
// Moodle is free software: you can redistribute it and/or modify
// it under the terms of the GNU General Public License as published by
// the Free Software Foundation, either version 3 of the License, or
// (at your option) any later version.
//
// Moodle is distributed in the hope that it will be useful,
// but WITHOUT ANY WARRANTY; without even the implied warranty of
// MERCHANTABILITY or FITNESS FOR A PARTICULAR PURPOSE.  See the
// GNU General Public License for more details.
//
// You should have received a copy of the GNU General Public License
// along with Moodle.  If not, see <http://www.gnu.org/licenses/>.

/**
 * MOODLE VERSION INFORMATION
 *
 * This file defines the current version of the core Moodle code being used.
 * This is compared against the values stored in the database to determine
 * whether upgrades should be performed (see lib/db/*.php)
 *
 * @package    core
 * @copyright  1999 onwards Martin Dougiamas (http://dougiamas.com)
 * @license    http://www.gnu.org/copyleft/gpl.html GNU GPL v3 or later
 */

defined('MOODLE_INTERNAL') || die();



<<<<<<< HEAD
$version  = 2011092900.02;              // YYYYMMDD      = weekly release date of this DEV branch
=======
$version  = 2011100700.00;              // YYYYMMDD      = weekly release date of this DEV branch
>>>>>>> 90863374
                                        //         RR    = release increments - 00 in DEV branches
                                        //           .XX = incremental changes

$release  = '2.2dev (Build: 20111007)'; // Human-friendly version name

$maturity = MATURITY_ALPHA;             // this version's maturity level<|MERGE_RESOLUTION|>--- conflicted
+++ resolved
@@ -31,11 +31,7 @@
 
 
 
-<<<<<<< HEAD
-$version  = 2011092900.02;              // YYYYMMDD      = weekly release date of this DEV branch
-=======
 $version  = 2011100700.00;              // YYYYMMDD      = weekly release date of this DEV branch
->>>>>>> 90863374
                                         //         RR    = release increments - 00 in DEV branches
                                         //           .XX = incremental changes
 
