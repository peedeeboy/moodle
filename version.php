--- conflicted
+++ resolved
@@ -29,15 +29,9 @@
 
 defined('MOODLE_INTERNAL') || die();
 
-<<<<<<< HEAD
-$version  = 2013081600.00;              // YYYYMMDD      = weekly release date of this DEV branch.
+$version  = 2013082000.00;              // YYYYMMDD      = weekly release date of this DEV branch.
                                         //         RR    = release increments - 00 in DEV branches.
                                         //           .XX = incremental changes.
-=======
-$version  = 2013081500.01;              // YYYYMMDD      = weekly release date of this DEV branch
-                                        //         RR    = release increments - 00 in DEV branches
-                                        //           .XX = incremental changes
->>>>>>> 2ecd2847
 
 $release  = '2.6dev (Build: 20130815)'; // Human-friendly version name.
 
