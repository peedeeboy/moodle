.block {border:1px solid;margin-bottom:1em;}
.block .header h2 { padding: .2em 0 0 .2em; margin: 0;word-wrap: break-word;}
.block .header .block_action {float:right;margin:4px 0 3px 0;vertical-align:top;}
.block .header .block_action img,
.block .header .block_action input {margin:0 3px; width: 12px; height: 12px;}
.block .content {padding:4px;}
.jsenabled .block.hidden .content {display: none;}
.block .content .userpicture {width:16px;height:16px;margin-right:6px;}
.block .content .list li.listentry {clear:both;}
.block .content .list .c0 {display:inline;}
.block .content .list .c1 {margin-left:5px;display:inline;}
.block .footer {margin-bottom: 4px;}
.block_navigation .block_tree li {overflow:hidden;}
.block_calendar_upcoming .footer { margin-top: .5em; }

/** block_list blocks need column stuffs **/
.block.list_block .unlist > li > .column {display:inline-block;}
.ie6 .block.list_block .unlist .column {display:inline;}

.block.beingmoved {border-width: 2px;border-style: dashed;}
.blockmovetarget {display: block;height: 1em;margin-bottom: 1em;border-width: 2px;border-style: dashed;}

.block-region block.invisible .header h2 {
    opacity: 0.5;
    filter: alpha(opacity=50);
}

.block .block-hider-show,
.block .block-hider-hide {cursor:pointer;}
.block .block-hider-show,
.block.hidden .block-hider-hide {display:none;}
.block.hidden .block-hider-show {display:inline;}

.block_completionstatus .generaltable { border: 0px; }
.block_completionstatus .generaltable .cell { border: 0px; }

.block-region {
    min-height: 400px;
    overflow: hidden;
}
/** Block commands when editing  **/

.editing .block .header .commands {
    text-align: right;
    clear: both;
}
.editing .block .header .commands > a {
    margin: 0 3px;
}
.editing .block .header .commands .icon img {
    width: 12px;
    height: 12px;
}
.editing .block .header .commands img.actionmenu {
    width: auto;
}

/** Overide for RTL layout **/
<<<<<<< HEAD
.dir-rtl .block .header h2 {
    padding: .2em .2em 0 0;
}

.dir-rtl .block .header,
.dir-rtl .block h2.header {text-align:right;}
.dir-rtl .block .header .block_action { float: left; margin-left: 4px; margin-left: 0;}
=======
.dir-rtl .block .header .block_action { float: left;}
>>>>>>> 054a5658

.dir-rtl.editing .block .header .commands {
    text-align: left;
}
<|MERGE_RESOLUTION|>--- conflicted
+++ resolved
@@ -56,17 +56,10 @@
 }
 
 /** Overide for RTL layout **/
-<<<<<<< HEAD
 .dir-rtl .block .header h2 {
     padding: .2em .2em 0 0;
 }
-
-.dir-rtl .block .header,
-.dir-rtl .block h2.header {text-align:right;}
-.dir-rtl .block .header .block_action { float: left; margin-left: 4px; margin-left: 0;}
-=======
 .dir-rtl .block .header .block_action { float: left;}
->>>>>>> 054a5658
 
 .dir-rtl.editing .block .header .commands {
     text-align: left;
