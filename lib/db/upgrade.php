<?php
// This file is part of Moodle - http://moodle.org/
//
// Moodle is free software: you can redistribute it and/or modify
// it under the terms of the GNU General Public License as published by
// the Free Software Foundation, either version 3 of the License, or
// (at your option) any later version.
//
// Moodle is distributed in the hope that it will be useful,
// but WITHOUT ANY WARRANTY; without even the implied warranty of
// MERCHANTABILITY or FITNESS FOR A PARTICULAR PURPOSE.  See the
// GNU General Public License for more details.
//
// You should have received a copy of the GNU General Public License
// along with Moodle.  If not, see <http://www.gnu.org/licenses/>.

/**
 * This file keeps track of upgrades to Moodle.
 *
 * Sometimes, changes between versions involve
 * alterations to database structures and other
 * major things that may break installations.
 *
 * The upgrade function in this file will attempt
 * to perform all the necessary actions to upgrade
 * your older installation to the current version.
 *
 * If there's something it cannot do itself, it
 * will tell you what you need to do.
 *
 * The commands in here will all be database-neutral,
 * using the methods of database_manager class
 *
 * Please do not forget to use upgrade_set_timeout()
 * before any action that may take longer time to finish.
 *
 * @package   core_install
 * @category  upgrade
 * @copyright 2006 onwards Martin Dougiamas  http://dougiamas.com
 * @license   http://www.gnu.org/copyleft/gpl.html GNU GPL v3 or later
 */

defined('MOODLE_INTERNAL') || die();

/**
 * Main upgrade tasks to be executed on Moodle version bump
 *
 * This function is automatically executed after one bump in the Moodle core
 * version is detected. It's in charge of performing the required tasks
 * to raise core from the previous version to the next one.
 *
 * It's a collection of ordered blocks of code, named "upgrade steps",
 * each one performing one isolated (from the rest of steps) task. Usually
 * tasks involve creating new DB objects or performing manipulation of the
 * information for cleanup/fixup purposes.
 *
 * Each upgrade step has a fixed structure, that can be summarised as follows:
 *
 * if ($oldversion < XXXXXXXXXX.XX) {
 *     // Explanation of the update step, linking to issue in the Tracker if necessary
 *     upgrade_set_timeout(XX); // Optional for big tasks
 *     // Code to execute goes here, usually the XMLDB Editor will
 *     // help you here. See {@link http://docs.moodle.org/dev/XMLDB_editor}.
 *     upgrade_main_savepoint(true, XXXXXXXXXX.XX);
 * }
 *
 * All plugins within Moodle (modules, blocks, reports...) support the existence of
 * their own upgrade.php file, using the "Frankenstyle" component name as
 * defined at {@link http://docs.moodle.org/dev/Frankenstyle}, for example:
 *     - {@link xmldb_page_upgrade($oldversion)}. (modules don't require the plugintype ("mod_") to be used.
 *     - {@link xmldb_auth_manual_upgrade($oldversion)}.
 *     - {@link xmldb_workshopform_accumulative_upgrade($oldversion)}.
 *     - ....
 *
 * In order to keep the contents of this file reduced, it's allowed to create some helper
 * functions to be used here in the {@link upgradelib.php} file at the same directory. Note
 * that such a file must be manually included from upgrade.php, and there are some restrictions
 * about what can be used within it.
 *
 * For more information, take a look to the documentation available:
 *     - Data definition API: {@link http://docs.moodle.org/dev/Data_definition_API}
 *     - Upgrade API: {@link http://docs.moodle.org/dev/Upgrade_API}
 *
 * @param int $oldversion
 * @return bool always true
 */
function xmldb_main_upgrade($oldversion) {
    global $CFG, $DB;

    require_once($CFG->libdir.'/db/upgradelib.php'); // Core Upgrade-related functions.

    $dbman = $DB->get_manager(); // Loads ddl manager and xmldb classes.

    // Always keep this upgrade step with version being the minimum
    // allowed version to upgrade from (v2.7.0 right now).
    if ($oldversion < 2014051200) {
        // Just in case somebody hacks upgrade scripts or env, we really can not continue.
        echo("You need to upgrade to 2.7.x or higher first!\n");
        exit(1);
        // Note this savepoint is 100% unreachable, but needed to pass the upgrade checks.
        upgrade_main_savepoint(true, 2014051200);
    }

    // MDL-32543 Make sure that the log table has correct length for action and url fields.
    if ($oldversion < 2014051200.02) {

        $table = new xmldb_table('log');

        $columns = $DB->get_columns('log');
        if ($columns['action']->max_length < 40) {
            $index1 = new xmldb_index('course-module-action', XMLDB_INDEX_NOTUNIQUE, array('course', 'module', 'action'));
            if ($dbman->index_exists($table, $index1)) {
                $dbman->drop_index($table, $index1);
            }
            $index2 = new xmldb_index('action', XMLDB_INDEX_NOTUNIQUE, array('action'));
            if ($dbman->index_exists($table, $index2)) {
                $dbman->drop_index($table, $index2);
            }
            $field = new xmldb_field('action', XMLDB_TYPE_CHAR, '40', null, XMLDB_NOTNULL, null, null, 'cmid');
            $dbman->change_field_precision($table, $field);
            $dbman->add_index($table, $index1);
            $dbman->add_index($table, $index2);
        }

        if ($columns['url']->max_length < 100) {
            $field = new xmldb_field('url', XMLDB_TYPE_CHAR, '100', null, XMLDB_NOTNULL, null, null, 'action');
            $dbman->change_field_precision($table, $field);
        }

        upgrade_main_savepoint(true, 2014051200.02);
    }

    if ($oldversion < 2014060300.00) {
        $gspath = get_config('assignfeedback_editpdf', 'gspath');
        if ($gspath !== false) {
            set_config('pathtogs', $gspath);
            unset_config('gspath', 'assignfeedback_editpdf');
        }
        upgrade_main_savepoint(true, 2014060300.00);
    }

    if ($oldversion < 2014061000.00) {
        // Fixing possible wrong MIME type for Publisher files.
        $filetypes = array('%.pub'=>'application/x-mspublisher');
        upgrade_mimetypes($filetypes);
        upgrade_main_savepoint(true, 2014061000.00);
    }

    if ($oldversion < 2014062600.01) {
        // We only want to delete DragMath if the directory no longer exists. If the directory
        // is present then it means it has been restored, so do not perform the uninstall.
        if (!check_dir_exists($CFG->libdir . '/editor/tinymce/plugins/dragmath', false)) {
            // Purge DragMath plugin which is incompatible with GNU GPL license.
            unset_all_config_for_plugin('tinymce_dragmath');
        }

        // Main savepoint reached.
        upgrade_main_savepoint(true, 2014062600.01);
    }

    // Switch the order of the fields in the files_reference index, to improve the performance of search_references.
    if ($oldversion < 2014070100.00) {
        $table = new xmldb_table('files_reference');
        $index = new xmldb_index('uq_external_file', XMLDB_INDEX_UNIQUE, array('repositoryid', 'referencehash'));
        if ($dbman->index_exists($table, $index)) {
            $dbman->drop_index($table, $index);
        }
        upgrade_main_savepoint(true, 2014070100.00);
    }

    if ($oldversion < 2014070101.00) {
        $table = new xmldb_table('files_reference');
        $index = new xmldb_index('uq_external_file', XMLDB_INDEX_UNIQUE, array('referencehash', 'repositoryid'));
        if (!$dbman->index_exists($table, $index)) {
            $dbman->add_index($table, $index);
        }
        upgrade_main_savepoint(true, 2014070101.00);
    }

    if ($oldversion < 2014072400.01) {
        $table = new xmldb_table('user_devices');
        $oldindex = new xmldb_index('pushid-platform', XMLDB_KEY_UNIQUE, array('pushid', 'platform'));
        if ($dbman->index_exists($table, $oldindex)) {
            $key = new xmldb_key('pushid-platform', XMLDB_KEY_UNIQUE, array('pushid', 'platform'));
            $dbman->drop_key($table, $key);
        }
        upgrade_main_savepoint(true, 2014072400.01);
    }

    if ($oldversion < 2014080801.00) {

        // Define index behaviour (not unique) to be added to question_attempts.
        $table = new xmldb_table('question_attempts');
        $index = new xmldb_index('behaviour', XMLDB_INDEX_NOTUNIQUE, array('behaviour'));

        // Conditionally launch add index behaviour.
        if (!$dbman->index_exists($table, $index)) {
            $dbman->add_index($table, $index);
        }

        // Main savepoint reached.
        upgrade_main_savepoint(true, 2014080801.00);
    }

    if ($oldversion < 2014082900.01) {
        // Fixing possible wrong MIME type for 7-zip and Rar files.
        $filetypes = array(
                '%.7z' => 'application/x-7z-compressed',
                '%.rar' => 'application/x-rar-compressed');
        upgrade_mimetypes($filetypes);
        upgrade_main_savepoint(true, 2014082900.01);
    }

    if ($oldversion < 2014082900.02) {
        // Replace groupmembersonly usage with new availability system.
        $transaction = $DB->start_delegated_transaction();
        if ($CFG->enablegroupmembersonly) {
            // If it isn't already enabled, we need to enable availability.
            if (!$CFG->enableavailability) {
                set_config('enableavailability', 1);
            }

            // Count all course-modules with groupmembersonly set (for progress
            // bar).
            $total = $DB->count_records('course_modules', array('groupmembersonly' => 1));
            $pbar = new progress_bar('upgradegroupmembersonly', 500, true);

            // Get all these course-modules, one at a time.
            $rs = $DB->get_recordset('course_modules', array('groupmembersonly' => 1),
                    'course, id');
            $i = 0;
            foreach ($rs as $cm) {
                // Calculate and set new availability value.
                $availability = upgrade_group_members_only($cm->groupingid, $cm->availability);
                $DB->set_field('course_modules', 'availability', $availability,
                        array('id' => $cm->id));

                // Update progress.
                $i++;
                $pbar->update($i, $total, "Upgrading groupmembersonly settings - $i/$total.");
            }
            $rs->close();
        }

        // Define field groupmembersonly to be dropped from course_modules.
        $table = new xmldb_table('course_modules');
        $field = new xmldb_field('groupmembersonly');

        // Conditionally launch drop field groupmembersonly.
        if ($dbman->field_exists($table, $field)) {
            $dbman->drop_field($table, $field);
        }

        // Unset old config variable.
        unset_config('enablegroupmembersonly');
        $transaction->allow_commit();

        upgrade_main_savepoint(true, 2014082900.02);
    }

    if ($oldversion < 2014100100.00) {

        // Define table messageinbound_handlers to be created.
        $table = new xmldb_table('messageinbound_handlers');

        // Adding fields to table messageinbound_handlers.
        $table->add_field('id', XMLDB_TYPE_INTEGER, '10', null, XMLDB_NOTNULL, XMLDB_SEQUENCE, null);
        $table->add_field('component', XMLDB_TYPE_CHAR, '100', null, XMLDB_NOTNULL, null, null);
        $table->add_field('classname', XMLDB_TYPE_CHAR, '255', null, XMLDB_NOTNULL, null, null);
        $table->add_field('defaultexpiration', XMLDB_TYPE_INTEGER, '10', null, XMLDB_NOTNULL, null, '86400');
        $table->add_field('validateaddress', XMLDB_TYPE_INTEGER, '1', null, XMLDB_NOTNULL, null, '1');
        $table->add_field('enabled', XMLDB_TYPE_INTEGER, '1', null, XMLDB_NOTNULL, null, '0');

        // Adding keys to table messageinbound_handlers.
        $table->add_key('primary', XMLDB_KEY_PRIMARY, array('id'));
        $table->add_key('classname', XMLDB_KEY_UNIQUE, array('classname'));

        // Conditionally launch create table for messageinbound_handlers.
        if (!$dbman->table_exists($table)) {
            $dbman->create_table($table);
        }

        // Define table messageinbound_datakeys to be created.
        $table = new xmldb_table('messageinbound_datakeys');

        // Adding fields to table messageinbound_datakeys.
        $table->add_field('id', XMLDB_TYPE_INTEGER, '10', null, XMLDB_NOTNULL, XMLDB_SEQUENCE, null);
        $table->add_field('handler', XMLDB_TYPE_INTEGER, '10', null, XMLDB_NOTNULL, null, null);
        $table->add_field('datavalue', XMLDB_TYPE_INTEGER, '10', null, XMLDB_NOTNULL, null, null);
        $table->add_field('datakey', XMLDB_TYPE_CHAR, '64', null, null, null, null);
        $table->add_field('timecreated', XMLDB_TYPE_INTEGER, '10', null, XMLDB_NOTNULL, null, null);
        $table->add_field('expires', XMLDB_TYPE_INTEGER, '10', null, null, null, null);

        // Adding keys to table messageinbound_datakeys.
        $table->add_key('primary', XMLDB_KEY_PRIMARY, array('id'));
        $table->add_key('handler_datavalue', XMLDB_KEY_UNIQUE, array('handler', 'datavalue'));
        $table->add_key('handler', XMLDB_KEY_FOREIGN, array('handler'), 'messageinbound_handlers', array('id'));

        // Conditionally launch create table for messageinbound_datakeys.
        if (!$dbman->table_exists($table)) {
            $dbman->create_table($table);
        }

        // Main savepoint reached.
        upgrade_main_savepoint(true, 2014100100.00);
    }

    if ($oldversion < 2014100600.01) {
        // Define field aggregationstatus to be added to grade_grades.
        $table = new xmldb_table('grade_grades');
        $field = new xmldb_field('aggregationstatus', XMLDB_TYPE_CHAR, '10', null, XMLDB_NOTNULL, null, 'unknown', 'timemodified');

        // Conditionally launch add field aggregationstatus.
        if (!$dbman->field_exists($table, $field)) {
            $dbman->add_field($table, $field);
        }

        $field = new xmldb_field('aggregationweight', XMLDB_TYPE_NUMBER, '10, 5', null, null, null, null, 'aggregationstatus');

        // Conditionally launch add field aggregationweight.
        if (!$dbman->field_exists($table, $field)) {
            $dbman->add_field($table, $field);
        }

        // Define field aggregationcoef2 to be added to grade_items.
        $table = new xmldb_table('grade_items');
        $field = new xmldb_field('aggregationcoef2', XMLDB_TYPE_NUMBER, '10, 5', null, XMLDB_NOTNULL, null, '0', 'aggregationcoef');

        // Conditionally launch add field aggregationcoef2.
        if (!$dbman->field_exists($table, $field)) {
            $dbman->add_field($table, $field);
        }

        $field = new xmldb_field('weightoverride', XMLDB_TYPE_INTEGER, '1', null, XMLDB_NOTNULL, null, '0', 'needsupdate');

        // Conditionally launch add field weightoverride.
        if (!$dbman->field_exists($table, $field)) {
            $dbman->add_field($table, $field);
        }

        // Main savepoint reached.
        upgrade_main_savepoint(true, 2014100600.01);
    }

    if ($oldversion < 2014100600.02) {

        // Define field aggregationcoef2 to be added to grade_items_history.
        $table = new xmldb_table('grade_items_history');
        $field = new xmldb_field('aggregationcoef2', XMLDB_TYPE_NUMBER, '10, 5', null, XMLDB_NOTNULL, null, '0', 'aggregationcoef');

        // Conditionally launch add field aggregationcoef2.
        if (!$dbman->field_exists($table, $field)) {
            $dbman->add_field($table, $field);
        }

        // Main savepoint reached.
        upgrade_main_savepoint(true, 2014100600.02);
    }

    if ($oldversion < 2014100600.03) {

        // Define field weightoverride to be added to grade_items_history.
        $table = new xmldb_table('grade_items_history');
        $field = new xmldb_field('weightoverride', XMLDB_TYPE_INTEGER, '1', null, XMLDB_NOTNULL, null, '0', 'decimals');

        // Conditionally launch add field weightoverride.
        if (!$dbman->field_exists($table, $field)) {
            $dbman->add_field($table, $field);
        }

        // Main savepoint reached.
        upgrade_main_savepoint(true, 2014100600.03);
    }
    if ($oldversion < 2014100600.04) {
        // Set flags so we can display a notice on all courses that might
        // be affected by the uprade to natural aggregation.
        if (!get_config('grades_sumofgrades_upgrade_flagged', 'core')) {
            // 13 == SUM_OF_GRADES.
            $sql = 'SELECT DISTINCT courseid
                      FROM {grade_categories}
                     WHERE aggregation = ?';
            $courses = $DB->get_records_sql($sql, array(13));

            foreach ($courses as $course) {
                set_config('show_sumofgrades_upgrade_' . $course->courseid, 1);
                // Set each of the grade items to needing an update so that when the user visits the grade reports the
                // figures will be updated.
                $DB->set_field('grade_items', 'needsupdate', 1, array('courseid' => $course->courseid));
            }

            set_config('grades_sumofgrades_upgrade_flagged', 1);
        }

        // Main savepoint reached.
        upgrade_main_savepoint(true, 2014100600.04);
    }

    if ($oldversion < 2014100700.00) {

        // Define table messageinbound_messagelist to be created.
        $table = new xmldb_table('messageinbound_messagelist');

        // Adding fields to table messageinbound_messagelist.
        $table->add_field('id', XMLDB_TYPE_INTEGER, '10', null, XMLDB_NOTNULL, XMLDB_SEQUENCE, null);
        $table->add_field('messageid', XMLDB_TYPE_TEXT, null, null, XMLDB_NOTNULL, null, null);
        $table->add_field('userid', XMLDB_TYPE_INTEGER, '10', null, XMLDB_NOTNULL, null, null);
        $table->add_field('address', XMLDB_TYPE_TEXT, null, null, XMLDB_NOTNULL, null, null);
        $table->add_field('timecreated', XMLDB_TYPE_INTEGER, '10', null, XMLDB_NOTNULL, null, null);

        // Adding keys to table messageinbound_messagelist.
        $table->add_key('primary', XMLDB_KEY_PRIMARY, array('id'));
        $table->add_key('userid', XMLDB_KEY_FOREIGN, array('userid'), 'user', array('id'));

        // Conditionally launch create table for messageinbound_messagelist.
        if (!$dbman->table_exists($table)) {
            $dbman->create_table($table);
        }

        // Main savepoint reached.
        upgrade_main_savepoint(true, 2014100700.00);
    }

    if ($oldversion < 2014100700.01) {

        // Define field visible to be added to cohort.
        $table = new xmldb_table('cohort');
        $field = new xmldb_field('visible', XMLDB_TYPE_INTEGER, '1', null, XMLDB_NOTNULL, null, '1', 'descriptionformat');

        // Conditionally launch add field visible.
        if (!$dbman->field_exists($table, $field)) {
            $dbman->add_field($table, $field);
        }

        // Main savepoint reached.
        upgrade_main_savepoint(true, 2014100700.01);
    }

    if ($oldversion < 2014100800.00) {
        // Remove qformat_learnwise (unless it has manually been added back).
        if (!file_exists($CFG->dirroot . '/question/format/learnwise/format.php')) {
            unset_all_config_for_plugin('qformat_learnwise');
        }

        // Main savepoint reached.
        upgrade_main_savepoint(true, 2014100800.00);
    }

    if ($oldversion < 2014101001.00) {
        // Some blocks added themselves to the my/ home page, but they did not declare the
        // subpage of the default my home page. While the upgrade script has been fixed, this
        // upgrade script will fix the data that was wrongly added.

        // We only proceed if we can find the right entry from my_pages. Private => 1 refers to
        // the constant value MY_PAGE_PRIVATE.
        if ($systempage = $DB->get_record('my_pages', array('userid' => null, 'private' => 1))) {

            // Select the blocks there could have been automatically added. showinsubcontexts is hardcoded to 0
            // because it is possible for administrators to have forced it on the my/ page by adding it to the
            // system directly rather than updating the default my/ page.
            $blocks = array('course_overview', 'private_files', 'online_users', 'badges', 'calendar_month', 'calendar_upcoming');
            list($blocksql, $blockparams) = $DB->get_in_or_equal($blocks, SQL_PARAMS_NAMED);
            $select = "parentcontextid = :contextid
                    AND pagetypepattern = :page
                    AND showinsubcontexts = 0
                    AND subpagepattern IS NULL
                    AND blockname $blocksql";
            $params = array(
                'contextid' => context_system::instance()->id,
                'page' => 'my-index'
            );
            $params = array_merge($params, $blockparams);

            $DB->set_field_select(
                'block_instances',
                'subpagepattern',
                $systempage->id,
                $select,
                $params
            );
        }

        // Main savepoint reached.
        upgrade_main_savepoint(true, 2014101001.00);
    }

    if ($oldversion < 2014102000.00) {

        // Define field aggregatesubcats to be dropped from grade_categories.
        $table = new xmldb_table('grade_categories');
        $field = new xmldb_field('aggregatesubcats');

        // Conditionally launch drop field aggregatesubcats.
        if ($dbman->field_exists($table, $field)) {

            $sql = 'SELECT DISTINCT courseid
                      FROM {grade_categories}
                     WHERE aggregatesubcats = ?';
            $courses = $DB->get_records_sql($sql, array(1));

            foreach ($courses as $course) {
                set_config('show_aggregatesubcats_upgrade_' . $course->courseid, 1);
                // Set each of the grade items to needing an update so that when the user visits the grade reports the
                // figures will be updated.
                $DB->set_field('grade_items', 'needsupdate', 1, array('courseid' => $course->courseid));
            }


            $dbman->drop_field($table, $field);
        }

        // Main savepoint reached.
        upgrade_main_savepoint(true, 2014102000.00);
    }

    if ($oldversion < 2014110300.00) {
        // Run script restoring missing folder records for draft file areas.
        upgrade_fix_missing_root_folders_draft();

        // Main savepoint reached.
        upgrade_main_savepoint(true, 2014110300.00);
    }

    // Moodle v2.8.0 release upgrade line.
    // Put any upgrade step following this.

    if ($oldversion < 2014111000.00) {
        // Coming from 2.7 or older, we need to flag the step minmaxgrade to be ignored.
        set_config('upgrade_minmaxgradestepignored', 1);
        // Coming from 2.7 or older, we need to flag the step for changing calculated grades to be regraded.
        set_config('upgrade_calculatedgradeitemsonlyregrade', 1);

        // Main savepoint reached.
        upgrade_main_savepoint(true, 2014111000.00);
    }

    if ($oldversion < 2014120100.00) {

        // Define field sslverification to be added to mnet_host.
        $table = new xmldb_table('mnet_host');
        $field = new xmldb_field('sslverification', XMLDB_TYPE_INTEGER, '1', null, XMLDB_NOTNULL, null, '0', 'applicationid');

        // Conditionally launch add field sslverification.
        if (!$dbman->field_exists($table, $field)) {
            $dbman->add_field($table, $field);
        }

        // Main savepoint reached.
        upgrade_main_savepoint(true, 2014120100.00);
    }

    if ($oldversion < 2014120101.00) {

        // Define field component to be added to comments.
        $table = new xmldb_table('comments');
        $field = new xmldb_field('component', XMLDB_TYPE_CHAR, '255', null, null, null, null, 'contextid');

        // Conditionally launch add field component.
        if (!$dbman->field_exists($table, $field)) {
            $dbman->add_field($table, $field);
        }

        // Main savepoint reached.
        upgrade_main_savepoint(true, 2014120101.00);
    }

    if ($oldversion < 2014120102.00) {

        // Define table user_password_history to be created.
        $table = new xmldb_table('user_password_history');

        // Adding fields to table user_password_history.
        $table->add_field('id', XMLDB_TYPE_INTEGER, '10', null, XMLDB_NOTNULL, XMLDB_SEQUENCE, null);
        $table->add_field('userid', XMLDB_TYPE_INTEGER, '10', null, XMLDB_NOTNULL, null, null);
        $table->add_field('hash', XMLDB_TYPE_CHAR, '255', null, XMLDB_NOTNULL, null, null);
        $table->add_field('timecreated', XMLDB_TYPE_INTEGER, '10', null, XMLDB_NOTNULL, null, null);

        // Adding keys to table user_password_history.
        $table->add_key('primary', XMLDB_KEY_PRIMARY, array('id'));
        $table->add_key('userid', XMLDB_KEY_FOREIGN, array('userid'), 'user', array('id'));

        // Conditionally launch create table for user_password_history.
        if (!$dbman->table_exists($table)) {
            $dbman->create_table($table);
        }

        // Main savepoint reached.
        upgrade_main_savepoint(true, 2014120102.00);
    }

    if ($oldversion < 2015010800.01) {

        // Make sure the private files handler is not set to expire.
        $DB->set_field('messageinbound_handlers', 'defaultexpiration', 0,
                array('classname' => '\core\message\inbound\private_files_handler'));

        // Main savepoint reached.
        upgrade_main_savepoint(true, 2015010800.01);

    }

    if ($oldversion < 2015012600.00) {

        // If the site is using internal and external storage, or just external
        // storage, and the external path specified is empty we change the setting
        // to internal only. That is how the backup code is handling this
        // misconfiguration.
        $storage = (int) get_config('backup', 'backup_auto_storage');
        $folder = get_config('backup', 'backup_auto_destination');
        if ($storage !== 0 && empty($folder)) {
            set_config('backup_auto_storage', 0, 'backup');
        }

        // Main savepoint reached.
        upgrade_main_savepoint(true, 2015012600.00);
    }

    if ($oldversion < 2015012600.01) {

        // Convert calendar_lookahead to nearest new value.
        $value = $DB->get_field('config', 'value', array('name' => 'calendar_lookahead'));
        if ($value > 90) {
            set_config('calendar_lookahead', '120');
        } else if ($value > 60 and $value < 90) {
            set_config('calendar_lookahead', '90');
        } else if ($value > 30 and $value < 60) {
            set_config('calendar_lookahead', '60');
        } else if ($value > 21 and $value < 30) {
            set_config('calendar_lookahead', '30');
        } else if ($value > 14 and $value < 21) {
            set_config('calendar_lookahead', '21');
        } else if ($value > 7 and $value < 14) {
            set_config('calendar_lookahead', '14');
        }

        // Main savepoint reached.
        upgrade_main_savepoint(true, 2015012600.01);
    }

    if ($oldversion < 2015021100.00) {

        // Define field timemodified to be added to registration_hubs.
        $table = new xmldb_table('registration_hubs');
        $field = new xmldb_field('timemodified', XMLDB_TYPE_INTEGER, '10', null, XMLDB_NOTNULL, null, '0', 'secret');

        // Conditionally launch add field timemodified.
        if (!$dbman->field_exists($table, $field)) {
            $dbman->add_field($table, $field);
        }

        // Main savepoint reached.
        upgrade_main_savepoint(true, 2015021100.00);
    }

    if ($oldversion < 2015022401.00) {

        // Define index useridfromto (not unique) to be added to message.
        $table = new xmldb_table('message');
        $index = new xmldb_index('useridfromto', XMLDB_INDEX_NOTUNIQUE, array('useridfrom', 'useridto'));

        // Conditionally launch add index useridfromto.
        if (!$dbman->index_exists($table, $index)) {
            $dbman->add_index($table, $index);
        }

        // Define index useridfromto (not unique) to be added to message_read.
        $table = new xmldb_table('message_read');
        $index = new xmldb_index('useridfromto', XMLDB_INDEX_NOTUNIQUE, array('useridfrom', 'useridto'));

        // Conditionally launch add index useridfromto.
        if (!$dbman->index_exists($table, $index)) {
            $dbman->add_index($table, $index);
        }

        // Main savepoint reached.
        upgrade_main_savepoint(true, 2015022401.00);
    }

    if ($oldversion < 2015022500.00) {
        $table = new xmldb_table('user_devices');
        $index = new xmldb_index('uuid-userid', XMLDB_INDEX_NOTUNIQUE, array('uuid', 'userid'));
        if (!$dbman->index_exists($table, $index)) {
            $dbman->add_index($table, $index);
        }
        upgrade_main_savepoint(true, 2015022500.00);
    }

    if ($oldversion < 2015030400.00) {
        // We have long since switched to storing timemodified per hub rather than a single 'registered' timestamp.
        unset_config('registered');
        upgrade_main_savepoint(true, 2015030400.00);
    }

    if ($oldversion < 2015031100.00) {
        // Unset old config variable.
        unset_config('enabletgzbackups');

        upgrade_main_savepoint(true, 2015031100.00);
    }

    if ($oldversion < 2015031400.00) {

        // Define index useridfrom (not unique) to be dropped form message.
        $table = new xmldb_table('message');
        $index = new xmldb_index('useridfrom', XMLDB_INDEX_NOTUNIQUE, array('useridfrom'));

        // Conditionally launch drop index useridfrom.
        if ($dbman->index_exists($table, $index)) {
            $dbman->drop_index($table, $index);
        }

        // Define index useridfrom (not unique) to be dropped form message_read.
        $table = new xmldb_table('message_read');
        $index = new xmldb_index('useridfrom', XMLDB_INDEX_NOTUNIQUE, array('useridfrom'));

        // Conditionally launch drop index useridfrom.
        if ($dbman->index_exists($table, $index)) {
            $dbman->drop_index($table, $index);
        }

        // Main savepoint reached.
        upgrade_main_savepoint(true, 2015031400.00);
    }

    if ($oldversion < 2015031900.01) {
        unset_config('crontime', 'registration');
        upgrade_main_savepoint(true, 2015031900.01);
    }

    if ($oldversion < 2015032000.00) {
        $table = new xmldb_table('badge_criteria');

        $field = new xmldb_field('description', XMLDB_TYPE_TEXT, null, null, null, null, null);
        // Conditionally add description field to the badge_criteria table.
        if (!$dbman->field_exists($table, $field)) {
            $dbman->add_field($table, $field);
        }

        $field = new xmldb_field('descriptionformat', XMLDB_TYPE_INTEGER, 2, null, XMLDB_NOTNULL, null, 0);
        // Conditionally add description format field to the badge_criteria table.
        if (!$dbman->field_exists($table, $field)) {
            $dbman->add_field($table, $field);
        }

        upgrade_main_savepoint(true, 2015032000.00);
    }

    if ($oldversion < 2015040200.01) {
        // Force uninstall of deleted tool.
        if (!file_exists("$CFG->dirroot/$CFG->admin/tool/timezoneimport")) {
            // Remove capabilities.
            capabilities_cleanup('tool_timezoneimport');
            // Remove all other associated config.
            unset_all_config_for_plugin('tool_timezoneimport');
        }
        upgrade_main_savepoint(true, 2015040200.01);
    }

    if ($oldversion < 2015040200.02) {
        // Define table timezone to be dropped.
        $table = new xmldb_table('timezone');
        // Conditionally launch drop table for timezone.
        if ($dbman->table_exists($table)) {
            $dbman->drop_table($table);
        }
        upgrade_main_savepoint(true, 2015040200.02);
    }

    if ($oldversion < 2015040200.03) {
        if (isset($CFG->timezone) and $CFG->timezone == 99) {
            // Migrate to real server timezone.
            unset_config('timezone');
        }
        upgrade_main_savepoint(true, 2015040200.03);
    }

    if ($oldversion < 2015040700.01) {
        $DB->delete_records('config_plugins', array('name' => 'requiremodintro'));
        upgrade_main_savepoint(true, 2015040700.01);
    }

    if ($oldversion < 2015040900.01) {
        // Add "My grades" to the user menu.
        $oldconfig = get_config('core', 'customusermenuitems');
        if (strpos("mygrades,grades|/grade/report/mygrades.php|grades", $oldconfig) === false) {
            $newconfig = "mygrades,grades|/grade/report/mygrades.php|grades\n" . $oldconfig;
            set_config('customusermenuitems', $newconfig);
        }

        upgrade_main_savepoint(true, 2015040900.01);
    }

    if ($oldversion < 2015040900.02) {
        // Update the default user menu (add preferences, remove my files and my badges).
        $oldconfig = get_config('core', 'customusermenuitems');

        // Add "My preferences" at the end.
        if (strpos($oldconfig, "mypreferences,moodle|/user/preference.php|preferences") === false) {
            $newconfig = $oldconfig . "\nmypreferences,moodle|/user/preferences.php|preferences";
        } else {
            $newconfig = $oldconfig;
        }
        // Remove my files.
        $newconfig = str_replace("myfiles,moodle|/user/files.php|download", "", $newconfig);
        // Remove my badges.
        $newconfig = str_replace("mybadges,badges|/badges/mybadges.php|award", "", $newconfig);
        // Remove holes.
        $newconfig = preg_replace('/\n+/', "\n", $newconfig);
        $newconfig = preg_replace('/(\r\n)+/', "\n", $newconfig);
        set_config('customusermenuitems', $newconfig);

        upgrade_main_savepoint(true, 2015040900.02);
    }

    if ($oldversion < 2015050400.00) {
        $config = get_config('core', 'customusermenuitems');

        // Change "My preferences" in the user menu to "Preferences".
        $config = str_replace("mypreferences,moodle|/user/preferences.php|preferences",
            "preferences,moodle|/user/preferences.php|preferences", $config);

        // Change "My grades" in the user menu to "Grades".
        $config = str_replace("mygrades,grades|/grade/report/mygrades.php|grades",
            "grades,grades|/grade/report/mygrades.php|grades", $config);

        set_config('customusermenuitems', $config);

        upgrade_main_savepoint(true, 2015050400.00);
    }

    if ($oldversion < 2015050401.00) {
        // Make sure we have messages in the user menu because it's no longer in the nav tree.
        $oldconfig = get_config('core', 'customusermenuitems');
        $messagesconfig = "messages,message|/message/index.php|message";
        $preferencesconfig = "preferences,moodle|/user/preferences.php|preferences";

        // See if it exists.
        if (strpos($oldconfig, $messagesconfig) === false) {
            // See if preferences exists.
            if (strpos($oldconfig, "preferences,moodle|/user/preferences.php|preferences") !== false) {
                // Insert it before preferences.
                $newconfig = str_replace($preferencesconfig, $messagesconfig . "\n" . $preferencesconfig, $oldconfig);
            } else {
                // Custom config - we can only insert it at the end.
                $newconfig = $oldconfig . "\n" . $messagesconfig;
            }
            set_config('customusermenuitems', $newconfig);
        }

        upgrade_main_savepoint(true, 2015050401.00);
    }

    // Moodle v2.9.0 release upgrade line.
    // Put any upgrade step following this.

    if ($oldversion < 2015060400.02) {

        // Sites that were upgrading from 2.7 and older will ignore this step.
        if (empty($CFG->upgrade_minmaxgradestepignored)) {

            upgrade_minmaxgrade();

            // Flags this upgrade step as already run to prevent it from running multiple times.
            set_config('upgrade_minmaxgradestepignored', 1);
        }

        upgrade_main_savepoint(true, 2015060400.02);
    }

    if ($oldversion < 2015061900.00) {
        // MDL-49257. Changed the algorithm of calculating automatic weights of extra credit items.

        // Before the change, in case when grade category (in "Natural" agg. method) had items with
        // overridden weights, the automatic weight of extra credit items was illogical.
        // In order to prevent grades changes after the upgrade we need to freeze gradebook calculation
        // for the affected courses.

        // This script in included in each major version upgrade process so make sure we don't run it twice.
        if (empty($CFG->upgrade_extracreditweightsstepignored)) {
            upgrade_extra_credit_weightoverride();

            // To skip running the same script on the upgrade to the next major release.
            set_config('upgrade_extracreditweightsstepignored', 1);
        }

        // Main savepoint reached.
        upgrade_main_savepoint(true, 2015061900.00);
    }

    if ($oldversion < 2015062500.01) {
        // MDL-48239. Changed calculated grade items so that the maximum and minimum grade can be set.

        // If the changes are accepted and a regrade is done on the gradebook then some grades may change significantly.
        // This is here to freeze the gradebook in affected courses.

        // This script is included in each major version upgrade process so make sure we don't run it twice.
        if (empty($CFG->upgrade_calculatedgradeitemsignored)) {
            upgrade_calculated_grade_items();

            // To skip running the same script on the upgrade to the next major release.
            set_config('upgrade_calculatedgradeitemsignored', 1);
            // This config value is never used again.
            unset_config('upgrade_calculatedgradeitemsonlyregrade');
        }

        // Main savepoint reached.
        upgrade_main_savepoint(true, 2015062500.01);
    }

    if ($oldversion < 2015081300.01) {

        // Define field importtype to be added to grade_import_values.
        $table = new xmldb_table('grade_import_values');
        $field = new xmldb_field('importonlyfeedback', XMLDB_TYPE_INTEGER, '1', null, null, null, '0', 'importer');

        // Conditionally launch add field importtype.
        if (!$dbman->field_exists($table, $field)) {
            $dbman->add_field($table, $field);
        }

        // Main savepoint reached.
        upgrade_main_savepoint(true, 2015081300.01);
    }

    if ($oldversion < 2015082400.00) {

        // Define table webdav_locks to be dropped.
        $table = new xmldb_table('webdav_locks');

        // Conditionally launch drop table for webdav_locks.
        if ($dbman->table_exists($table)) {
            $dbman->drop_table($table);
        }

        // Main savepoint reached.
        upgrade_main_savepoint(true, 2015082400.00);
    }

    if ($oldversion < 2015090200.00) {
        $table = new xmldb_table('message');

        // Define the deleted fields to be added to the message tables.
        $field1 = new xmldb_field('timeuserfromdeleted', XMLDB_TYPE_INTEGER, '10', null, XMLDB_NOTNULL, null, '0',
            'timecreated');
        $field2 = new xmldb_field('timeusertodeleted', XMLDB_TYPE_INTEGER, '10', null, XMLDB_NOTNULL, null, '0',
            'timecreated');
        $oldindex = new xmldb_index('useridfromto', XMLDB_INDEX_NOTUNIQUE,
            array('useridfrom', 'useridto'));
        $newindex = new xmldb_index('useridfromtodeleted', XMLDB_INDEX_NOTUNIQUE,
            array('useridfrom', 'useridto', 'timeuserfromdeleted', 'timeusertodeleted'));

        // Conditionally launch add field timeuserfromdeleted.
        if (!$dbman->field_exists($table, $field1)) {
            $dbman->add_field($table, $field1);
        }

        // Conditionally launch add field timeusertodeleted.
        if (!$dbman->field_exists($table, $field2)) {
            $dbman->add_field($table, $field2);
        }

        // Conditionally launch drop index useridfromto.
        if ($dbman->index_exists($table, $oldindex)) {
            $dbman->drop_index($table, $oldindex);
        }

        // Conditionally launch add index useridfromtodeleted.
        if (!$dbman->index_exists($table, $newindex)) {
            $dbman->add_index($table, $newindex);
        }

        // Now add them to the message_read table.
        $table = new xmldb_table('message_read');

        // Conditionally launch add field timeuserfromdeleted.
        if (!$dbman->field_exists($table, $field1)) {
            $dbman->add_field($table, $field1);
        }

        // Conditionally launch add field timeusertodeleted.
        if (!$dbman->field_exists($table, $field2)) {
            $dbman->add_field($table, $field2);
        }

        // Conditionally launch drop index useridfromto.
        if ($dbman->index_exists($table, $oldindex)) {
            $dbman->drop_index($table, $oldindex);
        }

        // Conditionally launch add index useridfromtodeleted.
        if (!$dbman->index_exists($table, $newindex)) {
            $dbman->add_index($table, $newindex);
        }

        // Main savepoint reached.
        upgrade_main_savepoint(true, 2015090200.00);
    }

    if ($oldversion < 2015090801.00) {
        // This upgrade script merges all tag instances pointing to the same course tag.
        // User id is no longer used for those tag instances.
        upgrade_course_tags();

        // If configuration variable "Show course tags" is set, disable the block
        // 'tags' because it can not be used for tagging courses any more.
        if (!empty($CFG->block_tags_showcoursetags)) {
            if ($record = $DB->get_record('block', array('name' => 'tags'), 'id, visible')) {
                if ($record->visible) {
                    $DB->update_record('block', array('id' => $record->id, 'visible' => 0));
                }
            }
        }

        // Define index idname (unique) to be dropped form tag (it's really weird).
        $table = new xmldb_table('tag');
        $index = new xmldb_index('idname', XMLDB_INDEX_UNIQUE, array('id', 'name'));

        // Conditionally launch drop index idname.
        if ($dbman->index_exists($table, $index)) {
            $dbman->drop_index($table, $index);
        }

        // Main savepoint reached.
        upgrade_main_savepoint(true, 2015090801.00);
    }

    if ($oldversion < 2015092200.00) {
        // Define index qtype (not unique) to be added to question.
        $table = new xmldb_table('question');
        $index = new xmldb_index('qtype', XMLDB_INDEX_NOTUNIQUE, array('qtype'));

        // Conditionally launch add index qtype.
        if (!$dbman->index_exists($table, $index)) {
            $dbman->add_index($table, $index);
        }

        // Main savepoint reached.
        upgrade_main_savepoint(true, 2015092200.00);
    }

    if ($oldversion < 2015092900.00) {
        // Rename backup_auto_keep setting to backup_auto_max_kept.
        $keep = get_config('backup', 'backup_auto_keep');
        if ($keep !== false) {
            set_config('backup_auto_max_kept', $keep, 'backup');
            unset_config('backup_auto_keep', 'backup');
        }

        // Main savepoint reached.
        upgrade_main_savepoint(true, 2015092900.00);
    }

    if ($oldversion < 2015100600.00) {

        // Define index notification (not unique) to be added to message_read.
        $table = new xmldb_table('message_read');
        $index = new xmldb_index('notificationtimeread', XMLDB_INDEX_NOTUNIQUE, array('notification', 'timeread'));

        // Conditionally launch add index notification.
        if (!$dbman->index_exists($table, $index)) {
            $dbman->add_index($table, $index);
        }

        // Main savepoint reached.
        upgrade_main_savepoint(true, 2015100600.00);
    }

    if ($oldversion < 2015100800.01) {
        // The only flag for preventing all plugins installation features is
        // now $CFG->disableupdateautodeploy in config.php.
        unset_config('updateautodeploy');
        upgrade_main_savepoint(true, 2015100800.01);
    }

    // Moodle v3.0.0 release upgrade line.
    // Put any upgrade step following this.

    if ($oldversion < 2016011300.01) {

        // This is a big upgrade script. We create new table tag_coll and the field
        // tag.tagcollid pointing to it.

        // Define table tag_coll to be created.
        $table = new xmldb_table('tag_coll');

        // Adding fields to table tagcloud.
        $table->add_field('id', XMLDB_TYPE_INTEGER, '10', null, XMLDB_NOTNULL, XMLDB_SEQUENCE, null);
        $table->add_field('name', XMLDB_TYPE_CHAR, '255', null, null, null, null);
        $table->add_field('isdefault', XMLDB_TYPE_INTEGER, '2', null, XMLDB_NOTNULL, null, '0');
        $table->add_field('component', XMLDB_TYPE_CHAR, '100', null, null, null, null);
        $table->add_field('sortorder', XMLDB_TYPE_INTEGER, '5', null, XMLDB_NOTNULL, null, '0');
        $table->add_field('searchable', XMLDB_TYPE_INTEGER, '2', null, XMLDB_NOTNULL, null, '1');
        $table->add_field('customurl', XMLDB_TYPE_CHAR, '255', null, null, null, null);

        // Adding keys to table tagcloud.
        $table->add_key('primary', XMLDB_KEY_PRIMARY, array('id'));

        // Conditionally launch create table for tagcloud.
        if (!$dbman->table_exists($table)) {
            $dbman->create_table($table);
        }

        // Table {tag}.
        // Define index name (unique) to be dropped form tag - we will replace it with index on (tagcollid,name) later.
        $table = new xmldb_table('tag');
        $index = new xmldb_index('name', XMLDB_INDEX_UNIQUE, array('name'));

        // Conditionally launch drop index name.
        if ($dbman->index_exists($table, $index)) {
            $dbman->drop_index($table, $index);
        }

        // Define field tagcollid to be added to tag, we create it as null first and will change to notnull later.
        $table = new xmldb_table('tag');
        $field = new xmldb_field('tagcollid', XMLDB_TYPE_INTEGER, '10', null, null, null, null, 'userid');

        // Conditionally launch add field tagcloudid.
        if (!$dbman->field_exists($table, $field)) {
            $dbman->add_field($table, $field);
        }

        // Main savepoint reached.
        upgrade_main_savepoint(true, 2016011300.01);
    }

    if ($oldversion < 2016011300.02) {
        // Create a default tag collection if not exists and update the field tag.tagcollid to point to it.
        if (!$tcid = $DB->get_field_sql('SELECT id FROM {tag_coll} ORDER BY isdefault DESC, sortorder, id', null,
                IGNORE_MULTIPLE)) {
            $tcid = $DB->insert_record('tag_coll', array('isdefault' => 1, 'sortorder' => 0));
        }
        $DB->execute('UPDATE {tag} SET tagcollid = ? WHERE tagcollid IS NULL', array($tcid));

        // Define index tagcollname (unique) to be added to tag.
        $table = new xmldb_table('tag');
        $index = new xmldb_index('tagcollname', XMLDB_INDEX_UNIQUE, array('tagcollid', 'name'));
        $field = new xmldb_field('tagcollid', XMLDB_TYPE_INTEGER, '10', null, XMLDB_NOTNULL, null, null, 'userid');

        // Conditionally launch add index tagcollname.
        if (!$dbman->index_exists($table, $index)) {
            // Launch change of nullability for field tagcollid.
            $dbman->change_field_notnull($table, $field);
            $dbman->add_index($table, $index);
        }

        // Define key tagcollid (foreign) to be added to tag.
        $table = new xmldb_table('tag');
        $key = new xmldb_key('tagcollid', XMLDB_KEY_FOREIGN, array('tagcollid'), 'tag_coll', array('id'));

        // Launch add key tagcloudid.
        $dbman->add_key($table, $key);

        // Define index tagcolltype (not unique) to be added to tag.
        $table = new xmldb_table('tag');
        $index = new xmldb_index('tagcolltype', XMLDB_INDEX_NOTUNIQUE, array('tagcollid', 'tagtype'));

        // Conditionally launch add index tagcolltype.
        if (!$dbman->index_exists($table, $index)) {
            $dbman->add_index($table, $index);
        }

        // Main savepoint reached.
        upgrade_main_savepoint(true, 2016011300.02);
    }

    if ($oldversion < 2016011300.03) {

        // Define table tag_area to be created.
        $table = new xmldb_table('tag_area');

        // Adding fields to table tag_area.
        $table->add_field('id', XMLDB_TYPE_INTEGER, '10', null, XMLDB_NOTNULL, XMLDB_SEQUENCE, null);
        $table->add_field('component', XMLDB_TYPE_CHAR, '100', null, XMLDB_NOTNULL, null, null);
        $table->add_field('itemtype', XMLDB_TYPE_CHAR, '100', null, XMLDB_NOTNULL, null, null);
        $table->add_field('enabled', XMLDB_TYPE_INTEGER, '2', null, XMLDB_NOTNULL, null, '1');
        $table->add_field('tagcollid', XMLDB_TYPE_INTEGER, '10', null, XMLDB_NOTNULL, null, null);
        $table->add_field('callback', XMLDB_TYPE_CHAR, '100', null, null, null, null);
        $table->add_field('callbackfile', XMLDB_TYPE_CHAR, '100', null, null, null, null);

        // Adding keys to table tag_area.
        $table->add_key('primary', XMLDB_KEY_PRIMARY, array('id'));
        $table->add_key('tagcollid', XMLDB_KEY_FOREIGN, array('tagcollid'), 'tag_coll', array('id'));

        // Adding indexes to table tag_area.
        $table->add_index('compitemtype', XMLDB_INDEX_UNIQUE, array('component', 'itemtype'));

        // Conditionally launch create table for tag_area.
        if (!$dbman->table_exists($table)) {
            $dbman->create_table($table);
        }

        // Main savepoint reached.
        upgrade_main_savepoint(true, 2016011300.03);
    }

    if ($oldversion < 2016011300.04) {

        // Define index itemtype-itemid-tagid-tiuserid (unique) to be dropped form tag_instance.
        $table = new xmldb_table('tag_instance');
        $index = new xmldb_index('itemtype-itemid-tagid-tiuserid', XMLDB_INDEX_UNIQUE,
                array('itemtype', 'itemid', 'tagid', 'tiuserid'));

        // Conditionally launch drop index itemtype-itemid-tagid-tiuserid.
        if ($dbman->index_exists($table, $index)) {
            $dbman->drop_index($table, $index);
        }

        // Main savepoint reached.
        upgrade_main_savepoint(true, 2016011300.04);
    }

    if ($oldversion < 2016011300.05) {

        $DB->execute("UPDATE {tag_instance} SET component = ? WHERE component IS NULL", array(''));

        // Changing nullability of field component on table tag_instance to not null.
        $table = new xmldb_table('tag_instance');
        $field = new xmldb_field('component', XMLDB_TYPE_CHAR, '100', null, XMLDB_NOTNULL, null, null, 'tagid');

        // Launch change of nullability for field component.
        $dbman->change_field_notnull($table, $field);

        // Changing type of field itemtype on table tag_instance to char.
        $table = new xmldb_table('tag_instance');
        $field = new xmldb_field('itemtype', XMLDB_TYPE_CHAR, '100', null, XMLDB_NOTNULL, null, null, 'component');

        // Launch change of type for field itemtype.
        $dbman->change_field_type($table, $field);

        // Main savepoint reached.
        upgrade_main_savepoint(true, 2016011300.05);
    }

    if ($oldversion < 2016011300.06) {

        // Define index taggeditem (unique) to be added to tag_instance.
        $table = new xmldb_table('tag_instance');
        $index = new xmldb_index('taggeditem', XMLDB_INDEX_UNIQUE, array('component', 'itemtype', 'itemid', 'tiuserid', 'tagid'));

        // Conditionally launch add index taggeditem.
        if (!$dbman->index_exists($table, $index)) {
            $dbman->add_index($table, $index);
        }

        // Main savepoint reached.
        upgrade_main_savepoint(true, 2016011300.06);
    }

    if ($oldversion < 2016011300.07) {

        // Define index taglookup (not unique) to be added to tag_instance.
        $table = new xmldb_table('tag_instance');
        $index = new xmldb_index('taglookup', XMLDB_INDEX_NOTUNIQUE, array('itemtype', 'component', 'tagid', 'contextid'));

        // Conditionally launch add index taglookup.
        if (!$dbman->index_exists($table, $index)) {
            $dbman->add_index($table, $index);
        }

        // Main savepoint reached.
        upgrade_main_savepoint(true, 2016011300.07);
    }

    if ($oldversion < 2016011301.00) {

        // Force uninstall of deleted tool.
        if (!file_exists("$CFG->dirroot/webservice/amf")) {
            // Remove capabilities.
            capabilities_cleanup('webservice_amf');
            // Remove all other associated config.
            unset_all_config_for_plugin('webservice_amf');
        }
        upgrade_main_savepoint(true, 2016011301.00);
    }

    if ($oldversion < 2016011901.00) {

        // Convert calendar_lookahead to nearest new value.
        $transaction = $DB->start_delegated_transaction();

        // Count all users who curretly have that preference set (for progress bar).
        $total = $DB->count_records_select('user_preferences', "name = 'calendar_lookahead' AND value != '0'");
        $pbar = new progress_bar('upgradecalendarlookahead', 500, true);

        // Get all these users, one at a time.
        $rs = $DB->get_recordset_select('user_preferences', "name = 'calendar_lookahead' AND value != '0'");
        $i = 0;
        foreach ($rs as $userpref) {

            // Calculate and set new lookahead value.
            if ($userpref->value > 90) {
                $newvalue = 120;
            } else if ($userpref->value > 60 and $userpref->value < 90) {
                $newvalue = 90;
            } else if ($userpref->value > 30 and $userpref->value < 60) {
                $newvalue = 60;
            } else if ($userpref->value > 21 and $userpref->value < 30) {
                $newvalue = 30;
            } else if ($userpref->value > 14 and $userpref->value < 21) {
                $newvalue = 21;
            } else if ($userpref->value > 7 and $userpref->value < 14) {
                $newvalue = 14;
            } else {
                $newvalue = $userpref->value;
            }

            $DB->set_field('user_preferences', 'value', $newvalue, array('id' => $userpref->id));

            // Update progress.
            $i++;
            $pbar->update($i, $total, "Upgrading user preference settings - $i/$total.");
        }
        $rs->close();
        $transaction->allow_commit();

        upgrade_main_savepoint(true, 2016011901.00);
    }

    if ($oldversion < 2016020200.00) {

        // Define field isstandard to be added to tag.
        $table = new xmldb_table('tag');
        $field = new xmldb_field('isstandard', XMLDB_TYPE_INTEGER, '1', null, XMLDB_NOTNULL, null, '0', 'rawname');

        // Conditionally launch add field isstandard.
        if (!$dbman->field_exists($table, $field)) {
            $dbman->add_field($table, $field);
        }

        // Define index tagcolltype (not unique) to be dropped form tag.
        $index = new xmldb_index('tagcolltype', XMLDB_INDEX_NOTUNIQUE, array('tagcollid', 'tagtype'));

        // Conditionally launch drop index tagcolltype.
        if ($dbman->index_exists($table, $index)) {
            $dbman->drop_index($table, $index);
        }

        // Define index tagcolltype (not unique) to be added to tag.
        $index = new xmldb_index('tagcolltype', XMLDB_INDEX_NOTUNIQUE, array('tagcollid', 'isstandard'));

        // Conditionally launch add index tagcolltype.
        if (!$dbman->index_exists($table, $index)) {
            $dbman->add_index($table, $index);
        }

        // Define field tagtype to be dropped from tag.
        $field = new xmldb_field('tagtype');

        // Conditionally launch drop field tagtype and update isstandard.
        if ($dbman->field_exists($table, $field)) {
            $DB->execute("UPDATE {tag} SET isstandard=(CASE WHEN (tagtype = ?) THEN 1 ELSE 0 END)", array('official'));
            $dbman->drop_field($table, $field);
        }

        // Main savepoint reached.
        upgrade_main_savepoint(true, 2016020200.00);
    }

    if ($oldversion < 2016020201.00) {

        // Define field showstandard to be added to tag_area.
        $table = new xmldb_table('tag_area');
        $field = new xmldb_field('showstandard', XMLDB_TYPE_INTEGER, '1', null, XMLDB_NOTNULL, null, '0', 'callbackfile');

        // Conditionally launch add field showstandard.
        if (!$dbman->field_exists($table, $field)) {
            $dbman->add_field($table, $field);
        }

        // By default set user area to hide standard tags. 2 = core_tag_tag::HIDE_STANDARD (can not use constant here).
        $DB->execute("UPDATE {tag_area} SET showstandard = ? WHERE itemtype = ? AND component = ?",
            array(2, 'user', 'core'));

        // Changing precision of field enabled on table tag_area to (1).
        $table = new xmldb_table('tag_area');
        $field = new xmldb_field('enabled', XMLDB_TYPE_INTEGER, '1', null, XMLDB_NOTNULL, null, '1', 'itemtype');

        // Launch change of precision for field enabled.
        $dbman->change_field_precision($table, $field);

        // Main savepoint reached.
        upgrade_main_savepoint(true, 2016020201.00);
    }

<<<<<<< HEAD
    if ($oldversion < 2016021500.00) {
        $root = $CFG->tempdir . '/download';
        if (is_dir($root)) {
            // Fetch each repository type - include all repos, not just enabled.
            $repositories = $DB->get_records('repository', array(), '', 'type');

            foreach ($repositories as $id => $repository) {
                $directory = $root . '/repository_' . $repository->type;
                if (is_dir($directory)) {
                    fulldelete($directory);
                }
            }
        }

        // Main savepoint reached.
        upgrade_main_savepoint(true, 2016021500.00);
=======
    if ($oldversion < 2016021100.01) {
        // This could take a long time. Unfortunately, no way to know how long, and no way to do progress, so setting for 1 hour.
        upgrade_set_timeout(3600);

        // Define index userid-itemid (not unique) to be added to grade_grades_history.
        $table = new xmldb_table('grade_grades_history');
        $index = new xmldb_index('userid-itemid-timemodified', XMLDB_INDEX_NOTUNIQUE, array('userid', 'itemid', 'timemodified'));

        // Conditionally launch add index userid-itemid.
        if (!$dbman->index_exists($table, $index)) {
            $dbman->add_index($table, $index);
        }

        // Main savepoint reached.
        upgrade_main_savepoint(true, 2016021100.01);
>>>>>>> 201a9093
    }

    return true;
}<|MERGE_RESOLUTION|>--- conflicted
+++ resolved
@@ -1381,7 +1381,6 @@
         upgrade_main_savepoint(true, 2016020201.00);
     }
 
-<<<<<<< HEAD
     if ($oldversion < 2016021500.00) {
         $root = $CFG->tempdir . '/download';
         if (is_dir($root)) {
@@ -1398,8 +1397,9 @@
 
         // Main savepoint reached.
         upgrade_main_savepoint(true, 2016021500.00);
-=======
-    if ($oldversion < 2016021100.01) {
+    }
+
+    if ($oldversion < 2016021501.00) {
         // This could take a long time. Unfortunately, no way to know how long, and no way to do progress, so setting for 1 hour.
         upgrade_set_timeout(3600);
 
@@ -1413,8 +1413,7 @@
         }
 
         // Main savepoint reached.
-        upgrade_main_savepoint(true, 2016021100.01);
->>>>>>> 201a9093
+        upgrade_main_savepoint(true, 2016021501.00);
     }
 
     return true;
