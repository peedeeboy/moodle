--- conflicted
+++ resolved
@@ -2590,7 +2590,6 @@
     }
 
     if ($oldversion < 2020061502.09) {
-<<<<<<< HEAD
         // Delete orphaned course_modules_completion rows; these were not deleted properly
         // by remove_course_contents function.
         $DB->delete_records_subquery('course_modules_completion', 'id', 'id',
@@ -2668,15 +2667,16 @@
 
         // Main savepoint reached.
         upgrade_main_savepoint(true, 2020061502.13);
-=======
+    }
+
+    if ($oldversion < 2020061502.14) {
         // Remove all the files with component='core_h5p' and filearea='editor' because they won't be used anymore.
         $fs = get_file_storage();
         $syscontext = context_system::instance();
         $fs->delete_area_files($syscontext->id, 'core_h5p', 'editor');
 
         // Main savepoint reached.
-        upgrade_main_savepoint(true, 2020061502.09);
->>>>>>> 197ec7e8
+        upgrade_main_savepoint(true, 2020061502.14);
     }
 
     return true;
