--- conflicted
+++ resolved
@@ -2543,7 +2543,6 @@
     }
 
     if ($oldversion < 2020081400.01) {
-<<<<<<< HEAD
         // Delete all user evidence files from users that have been deleted.
         $sql = "SELECT DISTINCT f.*
                   FROM {files} f
@@ -2662,7 +2661,7 @@
         upgrade_main_savepoint(true, 2020082200.02);
     }
 
-=======
+    if ($oldversion < 2020082200.03) {
         // Define table to store virus infected details.
         $table = new xmldb_table('infected_files');
 
@@ -2682,8 +2681,8 @@
         if (!$dbman->table_exists($table)) {
             $dbman->create_table($table);
         }
-        upgrade_main_savepoint(true, 2020081400.01);
-    }
->>>>>>> 8e0e99e4
+        upgrade_main_savepoint(true, 2020082200.03);
+    }
+
     return true;
 }