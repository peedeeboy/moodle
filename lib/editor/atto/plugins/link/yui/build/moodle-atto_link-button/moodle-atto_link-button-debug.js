--- conflicted
+++ resolved
@@ -78,9 +78,6 @@
         }
     },
 
-<<<<<<< HEAD
-        M.editor_atto.add_toolbar_button(params.elementid, 'link', params.icon, params.group, display_chooser, this);
-=======
     /**
      * Add this button to the form.
      *
@@ -89,7 +86,6 @@
      */
     init : function(params) {
         M.editor_atto.add_toolbar_button(params.elementid, 'link', params.icon, this.display_chooser, this);
->>>>>>> 5d2d0e12
     },
 
     /**
