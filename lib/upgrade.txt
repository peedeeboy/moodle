--- conflicted
+++ resolved
@@ -20,13 +20,10 @@
   External function gradereport_user_external::get_grades_table can be used for retrieving the course grades table.
   Please note that the information returned from that WS is intended for displaying (not for data consumption).
 * New option 'escape' added to format_string. When true (default), escapes HTML entities from the string
-<<<<<<< HEAD
 * The following functions have been deprecated and are not used any more:
   - get_records_csv() Please use csv_import_reader::load_csv_content() instead.
   - put_records_csv() Please use download_as_dataformat (lib/dataformatlib.php) instead.
-=======
 * The password_compat library was removed as it is no longer required.
->>>>>>> 21e8b48d
 
 === 3.1 ===
 
