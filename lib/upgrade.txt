This files describes API changes in core lbraries and APIs,
information provided here is intended especially for developers.

=== 2.5 ===

<<<<<<< HEAD
* Functions responsible for output in course/lib.php are deprecated, the code is moved to
  appropriate renderers: print_section_add_menus()
  See functions' phpdocs in lib/deprecatedlib.php
* Function get_print_section_cm_text() is deprecated, replaced with methods in cm_info
=======
* zip_packer may create empty zip archives, there is a new option to ignore
  problematic files when creating archive
>>>>>>> 3cb856c7

=== 2.4 ===

* Pagelib: Numerous deprecated functions were removed as classes page_base, page_course
  and page_generic_activity.
* use $CFG->googlemapkey3 instead of removed $CFG->googlemapkey and migrate to Google Maps API V3
* Function settings_navigation::add_course_editing_links() is completely removed
* function global_navigation::format_display_course_content() is removed completely (the
  functionality is moved to course format class)
* in the function global_navigation::load_generic_course_sections() the argument $courseformat is
  removed
* New component and itemid columns in groups_members table - this allows plugin to create protected
  group memberships using 'xx_yy_allow_group_member_remove' callback and there is also a new restore
  callback 'xx_yy_restore_group_member()'.
* New general role assignment restore plugin callback 'xx_yy_restore_role_assignment()'.
* functions get_generic_section_name(), get_all_sections(), add_mod_to_section(), get_all_mods()
  are deprecated. See their phpdocs in lib/deprecatedlib.php on how to replace them

YUI changes:
* moodle-enrol-notification has been renamed to moodle-core-notification
* YUI2 code must now use 2in3, see http://yuilibrary.com/yui/docs/yui/yui-yui2.html
* M.util.init_select_autosubmit() and M.util.init_url_select() have been deprecated. Code using this should be updated
  to use moodle-core-formautosubmit

Unit testing changes:
* output debugging() is not sent to standard output any more,
  use $this->assertDebuggingCalled(), $this->assertDebuggingNotCalled(),
  $this->getDebuggingMessages() or $this->assertResetDebugging() instead.

=== 2.3 ===

Database layer changes:
* objects are not allowed in paramters of DML functions, use explicit casting to strings if necessary

Note:
* DDL and DML methods which were deprecated in 2.0 have now been removed, they will no longer produce
debug messages and will produce fatal errors

API changes:

* send_stored_file() has changed its interface
* deleted several resourcelib_embed_* functions from resourcelib.php

=== 2.2 ===

removed unused libraries:
* odbc, base32, CodeSniffer, overlib, apd profiling, kses, Smarty, PEAR Console, swfobject, cssshover.htc, md5.js

API changes:
* new admin/tool plugin type
* new context API - old API is still available
* deleted users do not have context any more
* removed global search


=== 2.1 ===

API changes:
* basic suport for restore from 1.9
* new mobile devices API
* new questions API


=== 2.0 ===

API changes:
* new DML API - http://docs.moodle.org/dev/DML_functions
* new DDL API - http://docs.moodle.org/dev/DDL_functions
* new file API - http://docs.moodle.org/dev/File_API
* new $PAGE and $OUTPUT API
* new navigation API
* new theme API - http://docs.moodle.org/dev/Theme_changes_in_2.0
* new javascript API - http://docs.moodle.org/dev/JavaScript_usage_guide
* new portfolio API
* new local plugin type
* new translation support - http://lang.moodle.org
* new web service API
* new cohorts API
* new messaging API
* new rating API
* new comment API
* new sessions API
* new enrolment API
* new backup/restore API
* new blocks API
* new filters API
* improved plugin support (aka Frankenstyle)
* new registration and hub API
* new course completion API
* new plagiarism API
* changed blog API
* new text editor API
* new my moodle and profiles API<|MERGE_RESOLUTION|>--- conflicted
+++ resolved
@@ -3,15 +3,12 @@
 
 === 2.5 ===
 
-<<<<<<< HEAD
 * Functions responsible for output in course/lib.php are deprecated, the code is moved to
   appropriate renderers: print_section_add_menus()
   See functions' phpdocs in lib/deprecatedlib.php
 * Function get_print_section_cm_text() is deprecated, replaced with methods in cm_info
-=======
 * zip_packer may create empty zip archives, there is a new option to ignore
   problematic files when creating archive
->>>>>>> 3cb856c7
 
 === 2.4 ===
 
