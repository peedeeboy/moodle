This files describes API changes in core libraries and APIs,
information provided here is intended especially for developers.

=== 3.9 ===
* Following function has been deprecated, please use \core\task\manager::run_from_cli().
    - cron_run_single_task()
* Following class has been deprecated, please use \core\task\manager.
    - \tool_task\run_from_cli
* Following CLI scripts has been deprecated:
  - admin/tool/task/cli/schedule_task.php please use admin/cli/scheduled_task.php
  - admin/tool/task/cli/adhoc_task.php please use admin/cli/adhoc_task.php
* Old Safe Exam Browser quiz access rule (quizaccess_safebrowser) replaced by new Safe Exam Browser access rule (quizaccess_seb).
  Experimental setting enablesafebrowserintegration was deleted.
* New CFPropertyList library has been added to Moodle core in /lib/plist.
* behat_data_generators::the_following_exist() has been removed, please use
  behat_data_generators::the_following_entities_exist() instead. See MDL-67691 for more info.
* admin/tool/task/cli/adhoc_task.php now observers the concurrency limits.
  If you want to get the previous (unlimited) behavior, use the --ignorelimits switch).
* Removed the following deprecated functions:
  - question_add_tops
  - question_is_only_toplevel_category_in_context
* format_float() now accepts a special value (-1) as the $decimalpoints parameter
  which means auto-detecting number of decimal points.
* plagiarism_save_form_elements() has been deprecated. Please use {plugin name}_coursemodule_edit_post_actions() instead.
* plagiarism_get_form_elements_module() has been deprecated. Please use {plugin name}_coursemodule_standard_elements() instead.
* Changed default sessiontimeout to 8 hours to cover most normal working days
* Plugins can now explicitly declare supported and incompatible Moodle versions in version.php
  - $plugin->supported = [37,39];
    supported takes an array of ascending numbers, that correspond to a range of branch numbers of supported versions, inclusive.
    Moodle versions that are outside of this range will produce a message notifying at install time, but will allow for installation.
  - $plugin->incompatible = 36;
    incompatible takes a single int corresponding to the first incompatible branch. Any Moodle versions including and
    above this will be prevented from installing the plugin, and a message will be given when attempting installation.
* Added the <component>_bulk_user_actions() callback which returns a list of custom action_links objects
* Add 'required' admin flag for mod forms allows elements to be toggled between being required or not in admin settings.
  - In mod settings, along with lock, advanced flags, the required flag can now be set with $setting->set_required_flag_options().
    The name of the admin setting must be exactly the same as the mod_form element.
  - Currently supported by:
    - mod_assign
    - mod_quiz
* Added a native MySQL / MariaDB lock implementation
* The database drivers (moodle_database and subclasses) don't need to implement get_columns() anymore.
  They have to implement fetch_columns instead.
* Added function cleanup_after_drop to the database_manager class to take care of all the cleanups that need to be done after a table is dropped.
* The 'xxxx_check_password_policy' callback now only fires if $CFG->passwordpolicy is true
* grade_item::update_final_grade() can now take an optional parameter to set the grade->timemodified. If not present the current time will carry on being used.
* lib/outputrequirementslib::get_jsrev now is public, it can be called from other classes.
* H5P libraries have been moved from /lib/h5p to h5p/h5plib as an h5plib plugintype.
* mdn-polyfills has been renamed to polyfills. The reason there is no polyfill from the MDN is
  because there is no example polyfills on the MDN for this functionality.
* AJAX pages can be called without requiring a session lock if they set READ_ONLY_SESSION to true, eg.
  define('READ_ONLY_SESSION', true); Note - this also requires $CFG->enable_read_only_sessions to be set to true.
* External functions can be called without requiring a session lock if they define 'readonlysession' => true in
  db/services.php. Note - this also requires $CFG->enable_read_only_sessions to be set to true.
* database_manager::check_database_schema() now checks for missing and extra indexes.
* Implement a more direct xsendfile_file() method for an alternative_file_system_class
* A new `dynamic` table interface has been defined, which allows any `flexible_table` to be converted into a table which
  is updatable via ajax calls. See MDL-68495 and `\core_table\dynamic` for further information.
* The core/notification module has been updated to use AMD modals for its confirmation and alert dialogues.
  The confirmation dialogue no longer has a configurable "No" button as per similar changes in MDL-59759.
  This set of confirmation modals was unintentionally missed from that deprecation process.
* The download_as_dataformat() method has been deprecated. Please use \core\dataformat::download_data() instead
<<<<<<< HEAD
* The following functions have been updated to support passing in an array of group IDs (but still support passing in a single ID):
  * groups_get_members_join()
  * groups_get_members_ids_sql()
* Additional parameters were added to core_get_user_dates:
    - type: specifies the calendar type. Optional, defaults to Gregorian.
    - fixday: Whether to remove leading zero for day. Optional, defaults to 1.
    - fixhour: Whether to remove leading zero for hour. Optional, defaults to 1.
=======
* Legacy cron has been deprecated and will be removed in Moodle 4.3. This includes the functions:
  - cron_execute_plugin_type()
  - cron_bc_hack_plugin_functions()
  Please, use the Task API instead: https://docs.moodle.org/dev/Task_API
>>>>>>> d2ecc75e

=== 3.8 ===
* Add CLI option to notify all cron tasks to stop: admin/cli/cron.php --stop
* The rotate_image function has been added to the stored_file class (MDL-63349)
* The yui checknet module is removed. Call \core\session\manager::keepalive instead.
* The generate_uuid() function has been deprecated. Please use \core\uuid::generate() instead.
* Remove lib/pear/auth/RADIUS.php (MDL-65746)
* Core components are now defined in /lib/components.json instead of coded into /lib/classes/component.php
* Subplugins should now be defined using /db/subplugins.json instead of /db/subplugins.php
* The following functions have been finally deprecated and can not be used anymore:
    * allow_override()
    * allow_assign()
    * allow_switch()
    * https_required()
    * verify_https_required()
* Remove duplicate font-awesome SCSS, Please see /theme/boost/scss/fontawesome for usage (MDL-65936)
* Remove lib/pear/Crypt/CHAP.php (MDL-65747)
* New output component available: \core\output\checkbox_toggleall
  - This allows developers to easily output groups of checkboxes that can be toggled by master controls in the form of a checkbox or
    a button. Action elements which perform actions on the selected checkboxes can also be enabled/disabled depending on whether
    at least a single checkbox item is selected or not.
* Final deprecation (removal) of the core/modal_confirm dialogue.
* Upgrade scssphp to v1.0.2, This involves renaming classes from Leafo => ScssPhp as the repo has changed.
* Implement supports_xsendfile() method and allow support for xsendfile in alternative_file_system_class
  independently of local files (MDL-66304).
* The methods get_local_path_from_storedfile and get_remote_path_from_storedfile in lib/filestore/file_system.php
  are now public. If you are overriding these then you will need to change your methods to public in your class.
* It is now possible to use sub-directories for AMD modules.
  The standard rules for Level 2 namespaces also apply to AMD modules.
  The sub-directory used must be either an valid component, or placed inside a 'local' directory to ensure that it does not conflict with other components.

    The following are all valid module names and locations in your plugin:
      mod_forum/view: mod/forum/amd/src/view.js
      mod_forum/local/views/post: mod/forum/amd/src/local/views/post
      mod_forum/form/checkbox-toggle: mod/forum/amd/src/form/checkbox-toggle.js

    The following are all invalid module names and locations in your plugin:
      mod_forum/views/post: mod/forum/amd/src/views/post
* The 'xxxx_check_password_policy' method now has an extra parameter: $user. It contains the user object to perform password
validation against and defaults to null (so, no user needed) if not provided.
* It is now possible to use sub-directories when creating mustache templates.
  The standard rules for Level 2 namespaces also apply to templates.
  The sub-directory used must be either an valid component, or placed inside a 'local' directory to ensure that it does not conflict with other components.

    The following are all valid template names and locations in your plugin:
      mod_forum/forum_post: mod/forum/templates/forum_post.mustache
      mod_forum/local/post/user: mod/forum/templates/local/post/user.mustache
      mod_forum/form/checkbox_toggle: mod/forum/templates/form/checkbox_toggle.mustache

    The following are _invalid_ template names and locations:
      mod_forum/post/user: mod/forum/templates/local/post/user.mustache
* Following behat steps have been removed from core:
    - I go to "<gradepath_string>" in the course gradebook
* A new admin setting widget 'core_admin\local\settings\filesize' is added.
* Core capabilities 'moodle/community:add' and 'moodle/community:download' have been removed from core as part of Moodle.net sunsetting.
* As part of Moodle.net sunsetting process the following hub api functions have been deprecated:
    - get_courses
    - unregister_courses
    - register_course
    - add_screenshot
    - download_course_backup
    - upload_course_backup
* A new setting 'Cache templates' was added (see MDL-66367). This setting determines if templates are cached or not.
  This setting can be set via the UI or by defining $CFG->cachetemplates in your config.php file. It is a boolean
  and should be set to either false or true. Developers will probably want to set this to false.
* The core_enrol_edit_user_enrolment webservice has been deprecated. Please use core_enrol_submit_user_enrolment_form instead.
* \single_button constructor has a new attributes param to add attributes to the button HTML tag.
* Improved url matching behaviour for profiled urls and excluded urls
* Attempting to use xsendfile via the 3rd param of readstring_accel() is now ignored.
* New H5P libraries have been added to Moodle core in /lib/h5p.
* New H5P core subsystem have been added.
* Introduced new callback for plugin developers '<component>_get_path_from_pluginfile($filearea, $args)': This will return
the itemid and filepath for the filearea and path defined in $args. It has been added in order to get the correct itemid and
filepath because some components, such as mod_page or mod_resource, add the revision to the URL where the itemid should be placed
(to prevent caching problems), but then they don't store it in database.
* New utility function \core_form\util::form_download_complete should be called if your code sends
  a file with Content-Disposition: Attachment in response to a Moodle form submit button (to ensure
  that disabled submit buttons get re-enabled in that case). It is automatically called by the
  filelib.php send_xx functions.
* If you have a form which sends a file in response to a Moodle form submit button, but you cannot
  call the above function because the file is sent by a third party library, then you should add
  the attribute data-double-submit-protection="off" to your form.

=== 3.7 ===

* Nodes in the navigation api can have labels for each group. See set/get_collectionlabel().
* The method core_user::is_real_user() now returns false for userid = 0 parameter
* 'mform1' dependencies (in themes, js...) will stop working because a randomly generated string has been added to the id
attribute on forms to avoid collisions in forms loaded in AJAX requests.
* A new method to allow queueing or rescheduling of an existing scheduled task was added. This allows an existing task
  to be updated or queued as required. This new functionality can be found in \core\task\manager::reschedule_or_queue_adhoc_task.
* Icons are displayed for screen readers unless they have empty alt text (aria-hidden). Do not provide an icon with alt text immediately beside an element with exactly the same text.
* admin_settingpage has a new function hide_if(), modeled after the same functionality in the forms library. This allows admin settings to be dynamically hidden based on the values of other settings.
* The \core_rating provider's get_sql_join function now accepts an optional $innerjoin parameter.
  It is recommended that privacy providers using this function call rewrite any long query into a number of separate
  calls to add_from_sql for improved performance, and that the new argument is used.
  This will allow queries to remain backwards-compatible with older versions of Moodle but will have significantly better performance in version supporting the innerjoin parameter.
* /message/defaultoutputs.php file and admin_page_defaultmessageoutputs class have been deprecated
  and all their settings moved to admin/message.php (see MDL-64495). Please use admin_page_managemessageoutputs class instead.
* A new parameter $lang has been added to mustache_template_source_loader->load_with_dependencies() method
  so it is possible for Mustache to request string in a specific language.
* Behat timeout constants behat_base::TIMEOUT, EXTENDED_TIMEOUT, and REDUCED_TIMEOUT have been
  deprecated. Please instead use the functions behat_base::get_timeout(), get_extended_timeout(),
  and get_reduced_timeout(). These allow for timeouts to be increased by a setting in config.php.
* The $draftitemid parameter of file_save_draft_area_files() function now supports the constant IGNORE_FILE_MERGE:
  When the parameter is set to that constant, the function won't process file merging, keeping the original state of the file area.
  Notice also than when $text is set, pluginfile rewrite won't be processed so the text will not be modified.
* Introduced new callback for plugin developers '<component>_pre_processor_message_send($procname, $proceventdata)':
  This will allow any plugin to manipulate messages or notifications before they are sent by a processor (email, mobile...)
* New capability 'moodle/category:viewcourselist' in category context that controls whether user is able to browse list of courses
  in this category. To work with list of courses use API methods in core_course_category and also 'course' form element.
* It is possible to pass additional conditions to get_courses_search();
  core_course_category::search_courses() now allows to search only among courses with completion enabled.
* Add support for a new xxx_after_require_login callback
* A new conversation type has been created for self-conversations. During the upgrading process:
  - Firstly, the existing self-conversations will be starred and migrated to the new type, removing the duplicated members in the
  message_conversation_members table.
  - Secondly, the legacy self conversations will be migrated from the legacy 'message_read' table. They will be created using the
  new conversation type and will be favourited.
  - Finally, the self-conversations for all remaining users without them will be created and starred.
Besides, from now, a self-conversation will be created and starred by default to all the new users (even when $CFG->messaging
is disabled).
* New optional parameter $throwexception for \get_complete_user_data(). If true, an exception will be thrown when there's no
  matching record found or when there are multiple records found for the given field value. If false, it will simply return false.
  Defaults to false when not set.
* Exposed submit button to allow custom styling (via customclassoverride variable) which can override btn-primary/btn-secondary classes
* `$includetoken` parameter type has been changed. Now supports:
   boolean: False indicates to not include the token, true indicates to generate a token for the current user ($USER).
   integer: Indicates to generate a token for the user whose id is the integer value.
* The following functions have been updated to support the new usage:
    - make_pluginfile_url
    - file_rewrite_pluginfile_urls
* New mform element 'float' handles localised floating point numbers.

=== 3.6 ===

* A new token-based version of pluginfile.php has been added which can be used for out-of-session file serving by
  setting the `$includetoken` parameter to true on the `moodle_url::make_pluginfile_url()`, and
  `moodle_url::make_file_url()` functions.
* The following picture functions have been updated to support use of the new token-based file serving:
    - print_group_picture
    - get_group_picture_url
* The `user_picture` class has a new public `$includetoken` property which can be set to make use of the new token-based
  file serving.
* Custom AJAX handlers for the form autocomplete fields can now optionally return string in their processResults()
  callback. If a string is returned, it is displayed instead of the list of suggested items. This can be used, for
  example, to inform the user that there are too many items matching the current search criteria.
* The form element 'htmleditor' has been deprecated. Please use the 'editor' element instead.
* The print_textarea() function has been deprecated. Please use $OUTPUT->print_textarea() instead.
* The following functions have been finally deprecated and can not be used any more:
    - external_function_info()
    - core_renderer::update_module_button()
    - events_trigger()
    - events_cron()
    - events_dispatch()
    - events_is_registered()
    - events_load_def()
    - events_pending_count()
    - events_process_queued_handler()
    - events_queue_handler()
    - events_trigger_legacy()
    - events_update_definition()
    - get_file_url()
    - course_get_cm_rename_action()
    - course_scale_used()
    - site_scale_used()
    - clam_message_admins()
    - get_clam_error_code()
    - get_records_csv()
    - put_records_csv()
    - print_log()
    - print_mnet_log()
    - print_log_csv()
    - print_log_xls()
    - print_log_ods()
    - build_logs_array()
    - get_logs_usercourse()
    - get_logs_userday()
    - get_logs()
    - prevent_form_autofill_password()
    - prefixed_tablenode_transformations()
    - core_media_renderer
    - core_media
* Following api's have been removed in behat_config_manager, please use behat_config_util instead.
    - get_features_with_tags()
    - get_components_steps_definitions()
    - get_config_file_contents()
    - merge_behat_config()
    - get_behat_profile()
    - profile_guided_allocate()
    - merge_config()
    - clean_path()
    - get_behat_tests_path()
* Following behat steps have been removed from core:
    - I set the field "<field_string>" to multiline
    - I follow "<link_string>"" in the open menu
* The following behat steps have been deprecated, please do not use these step definitions any more:
    - behat_navigation.php: i_navigate_to_node_in()
    - theme/boost/tests/behat/behat_theme_boost_behat_navigation.php: i_navigate_to_node_in()
  Use one of the following steps instead:
    - I navigate to "PATH > ITEM" in current page administration
    - I navigate to "PATH > ITEM" in site administration
    - I navigate to course participants
    - I navigate to "TAB1 > TAB2" in the course gradebook
  If some items are not available without Navigation block at all, one can use combination of:
    - I add the "Navigation" block if not present
    - I click on "LINK" "link" in the "Navigation" "block"
* The core\session\util class has been removed. This contained one function only used by the memcached class which has
  been moved there instead (connection_string_to_memcache_servers).
* Removed the lib/password_compat/lib/password.php file.
* The eventslib.php file has been deleted and its functions have been moved to deprecatedlib.php. The affected functions are:
  - events_get_cached()
  - events_uninstall()
  - events_cleanup()
  - events_dequeue()
  - events_get_handlers()
* coursecat::get() now has optional $user parameter.
* coursecat::is_uservisible() now has optional $user parameter.
* Removed the lib/form/submitlink.php element which was deprecated in 3.2.
* The user_selector classes do not support custom list of extra identity fields any more. They obey the configured user
  policy and respect the privacy setting made by site administrators. The list of user identifiers should never be
  hard-coded. Instead, the setting $CFG->showuseridentity should be always respected, which has always been the default
  behaviour (MDL-59847).
* The function message_send() in messagelib.php will now only take the object \core\message\message as a parameter.
* The method message_sent::create_from_ids() parameter courseid is now required. A debugging
  message was previously displayed, and the SITEID was used, when not provided.
* The method \core\message\manager::send_message() now only takes the object \core\message\message as the first parameter.
* Following functions have been deprecated, please use get_roles_used_in_context.
    - get_roles_on_exact_context()
    - get_roles_with_assignment_on_context()
* New functions to support the merging of user draft areas from the interface; see MDL-45170 for details:
  - file_copy_file_to_file_area()
  - file_merge_draft_areas()
  - file_replace_file_area_in_text()
  - extract_draft_file_urls_from_text()
* Class coursecat is now alias to autoloaded class core_course_category, course_in_list is an alias to
  core_course_list_element, class coursecat_sortable_records is deprecated without replacement.
* \core_user_external::create_users() and \core_user_external::update_users() can now accept more user profile fields so user
  creation/update via web service can now be very similar to the edit profile page's functionality. The new fields that have been
  added are:
  - maildisplay
  - interests
  - url
  - icq
  - skype
  - aim
  - yahoo
  - msn
  - institution
  - department
  - phone1
  - phone2
  - address
* New function mark_user_dirty() must be called after changing data that gets cached in user sessions. Examples:
  - Assigning roles to users.
  - Unassigning roles from users.
  - Enrolling users into courses.
  - Unenrolling users from courses.
* New optional parameter $context for the groups_get_members_join() function and ability to filter users that are not members of
any group. Besides, groups_get_members_ids_sql, get_enrolled_sql and get_enrolled_users now accepts -1 (USERSWITHOUTGROUP) for
the groupid field.
* Added $CFG->conversionattemptlimit setting to config.php allowing a maximum number of retries before giving up conversion
  of a given document by the assignfeedback_editpdf\task\convert_submissions task. Default value: 3.
* The following events have been deprecated and should not be used any more:
  - message_contact_blocked
  - message_contact_unblocked
  The reason for this is because you can now block/unblock users without them necessarily being a contact. These events
  have been replaced with message_user_blocked and message_user_unblocked respectively.
* The event message_deleted has been changed, it no longer records the value of the 'useridto' due to
  the introduction of group messaging. Please, if you have any observers or are triggering this event
  in your code you will have to make some changes!
* The gradebook now supports the ability to accept files as feedback. This can be achieved by adding
  'feedbackfiles' to the $grades parameter passed to grade_update().
    For example -
        $grades['feedbackfiles'] = [
            'contextid' => 1,
            'component' => 'mod_xyz',
            'filearea' => 'mod_xyz_feedback',
            'itemid' => 2
        ];
  These files will be then copied to the gradebook file area.
* Allow users to choose who can message them for privacy reasons, with a 'growing circle of contactability':
  - Added $CFG->messagingallusers, for enabling messaging to all site users. Default value: 0.
    When $CFG->messagingallusers = false users can choose being contacted by only contacts or contacts and users sharing a course with them.
    In that case, the default user preference is MESSAGE_PRIVACY_COURSEMEMBER (users sharing a course).
    When $CFG->messagingallusers = true users have a new option for the privacy messaging preferences: "Anyone on the site". In that case,
    the default user preference is MESSAGE_PRIVACY_SITE (all site users).
  - Added $CFG->keepmessagingallusersenabled setting to config.php to force enabling $CFG->messagingallusers during the upgrading process.
    Default value: 0.
    When $CFG->keepmessagingallusersenabled is set to true, $CFG->messagingallusers will be also set to true to enable messaging site users.
    However, when it is empty, $CFG->messagingallusers will be disabled during the upgrading process, so the users will only be able to
    message contacts and users sharing a course with them.
* There has been interface and functional changes to admin_apply_default_settings() (/lib/adminlib.php).  The function now takes two
  additional optional parameters, $admindefaultsettings and $settingsoutput.  It also has a return value $settingsoutput.
  The function now does not need to be called twice to ensure all default settings are set.  Instead the function calls itself recursively
  until all settings have been set. The additional parameters are used recursively and shouldn't be need to be explicitly passed in when calling
  the function from other parts of Moodle.
  The return value: $settingsoutput is an array of setting names and the values that were set by the function.
* Webservices no longer update the lastaccess time for a user in a course. Call core_course_view_course() manually if needed.
* A new field has been added to the context table. Please ensure that any contxt preloading uses get_preload_record_columns_sql or get_preload_record_columns to fetch the list of columns.

=== 3.5 ===

* There is a new privacy API that every subsystem and plugin has to implement so that the site can become GDPR
  compliant. Plugins use this API to report what information they store or process regarding users, and provide ability
  to export and delete personal data. See https://docs.moodle.org/dev/Privacy_API for guidelines on how to implement the
  privacy API in your plugin.
* The cron runner now sets up a fresh PAGE and OUTPUT between each task.
* The core_renderer methods notify_problem(), notify_success(), notify_message() and notify_redirect() that were
  deprecated in Moodle 3.1 have been removed. Use \core\notification::add(), or \core\output\notification as required.
* The maximum supported precision (the total number of digits) for XMLDB_TYPE_NUMBER ("number") fields raised from 20 to
  38 digits. Additionally, the whole number part (precision minus scale) must not be longer than the maximum length of
  integer fields (20 digits). Note that PHP floats commonly support precision of roughly 15 digits only (MDL-32113).
* Event triggering and event handlers:
    - The following events, deprecated since moodle 2.6, have been finally removed: groups_members_removed,
      groups_groupings_groups_removed, groups_groups_deleted, groups_groupings_deleted.
* The following functions have been finally deprecated and can not be used any more:
  - notify()
* XMLDB now validates the PATH attribute on every install.xml file. Both the XMLDB editor and installation will fail
  when a problem is detected with it. Please ensure your plugins contain correct directory relative paths.
* Add recaptchalib_v2.php for support of reCAPTCHA v2.
* Plugins can define class 'PLUGINNAME\privacy\local\sitepolicy\handler' if they implement an alternative mechanisms for
  site policies managements and agreements. Administrators can define which component is to be used for handling site
  policies and agreements. See https://docs.moodle.org/dev/Site_policy_handler
* Scripts can define a constant NO_SITEPOLICY_CHECK and set it to true before requiring the main config.php file. It
  will make the require_login() skipping the test for the user's policyagreed status. This is useful for plugins that
  act as a site policy handler.
* There is a new is_fulltext_search_supported() DML function. The default implementation returns false. This function
  is used by 'Simple search' global search engine to determine if the database full-text search capabilities can be used.
* The following have been removed from the list of core subsystems:
   - core_register
   - core_publish
  Following this change, \core_register_renderer and \core_publish_renderer have been removed and their methods have been
  moved to \core_admin_renderer and \core_course_renderer respectively.

=== 3.4 ===

* oauth2_client::request method has an extra parameter to specify the accept header for the response (MDL-60733)
* The following functions, previously used (exclusively) by upgrade steps are not available
  anymore because of the upgrade cleanup performed for this version. See MDL-57432 for more info:
    - upgrade_mimetypes()
    - upgrade_fix_missing_root_folders_draft()
    - upgrade_minmaxgrade()
    - upgrade_course_tags()

* Added new moodleform element 'filetypes' and new admin setting widget 'admin_setting_filetypes'. These new widgets
  allow users to define a list of file types; either by typing them manually or selecting them from a list. The widgets
  directly support the syntax used to feed the 'accepted_types' option of the filemanager and filepicker elements. File
  types can be specified as extensions (.jpg or just jpg), mime types (text/plain) or groups (image).
* Removed accesslib private functions: load_course_context(), load_role_access_by_context(), dedupe_user_access() (MDL-49398).
* Internal "accessdata" structure format has changed to improve ability to perform role definition caching (MDL-49398).
* Role definitions are no longer cached in user session (MDL-49398).
* External function core_group_external::get_activity_allowed_groups now returns an additional field: canaccessallgroups.
  It indicates whether the user will be able to access all the activity groups.
* file_get_draft_area_info does not sum the root folder anymore when calculating the foldercount.
* The moodleform element classes can now optionally provide a public function validateSubmitValue(). This method can be
  used to perform implicit validation of submitted values - without the need to explicitly add the validation rules to
  every form. The method should accept a single parameter with the submitted value. It should return a string with the
  eventual validation error, or an empty value if the validation passes.
* New user_picture attribute $includefullname to determine whether to include the user's full name with the user's picture.
* Enrol plugins which provide enrolment actions can now declare the following "data-action" attributes in their implementation of
  enrol_plugin::get_user_enrolment_actions() whenever applicable:
  * "editenrolment" - For editing a user'e enrolment details. Defined by constant ENROL_ACTION_EDIT.
  * "unenrol" - For unenrolling a student. Defined by constant ENROL_ACTION_UNENROL.
  These attributes enable enrol actions to be rendered via modals. If not added, clicking on the enrolment action buttons will still
  redirect the user to the appropriate enrolment action page. Though optional, it is recommended to add these attributes for a
  better user experience when performing enrol actions.
* The enrol_plugin::get_user_enrolment_actions() implementations for core enrol plugins have been removed and moved to
  the parent method itself. New enrol plugins don't have to implement get_user_enrolment_actions(), but just need to
  make sure that they override:
  - enrol_plugin::allow_manage(), and/or
  - enrol_plugin::allow_unenrol_user() or enrol_plugin::allow_unenrol()
  Existing enrol plugins that override enrol_plugin::get_user_enrolment_actions() don't have to do anything, but can
  also opt to remove their own implementation of the method if they basically have the same logic as the parent method.
* New optional parameter $enrolid for the following functions:
  - get_enrolled_join()
  - get_enrolled_sql()
  - get_enrolled_with_capabilities_join()
  Setting this parameter to a non-zero value will add a condition to the query such that only users that were enrolled
  with this enrolment method will be returned.
* New optional parameter 'closeSuggestionsOnSelect' for the enhance() function for form-autocomplete. Setting this to true will
  close the suggestions popup immediately after an option has been selected. If not specified, it defaults to true for single-select
  elements and false for multiple-select elements.
* user_can_view_profile() now also checks the moodle/user:viewalldetails capability.
* The core/modal_confirm dialogue has been deprecated. Please use the core/modal_save_cancel dialogue instead. Please ensure you
  update to use the ModalEvents.save and ModalEvents.cancel events instead of their yes/no counterparts.
* Instead of checking the 'moodle/course:viewparticipants' and 'moodle/site:viewparticipants' capabilities use the
  new functions course_can_view_participants() and course_require_view_participants().
* $stored_file->add_to_curl_request() now adds the filename to the curl request.
* The option for Login HTTPS (authentication-only SSL) has been removed
* $CFG->loginhttps is now deprecated, do not use it.
* $PAGE->https_required and $PAGE->verify_https_required() are now deprecated. They are no longer used and will throw a coding_exception.
* $CFG->httpswwwroot is now deprecated and will always result in the same value as wwwroot.
* Added function core_role_set_view_allowed() to check if a user should be able to see a given role.
  This should be checked whenever displaying a list of roles to a user, however, core_role_set_assign_allowed may need to override it
  in some cases.
* Deprecated allow_override, allow_assign and allow_switch and replaced with core_role_set_*_allowed to avoid function names conflicting.

=== 3.3.1 ===

* ldap_get_entries_moodle() now always returns lower-cased attribute names in the returned entries.
  It was suppposed to do so before, but it actually didn't.

=== 3.3 ===

* Behat compatibility changes are now being documented at
  https://docs.moodle.org/dev/Acceptance_testing/Compatibility_changes
* PHPUnit's bootstrap has been changed to use HTTPS wwwroot (https://www.example.com/moodle) from previous HTTP version. Any
  existing test expecting the old HTTP URLs will need to be switched to the new HTTPS value (reference: MDL-54901).
* The information returned by the idp list has changed. This is usually only rendered by the login page and login block.
  The icon attribute is removed and an iconurl attribute has been added.
* Support added for a new type of external file: FILE_CONTROLLED_LINK. This is an external file that Moodle can control
  the permissions. Moodle makes files read-only but can grant temporary write access.
    When accessing a URL, the info from file_browser::get_file_info will be checked to determine if the user has write access,
    if they do - the remote file will have access controls set to allow editing.
* The method moodleform::after_definition() has been added and can now be used to add some logic
  to be performed after the form's definition was set. This is useful for intermediate subclasses.
* Moodle has support for font-awesome icons. Plugins should use the xxx_get_fontawesome_icon_map callback
  to map their custom icons to one from font-awesome.
* $OUTPUT->pix_url() has been deprecated because it is was used mostly to manually generate image tags for icons.
  We now distinguish between icons and "small images". The difference is that an icon does not have to be rendered as an image tag
  with a source. It is OK to still have "small images" - if this desired use $OUTPUT->image_icon() and $OUTPUT->image_url(). For
  other uses - use $OUTPUT->pix_icon() or the pix helper in mustache templates {{#pix}}...{{/pix}}
  For other valid use cases use $OUTPUT->image_url().
* Activity icons have been split from standard icons. Use $OUTPUT->image_icon instead of $OUTPUT->pix_icon for these
  type of icons (the coloured main icon for each activity).
* YUI module moodle-core-formautosubmit has been removed, use jquery .change() instead (see lib/templates/url_select.mustache for
  an example)
* $mform->init_javascript_enhancement() is deprecated and no longer does anything. Existing uses of smartselect enhancement
  should be switched to the searchableselector form element or other solutions.
* Return value of the validate_email() is now proper boolean as documented. Previously the function could return 1, 0 or false.
* The mcore YUI rollup which included various YUI modules such as moodle-core-notification is no longer included on every
  page. Missing YUI depdencies may be exposed by this change (e.g. missing a requirement on moodle-core-notification when
  using M.core.dialogue).
* Various legacy javascript functions have been removed:
    * M.util.focus_login_form and M.util.focus_login_error no longer do anything. Please use jquery instead. See
      lib/templates/login.mustache for an example.
    * Some outdated global JS functions have been removed and should be replaced with calls to jquery
      or alternative approaches:
        checkall, checknone, select_all_in_element_with_id, select_all_in, deselect_all_in, confirm_if, findParentNode,
        filterByParent, stripHTML
    * M.util.init_toggle_class_on_click has been removed.
* The following functions have been deprecated and should not be used any more:
  - file_storage::try_content_recovery  - See MDL-46375 for more information
  - file_storage::content_exists        - See MDL-46375 for more information
  - file_storage::deleted_file_cleanup  - See MDL-46375 for more information
  - file_storage::get_converted_document
  - file_storage::is_format_supported_by_unoconv
  - file_storage::can_convert_documents
  - file_storage::send_test_pdf
  - file_storage::test_unoconv_path
* Following behat steps have been removed from core:
    - I click on "<element_string>" "<selector_string>" in the "<row_text_string>" table row
    - I go to notifications page
    - I add "<filename_string>" file from recent files to "<filepicker_field_string>" filepicker
    - I upload "<filepath_string>" file to "<filepicker_field_string>" filepicker
    - I create "<foldername_string>" folder in "<filepicker_field_string>" filepicker
    - I open "<foldername_string>" folder from "<filepicker_field_string>" filepicker
    - I unzip "<filename_string>" file from "<filepicker_field_string>" filepicker
    - I zip "<filename_string>" folder from "<filepicker_field_string>" filepicker
    - I delete "<file_or_folder_name_string>" from "<filepicker_field_string>" filepicker
    - I send "<message_contents_string>" message to "<username_string>"
    - I add "<user_username_string>" user to "<cohort_idnumber_string>" cohort
    - I add "<username_string>" user to "<group_name_string>" group
    - I fill in "<field_string>" with "<value_string>"
    - I select "<option_string>" from "<select_string>"
    - I select "<radio_button_string>" radio button
    - I check "<option_string>"
    - I uncheck "<option_string>"
    - the "<field_string>" field should match "<value_string>" value
    - the "<checkbox_string>" checkbox should be checked
    - the "<checkbox_string>" checkbox should not be checked
    - I fill the moodle form with:
    - "<element_string>" "<selector_string>" should exists
    - "<element_string>" "<selector_string>" should not exists
    - the following "<element_string>" exists:
* get_user_capability_course() now has an additional parameter 'limit'. This can be used to return a set number of records with
  the submitted capability. The parameter 'fieldsexceptid' will now accept context fields which can be used for preloading.
* The caching option 'immutable' has been added to send_stored_file() and send_file().
* New adhoc task refresh_mod_calendar_events_task that updates existing calendar events of modules.
* New 'priority' column for the event table to determine which event to show in case of events with user and group overrides.
* Webservices core_course_search_courses and core_course_get_courses_by_field will always return the sortorder field.
* core_course_external::get_activities_overview has been deprecated. Please do not call this function any more.
* Changed the pix mustache template helper to accept context variables for the key, component and alt text.
* New auth_plugin_base helper methods:
  - get_identity_providers() - Retrieves available auth identity providers.
  - prepare_identity_providers_for_output() - Prepares auth identity provider data for output (e.g. to templates, WS, etc.).

=== 3.2 ===

* Custom roles with access to any part of site administration that do not use the manager archetype will need
  moodle/site:configview capability added.
* Admin setting "Show My courses expanded on Dashboard" has been removed.
* Some backwards and forwards compatibility has been added for different bootstrap versions.
  This is to allow the same markup to work in "clean" and "boost" themes alot of the time. It is also to allow user text
  with bootstrap classes to keep working in the new theme. See MDL-56004 for the list of supported classes.
* MForms element 'submitlink' has been deprecated.
* Searchable selector form element is now a wrapper for autocomplete. A "No selection" option is automatically
  added to the options list for best backwards compatibility - if you were manually adding a "no selection" option you will need
  to remove it.
* Node.js versions >=4 are now required to run grunt.
* JQuery has been updated to 3.1.0. JQuery migrate plugins are no longer shipped - please read
  https://jquery.com/upgrade-guide/3.0/ and update your javascript.
* New option 'blanktarget' added to format_text. This option adds target="_blank" to links
* A new webservice structure `external_files` has been created which provides a standardised view of files in Moodle and
  should be used for all file return descriptions.
  Files matching this format can be retrieved via the new `external_util::get_area_files` method.
  See MDL-54951 for further information.
* The parameter $usepost of the following functions has been deprecated and is not used any more:
  - get_max_upload_file_size()
  - get_user_max_upload_file_size()
* The following classes have been removed and should not be used any more:
    - boxclient - See MDL-49599 for more information.
* The following functions have been removed and should not be used any more:
    - file_modify_html_header() - See MDL-29738 for more information.
* core_grades_external::get_grades has been deprecated. Please do not call this function any more.
  External function gradereport_user_external::get_grade_items can be used for retrieving the course grades information.
* New option 'escape' added to format_string. When true (default), escapes HTML entities from the string
* The following functions have been deprecated and are not used any more:
  - get_records_csv() Please use csv_import_reader::load_csv_content() instead.
  - put_records_csv() Please use download_as_dataformat (lib/dataformatlib.php) instead.
  - zip_files()   - See MDL-24343 for more information.
  - unzip_file()  - See MDL-24343 for more information.
  - print_log()           - See MDL-43681 for more information
  - print_log_csv()       - See MDL-43681 for more information
  - print_log_ods()       - See MDL-43681 for more information
  - print_log_xls()       - See MDL-43681 for more information
  - print_mnet_log()      - See MDL-43681 for more information
  - build_logs_array()    - See MDL-43681 for more information
  - get_logs()            - See MDL-43681 for more information
  - get_logs_usercourse() - See MDL-43681 for more information
  - get_logs_userday()    - See MDL-43681 for more information
  - prevent_form_autofill_password() Please do not use anymore.
* The password_compat library was removed as it is no longer required.
* Phpunit has been upgraded to 5.4.x and following has been deprecated and is not used any more:
  - setExpectedException(), use @expectedException or $this->expectException() and $this->expectExceptionMessage()
  - getMock(), use createMock() or getMockBuilder()->getMock()
  - UnitTestCase class is removed.
* The following methods have been finally deprecated and should no longer be used:
  - course_modinfo::build_section_cache()
  - cm_info::get_deprecated_group_members_only()
  - cm_info::is_user_access_restricted_by_group()
* The following methods in cm_info::standardmethods have also been finally deprecated and should no longer be used:
  - cm_info::get_after_edit_icons()
  - cm_info::get_after_link()
  - cm_info::get_content()
  - cm_info::get_custom_data()
  - cm_info::get_extra_classes()
  - cm_info::get_on_click()
  - cm_info::get_url()
  - cm_info::obtain_dynamic_data()
  Calling them through the magic method __call() will throw a coding exception.
* The alfresco library has been removed from core. It was an old version of
  the library which was not compatible with newer versions of Alfresco.
* Added down arrow: $OUTPUT->darrow.
* All file_packer implementations now accept an additional parameter to allow a simple boolean return value instead of
  an array of individual file statuses.
* "I set the field "field_string" to multiline:" now end with colon (:), as PyStrings is supposed to end with ":"
* New functions to support deprecation of events have been added to the base event. See MDL-46214 for further details.
* A new function `get_name_with_info` has been added to the base event. This function adds information about event
  deprecations and should be used where this information is relevant.
* Following api's have been deprecated in behat_config_manager, please use behat_config_util instead.
  - get_features_with_tags
  - get_components_steps_definitions
  - get_config_file_contents
  - merge_behat_config
  - get_behat_profile
  - profile_guided_allocate
  - merge_config
  - clean_path
  - get_behat_tests_path
* behat_util::start_test_mode() accepts 3 options now:
  - 1. Theme sute with all features: If behat should initialise theme suite with all core features.
  - 2. Parallel runs: How many parallel runs will be running.
  - 3. Run: Which process behat should be initialise for.
* behat_context_helper::set_session() has been deprecated, please use behat_context_helper::set_environment() instead.
* data-fieldtype="type" attribute has been added to form field default template.
* form elements extending MoodleQuickForm_group must call $this->createFormElement() instead of
  @MoodleQuickForm::createElement() in order to be compatible with PHP 7.1
* Relative paths in $CFG->alternateloginurl will be resolved to absolute path within moodle site. Previously they
  were resolved to absolute path within the server. That means:
  - $CFG->wwwroot: http://example.com/moodle
  - $CFG->alternateloginurl : /my/super/login.php
  - Login url will be: http://example.com/moodle/my/super/login.php (moodle root based)
* Database (DML) layer:
  - new sql_equal() method available for places where case sensitive/insensitive varchar comparisons are required.
* PostgreSQL connections now use advanced options to reduce connection overhead.  These options are not compatible
  with some connection poolers.  The dbhandlesoptions parameter has been added to allow the database to configure the
  required defaults. The parameters that are required in the database are;
    ALTER DATABASE moodle SET client_encoding = UTF8;
    ALTER DATABASE moodle SET standard_conforming_strings = on;
    ALTER DATABASE moodle SET search_path = 'moodle,public';  -- Optional, if you wish to use a custom schema.
  You can set these options against the database or the moodle user who connects.
* Some form elements have been refined to better support right-to-left languages. In RTL,
  most fields should not have their direction flipped, a URL, a path to a file, a number, ...
  are always displayed LTR. Input fields and text areas now will best guess whether they
  should be forced to be displayed in LTR based on the PARAM type associated with it. You
  can call $mform->setForceLtr($elementName, true/false) on some form fields to manually
  set the value.
* Action menus do_not_enhance() is deprecated, use a list of action_icon instead.
* The user_not_fully_set_up() function has a new $strict parameter (defaulting to true) in order to decide when
  custom fields (and other checks) should be evaluated to determine if the user has been completely setup.
* profile_field_base class has new methods: get_field_config_for_external() and get_field_properties().
  This two new methods should be implemented by profile field plugins to make them compatible with Web Services.
* The minifier library used by core_minify has been switched to https://github.com/matthiasmullie/minify - there are minor differences
  in minifier output.
* context_header additional buttons can now have a class attribute provided in the link attributes.
* The return signature for the antivirus::scan_file() function has changed.
  The calling function will now handle removal of infected files from Moodle based on the new integer return value.
* The first parameter $eventdata of both message_send() and \core\message\manager::send_message() should
  be \core\message\message. Use of stdClass is deprecated.
* The message_sent event now expects other[courseid] to be always set, exception otherwise. For BC with contrib code,
  message_sent::create_from_ids() will show a debugging notice if the \core\message\message being sent is missing
  the courseid property, defaulting to SITEID automatically. In Moodle 3.6 (MDL-55449) courseid will be fully mandatory
  for all messages sent.
* The send_confirmation_email() function has a new optional parameter $confirmationurl to provide a different confirmation URL.
* Introduced a new hook for plugin developers:
    - <component>_course_module_background_deletion_recommended()
  This hook should be used in conjunction with the existing '<component>_pre_course_module_delete($mod)'. It must
  return a boolean and is called by core to check whether a plugin's implementation of
  <component>_pre_course_module_deleted($mod) will take a long time. A plugin should therefore only implement this
  function if it also implements <component>_pre_course_module_delete($mod).
  An example in current use is recyclebin, which performs what can be a lengthy backup process in
  tool_recyclebin_pre_course_module_delete. The recyclebin, if enabled, now returns true in its implementation of
  tool_recyclebin_course_module_background_deletion_recommended(), to indicate to core that the deletion (and
  execution of tool_recyclebin_pre_course_module_delete) should be handled with an adhoc task, meaning it will not
  occur in real time.

=== 3.1 ===

* Webservice function core_course_search_courses accepts a new parameter 'limittoenrolled' to filter the results
  only to courses the user is enrolled in, and are visible to them.
* External functions that are not calling external_api::validate_context are buggy and will now generate
  exceptions. Previously they were only generating warnings in the webserver error log.
  See https://docs.moodle.org/dev/External_functions_API#Security
* The moodle/blog:associatecourse and moodle/blog:associatemodule capabilities has been removed.
* The following functions has been finally deprecated and can not be used any more:
    - profile_display_badges()
    - useredit_shared_definition_preferences()
    - calendar_normalize_tz()
    - get_user_timezone_offset()
    - get_timezone_offset()
    - get_list_of_timezones()
    - calculate_user_dst_table()
    - dst_changes_for_year()
    - get_timezone_record()
    - test_get_list_of_timezones()
    - test_get_timezone_offset()
    - test_get_user_timezone_offset()
* The google api library has been updated to version 1.1.7. There was some important changes
  on the SSL handling. Now the SSL version will be determined by the underlying library.
  For more information see https://github.com/google/google-api-php-client/pull/644
* The get_role_users() function will now add the $sort fields that are not part
  of the requested fields to the query result and will throw a debugging message
  with the added fields when that happens.
* The core_user::fill_properties_cache() static method has been introduced to be a reference
  and allow standard user fields data validation. Right now only type validation is supported
  checking it against the parameter (PARAM_*) type of the target user field. MDL-52781 is
  going to add support to null/not null and choices validation, replacing the existing code to
  validate the user fields in different places in a common way.
* Webservice function core_course_search_courses now returns results when the search string
  is less than 2 chars long.
* Webservice function core_course_search_courses accepts a new parameter 'requiredcapabilities' to filter the results
  by the capabilities of the current user.
* New mform element 'course' handles thousands of courses with good performance and usability.
* The redirect() function will now redirect immediately if output has not
  already started. Messages will be displayed on the subsequent page using
  session notifications. The type of message output can be configured using the
  fourth parameter to redirect().
* The specification of extra classes in the $OUTPUT->notification()
  function, and \core\output\notification renderable have been deprecated
  and will be removed in a future version.
  Notifications should use the levels found in \core\output\notification.
* The constants for NOTIFY_PROBLEM, NOTIFY_REDIRECT, and NOTIFY_MESSAGE in
  \core\output\notification have been deprecated in favour of NOTIFY_ERROR,
  NOTIFY_WARNING, and NOTIFY_INFO respectively.
* The following functions, previously used (exclusively) by upgrade steps are not available
  anymore because of the upgrade cleanup performed for this version. See MDL-51580 for more info:
    - upgrade_mysql_fix_unsigned_and_lob_columns()
    - upgrade_course_completion_remove_duplicates()
    - upgrade_save_orphaned_questions()
    - upgrade_rename_old_backup_files_using_shortname()
    - upgrade_mssql_nvarcharmax()
    - upgrade_mssql_varbinarymax()
    - upgrade_fix_missing_root_folders()
    - upgrade_course_modules_sequences()
    - upgrade_grade_item_fix_sortorder()
    - upgrade_availability_item()
* A new parameter $ajaxformdata was added to the constructor for moodleform. When building a
  moodleform in a webservice or ajax script (for example using the new fragments API) we
  cannot allow the moodleform to parse it's own data from _GET and _POST - we must pass it as
  an array.
* Plugins can extend the navigation for user by declaring the following callback:
  <frankenstyle>_extend_navigation_user(navigation_node $parentnode, stdClass $user,
                                        context_user $context, stdClass $course,
                                        context_course $coursecontext)
* The function notify() now throws a debugging message - see MDL-50269.
* Ajax calls going through lib/ajax/* now validate the return values before sending
  the response. If the validation does not pass an exception is raised. This behaviour
  is consistent with web services.
* Several changes in Moodle core, standard plugins and third party libraries to
  ensure compatibility with PHP7. All plugins are recommended to perform testing
  against PHP7 as well. Refer to https://docs.moodle.org/dev/Moodle_and_PHP7 for more
  information. The following changes may affect you:
  * Class moodleform, moodleform_mod and some module classes have been changed to use
    __construct() for the constructor. Calling parent constructors by the class
    name will display debugging message. Incorrect: parent::moodleform(),
    correct: parent::__construct()
  * All form elements have also changed the constructor syntax. No changes are
    needed for using form elements, however if plugin defines new form element it
    needs to use correct syntax. For example, incorrect: parent::HTML_QuickForm_input(),
    HTML_QuickForm_input::HTML_QuickForm_input(), $this->HTML_QuickForm_input().
    Correct: HTML_QuickForm_input::__construct() or parent::__construct().
  * profile_field_base::profile_field_base() is deprecated, use parent::__construct()
    in custom profile fields constructors. Similar deprecations in exsiting
    profile_field_* classes.
  * user_filter_type::user_filter_type() is deprecated, use parent::__construct() in
    custom user filters. Similar deprecations in existing user_filter_* classes.
  * table_default_export_format_parent::table_default_export_format_parent() is
    deprecated, use parent::__construct() in extending classes.
* groups_delete_group_members() $showfeedback parameter has been removed and is no longer
  respected. Users of this function should output their own feedback if required.
* Number of changes to Tags API, see tag/upgrade.txt for more details
* The previous events API handlers are being deprecated in favour of events 2 API, debugging messages are being displayed if
  there are 3rd party plugins using it. Switch to events 2 API please, see https://docs.moodle.org/dev/Event_2#Event_dispatching_and_observers
  Note than you will need to bump the plugin version so moodle is aware that you removed the plugin's event handlers.
* mforms validation functions are not available in the global JS namespace anymore, event listeners
  are assigned to fields and buttons through a self-contained JS function.
* Added $CFG->urlrewriteclass option to config.php allowing clean / semantic urls to
  be implemented in a plugin, eg local_cleanurls.
* $CFG->pathtoclam global setting has been moved to clamav antivirus plugin setting of the same name.
* clam_message_admins() and get_clam_error_code() have been deprecated, its functionality
  is now a part of \antivirus_clamav\scanner class methods.
* \repository::antivir_scan_file() has been deprecated, \core\antivirus\manager::scan_file() that
  applies antivirus plugins is replacing its functionality.
* Added core_text::str_max_bytes() which safely truncates multi-byte strings to a maximum number of bytes.
* Zend Framework has been removed completely.
* Any plugin can report when a scale is being used with the callback function [pluginname]_scale_used_anywhere(int $scaleid).
* Changes in file_rewrite_pluginfile_urls: Passing a new option reverse = true in the $options var will make the function to convert
  actual URLs in $text to encoded URLs in the @@PLUGINFILE@@ form.
* behat_util::is_server_running() is removed, please use behat_util::check_server_status() instead.
* Behat\Mink\Selector\SelectorsHandler::xpathLiteral() method is deprecated use behat_context_helper::escape instead
  when building Xpath, or pass the unescaped value when using the named selector.',
* table_sql download process is using the new data formats plugin which you can't use if you are buffering any output
    * flexible_table::get_download_menu(), considered private, has been deleted. Use
      $OUTPUT->download_dataformat_selector() instead.
  when building Xpath, or pass the unescaped value when using the named selector.
* Add new file_is_executable(), to consistently check for executables even in Windows (PHP bug #41062).
* Introduced new hooks for plugin developers.
    - <component>_pre_course_category_delete($category)
    - <component>_pre_course_delete($course)
    - <component>_pre_course_module_delete($cm)
    - <component>_pre_block_delete($instance)
    - <component>_pre_user_delete($user)
  These hooks allow developers to use the item in question before it is deleted by core. For example, if your plugin is
  a module (plugins located in the mod folder) called 'xxx' and you wish to interact with the user object before it is
  deleted then the function to create would be mod_xxx_pre_user_delete($user) in mod/xxx/lib.php.
* pear::Net::GeoIP has been removed.

=== 3.0 ===

* Minify updated to 2.2.1
* htmlpurifier upgraded to 4.7.0
* Less.php upgraded to 1.7.0.9
* The horde library has been updated to version 5.2.7.
* Google libraries (lib/google) updated to 1.1.5
* Html2Text library has been updated to the latest version of the library.
* External functions x_is_allowed_from_ajax() methods have been deprecated. Define 'ajax' => true in db/services.php instead.
* External functions can be called without a session if they define 'loginrequired' => true in db/services.php.
* All plugins are required to declare their frankenstyle component name via
  the $plugin->component property in their version.php file. See
  https://docs.moodle.org/dev/version.php for details (MDL-48494).
* PHPUnit is upgraded to 4.7. Some tests using deprecated assertions etc may need changes to work correctly.
* Users of the text editor API to manually create a text editor should call set_text before calling use_editor.
* Javascript - SimpleYUI and the Y instance used for modules have been merged. Y is now always the same instance of Y.
* get_referer() has been deprecated, please use the get_local_referer function instead.
* \core\progress\null is renamed to \core\progress\none for improved PHP7 compatibility as null is a reserved word (see MDL-50453).
* \webservice_xmlrpc_client now respects proxy server settings. If your XMLRPC server is available on your local network and not via your proxy server, you may need to add it to the list of proxy
  server exceptions in $CFG->proxybypass. See MDL-39353 for details.
* Group and groupings idnumbers can now be passed to and/or are returned from the following web services functions:
  ** core_group_external::create_groups
  ** core_group_external::get_groups
  ** core_group_external::get_course_groups
  ** core_group_external::create_groupings
  ** core_group_external::update_groupings
  ** core_group_external::get_groupings
  ** core_group_external::get_course_groupings
  ** core_group_external::get_course_user_groups
* Following functions are removed from core. See MDL-50049 for details.
    password_compat_not_supported()
    session_get_instance()
    session_is_legacy()
    session_kill_all()
    session_touch()
    session_kill()
    session_kill_user()
    session_set_user()
    session_is_loggedinas()
    session_get_realuser()
    session_loginas()
    js_minify()
    css_minify_css()
    update_login_count()
    reset_login_count()
    check_gd_version()
    update_log_display_entry()
    get_recent_enrolments()
    groups_filter_users_by_course_module_visible()
    groups_course_module_visible()
    error()
    formerr()
    editorhelpbutton()
    editorshortcutshelpbutton()
    choose_from_menu()
    update_event()
    get_generic_section_name()
    get_all_sections()
    add_mod_to_section()
    get_all_mods()
    get_course_section()
    format_weeks_get_section_dates()
    get_print_section_cm_text()
    print_section_add_menus()
    make_editing_buttons()
    print_section()
    print_overview()
    print_recent_activity()
    delete_course_module()
    update_category_button()
    make_categories_list()
    category_delete_move()
    category_delete_full()
    move_category()
    course_category_hide()
    course_category_show()
    get_course_category()
    create_course_category()
    get_all_subcategories()
    get_child_categories()
    get_categories()
    print_course_search()
    print_my_moodle()
    print_remote_course()
    print_remote_host()
    print_whole_category_list()
    print_category_info()
    get_course_category_tree()
    print_courses()
    print_course()
    get_category_courses_array()
    get_category_courses_array_recursively()
    blog_get_context_url()
    get_courses_wmanagers()
    convert_tree_to_html()
    convert_tabrows_to_tree()
    can_use_rotated_text()
    get_parent_contexts()
    get_parent_contextid()
    get_child_contexts()
    create_contexts()
    cleanup_contexts()
    build_context_path()
    rebuild_contexts()
    preload_course_contexts()
    context_moved()
    fetch_context_capabilities()
    context_instance_preload()
    get_contextlevel_name()
    print_context_name()
    mark_context_dirty()
    delete_context()
    get_context_url()
    get_course_context()
    get_user_courses_bycap()
    get_role_context_caps()
    get_courseid_from_context()
    context_instance_preload_sql()
    get_related_contexts_string()
    get_plugin_list_with_file()
    check_browser_operating_system()
    check_browser_version()
    get_device_type()
    get_device_type_list()
    get_selected_theme_for_device_type()
    get_device_cfg_var_name()
    set_user_device_type()
    get_user_device_type()
    get_browser_version_classes()
    generate_email_supportuser()
    badges_get_issued_badge_info()
    can_use_html_editor()
    enrol_cohort_get_cohorts()
    enrol_cohort_can_view_cohort()
    cohort_get_visible_list()
    enrol_cohort_enrol_all_users()
    enrol_cohort_search_cohorts()
* The never unused webdav_locks table was dropped.
* The actionmenu hideMenu() function now expects an EventFacade object to be passed to it,
  i.e. a call to M.core.actionmenu.instance.hideMenu() should be change to M.core.actionmenu.instance.hideMenu(e)
* In the html_editors (tinyMCE, Atto), the manage files button can be hidden by changing the 'enable_filemanagement' option to false.
* external_api::validate_context now is public, it can be called from other classes.
* rss_error() now supports returning of correct HTTP status of error and will return '404 Not Found'
  unless other status is specified.
* Plugins can extend the navigation for categories settings by declaring the following callback:
  <frankenstyle>_extend_navigation_category_settings(navigation_node, context_coursecat)
* The clilib.php provides two new functions cli_write() and cli_writeln() that should be used for outputting texts from the command
  line interface scripts.
* External function core_course_external::get_course_contents returned parameter "name" has been changed to PARAM_RAW,
  this is because the new external_format_string function may return raw data if the global moodlewssettingraw parameter is used.
* Function is_web_crawler() has been deprecated, please use core_useragent::is_web_crawler() instead.

=== 2.9.1 ===

* New methods grade_grade::get_grade_max() and get_grade_min() must be used rather than directly the public properties rawgrademax and rawgrademin.
* New method grade_item::is_aggregate_item() indicates when a grade_item is an aggreggated type grade.

=== 2.9 ===

* The default home page for users has been changed to the dashboard (formely my home). See MDL-45774.
* Support for rendering templates from php or javascript has been added. See MDL-49152.
* Support for loading AMD javascript modules has been added. See MDL-49046.
* Webservice core_course_delete_courses now return warning messages on any failures and does not try to rollback the entire deletion.
* \core\event\course_viewed 'other' argument renamed from coursesectionid to coursesectionnumber as it contains the section number.
* New API core_filetypes::add_type (etc.) allows custom filetypes to be added and modified.
* PHPUnit: PHPMailer Sink is now started for all tests and is setup within the phpunit wrapper for advanced tests.
  Catching debugging messages when sending mail will no longer work. Use $sink = $this->redirectEmails(); and then check
  the message in the sink instead.
* The file pluginlib.php was deprecated since 2.6 and has now been removed, do not include or require it.
* \core_component::fetch_subsystems() now returns a valid path for completion component instead of null.
* Deprecated JS global methods have been removed (show_item, destroy_item, hide_item, addonload, getElementsByTagName, findChildNodes).
* For 3rd party plugin specific environment.xml files, it's now possible to specify version independent checks by using the
  <PLUGIN name="component_name"> tag instead of the version dependent <MOODLE version="x.y"> one. If the PLUGIN tag is used any
  Moodle specific tags will be ignored.
* html_table: new API for adding captions to tables (new field, $table->caption) and subsequently hiding said captions from sighted users using accesshide (enabled using $table->captionhide).
* The authorization procedure in the mdeploy.php script has been improved. The script
  now relies on the main config.php when deploying an available update.
* sql_internal_reader and sql_select_reader interfaces have been deprecated in favour of sql_internal_table_reader
  and sql_reader which use iterators to be more memory efficient.
* $CFG->enabletgzbackups setting has been removed as now backups are stored internally using .tar.gz format by default, you can
  set $CFG->usezipbackups to store them in zip format. This does not affect the restore process, which continues accepting both.
* Added support for custom string manager implementations via $CFG->customstringmanager
  directive in the config.php. See MDL-49361 for details.
* Add new make_request_directory() for creation of per-request files.
* Added generate_image_thumbnail_from_string. This should be used instead of generate_image_thumbnail when the source is a string.
  This prevents the need to write files to disk unnecessarily.
* Added generate_image_thumbnail to stored_file class. This should be used when generating thumbnails for stored files.
  This prevents the need to write files to disk unnecessarily.
* Removed pear/HTTP/WebDav. See MDL-49534 for details.
* Use standard PHP date time classes and methods - see new core_date class for timezone normalisation methods.
* Moved lib/google/Google/ to lib/google/src/Google. This is to address autoloader issues with Google's provided autoloader
  for the library. See MDL-49519 for details.
* The outdated lib/google/Google_Client.php and related files have been completely removed. To use
  the new client, read lib/google/readme_moodle.txt, please.
* profile_display_badges() has been deprecated. See MDL-48935 for details.
* Added a new method add_report_nodes() to pagelib.php. If you are looking to add links to the user profile page under the heading "Reports"
  then please use this function to ensure that the breadcrumb and navigation block are created properly for all user profile pages.
* process_new_icon() now does not always return a PNG file. When possible, it will try to keep the format of the original file.
  Set the new argument $preferpng to true to force PNG. See MDL-46763 and MDL-50041 for details.

=== 2.8 ===

* Gradebook grade category option "aggregatesubcats" has been removed completely.
  This means that the database column is removed, the admin settings are removed and
  the properties from the grade_category object have been removed. If any courses were
  found to be using this setting, a warning to check the grades will be shown in the
  course grader report after upgrading the site. The same warning will be shown on
  courses restored from backup that had this setting enabled (see MDL-47503).
* lib/excelllib.class.php has been updated. The class MoodleExcelWorkbook will now only produce excel 2007 files.
* renderers: We now remove the suffix _renderable when looking for a render method for a renderable.
  If you have a renderable class named like "blah_renderable" and have a method on a renderer named "render_blah_renderable"
  you will need to change the name of your render method to "render_blah" instead, as renderable at the end is no longer accepted.
* New functions get_course_and_cm_from_cmid($cmorid, $modulename) and
  get_course_and_cm_from_instance($instanceorid, $modulename) can be used to
  more efficiently load these basic data objects at the start of a script.
* New function cm_info::create($cm) can be used when you need a cm_info
  object, but have a $cm which might only be a standard database record.
* $CFG->enablegroupmembersonly no longer exists.
* Scheduled tasks have gained support for syntax to introduce variability when a
  task will run across installs. When a when hour or minute are defined as 'R'
  they will be installed with a random hour/minute value.
* Several classes grade_edit_tree_column_xxx were removed since grades setup page
  has been significantly changed. These classes should not be used outside of
  gradebook or developers can copy them into their plugins from 2.7 branch.
* Google APIs Client Library (lib/google/) has been upgraded to 1.0.5-beta and
  API has changed dramatically without backward compatibility. Any code accessing
  it must be amended. It does not apply to lib/googleapi.php. See MDL-47297
* Added an extra parameter to the function get_formatted_help_string() (default null) which is used to specify
  additional string parameters.
* User settings node and course node in navigation now support callbacks from admin tools.
* grade_get_grades() optional parameteres $itemtype, $itemmodule, $iteminstance are now required.

DEPRECATIONS:
* completion_info->get_incomplete_criteria() is deprecated and will be removed in Moodle 3.0.
* grade_category::aggregate_values() is deprecated and will be removed in Moodle 3.0.
* groups_filter_users_by_course_module_visible() is deprecated; replace with
  core_availability\info::filter_user_list. Will be removed in Moodle 3.0.
* groups_course_module_visible() is deprecated; replace with $cm->uservisible.
* cm_info property $cm->groupmembersonly is deprecated and always returns 0.
  Use core_availability\info::filter_user_list if trying to determine which
  other users can see an activity.
* cm_info method $cm->is_user_access_restricted_by_group() is deprecated and
  always returns false. Use $cm->uservisible to determine whether the user can
  access the activity.
* Constant FEATURE_GROUPMEMBERSONLY (used in module _supports functions) is
  deprecated.
* cohort_get_visible_list() is deprecated. There is a better function cohort_get_available_cohorts()
  that respects user capabilities to view cohorts.
* enrol_cohort_get_cohorts() and enrol_cohort_search_cohorts() are deprecated since
  functionality is removed. Please use cohort_get_available_cohorts()
* enrol_cohort_enrol_all_users() is deprecated; enrol_manual is now responsible for this action
* enrol_cohort_can_view_cohort() is deprecated; replace with cohort_can_view_cohort()

=== 2.6.4 / 2.7.1 ===

* setnew_password_and_mail() and update_internal_user_password() will trigger
  \core\event\user_password_updated. Previously they used to generate
  \core\event\user_updated event.
* update_internal_user_password() accepts optional boolean $fasthash for fast
  hashing.
* user_update_user() and user_create_user() api's accept optional param
  $triggerevent to avoid respective events to be triggred from the api's.

=== 2.7 ===

* PHPUnit cannot be installed via PEAR any more, please use composer package manager instead.
* $core_renderer->block_move_target() changed to support more verbose move-block-here descriptions.

Events and Logging:
* Significant changes in Logging API. For upgrading existing events_trigger() and
  add_to_log() see http://docs.moodle.org/dev/Migrating_logging_calls_in_plugins
  For accessing logs from plugins see http://docs.moodle.org/dev/Migrating_log_access_in_reports
* The validation of the following events is now stricter (see MDL-45445):
    - \core\event\blog_entry_created
    - \core\event\blog_entry_deleted
    - \core\event\blog_entry_updated
    - \core\event\cohort_member_added
    - \core\event\cohort_member_removed
    - \core\event\course_category_deleted
    - \core\event\course_completed
    - \core\event\course_content_deleted
    - \core\event\course_created
    - \core\event\course_deleted
    - \core\event\course_restored
    - \core\event\course_section_updated (see MDL-45229)
    - \core\event\email_failed
    - \core\event\group_member_added
    - \core\event\group_member_removed
    - \core\event\note_created
    - \core\event\note_deleted
    - \core\event\note_updated
    - \core\event\role_assigned
    - \core\event\role_deleted
    - \core\event\role_unassigned
    - \core\event\user_graded
    - \core\event\user_loggedinas
    - \core\event\user_profile_viewed
    - \core\event\webservice_token_created

DEPRECATIONS:
* $module uses in mod/xxx/version.php files is now deprecated. Please use $plugin instead. It will be removed in Moodle 2.10.
* Update init methods in all event classes - "level" property was renamed to "edulevel", the level property is now deprecated.
* Abstract class \core\event\course_module_instances_list_viewed is deprecated now, use \core\event\instances_list_viewed instead.
* Abstract class core\event\content_viewed has been deprecated. Please extend base event or other relevant abstract class.
* mod_book\event\instances_list_viewed has been deprecated. Please use mod_book\event\course_module_instance_list_viewed instead.
* mod_chat\event\instances_list_viewed has been deprecated. Please use mod_chat\event\course_module_instance_list_viewed instead.
* mod_choice\event\instances_list_viewed has been deprecated. Please use mod_choice\event\course_module_instance_list_viewed instead.
* mod_feedback\event\instances_list_viewed has been deprecated. Please use mod_feedback\event\course_module_instance_list_viewed instead.
* mod_page\event\instances_list_viewed has been deprecated. Please use mod_page\event\course_module_instance_list_viewed instead.
* The constants FRONTPAGECOURSELIST, FRONTPAGETOPICONLY & FRONTPAGECOURSELIMIT have been removed.
* Conditional availability API has moved and changed. The condition_info class is
  replaced by \core_availability\info_module, and condition_info_section by
  \core_availability\info_section. (Code that uses the old classes will generally
  still work.)
* coursemodule_visible_for_user() has been deprecated but still works - replaced
  by a new static function \core_availability\info_module::is_user_visible()
* cm_info::is_user_access_restricted_by_conditional_access has been deprecated
  but still works (it has never done what its name suggests, and is
  unnecessary).
* cm_info and section_info property showavailability has been deprecated, but
  still works (with the caveat that this information is now per-user).
* cm_info and section_info properties availablefrom and availableuntil have been
  deprecated and always return zero (underlying data doesn't have these values).
* section_info property groupingid has been deprecated and always returns zero,
  same deal.
* Various cm_info methods have been deprecated in favour of their read-only properties (get_url(), get_content(), get_extra_classes(),
  get_on_click(), get_custom_data(), get_after_link, get_after_edit_icons)
* The ajaxenabled function has been deprecated and always returns true. All code should be fully functional in Javascript.
* count_login_failures() has been deprecated, use user_count_login_failures() instead. Refer MDL-42891 for details.

Conditional availability (activities and sections):
* New conditional availability API in /availability, including new availability
  condition plugins in /availability/condition. The new API is very similar with
  regard to checking availability, but any code that modifies availability settings
  for an activity or section is likely to need substantial changes.

YUI:
  * The lightbox attribute for moodle-core-notification-dialogue has been
    deprecated and replaced by the modal attribute. This was actually
    changed in Moodle 2.2, but has only been marked as deprecated now. It
    will be removed in Moodle 2.9.
  * When destroying any type of dialogue based on moodle-core-notification, the relevant content is also removed from
    the DOM. Previously it was left orphaned.

JavaSript:
    * The findChildNodes global function has been deprecated. Y.all should
      be used instead.
    * The callback argument to confirm_action and M.util.show_confirm_dialog has been deprecated. If you need to write a
      confirmation which includes a callback, please use moodle-core-notification-confirmation and attach callbacks to the
      events provided.

* New locking api and admin settings to configure the system locking type.
* New "Time spent waiting for the database" performance metric displayed along with the
  other MDL_PERF vars; the change affects both the error logs and the vars displayed in
  the page footer.
* Changes in the tag API. The component and contextid are now saved when assigning tags to an item. Please see
  tag/upgrade.txt for more information.

=== 2.6 ===

* Use new methods from core_component class instead of get_core_subsystems(), get_plugin_types(),
  get_plugin_list(), get_plugin_list_with_class(), get_plugin_directory(), normalize_component(),
  get_component_directory() and get_plugin_list_with_file(). The names of the new methods are
  exactly the same, the only differences are that core_component::get_plugin_types() now always returns
  full paths and core_component::get_plugin_list() does not accept empty parameter any more.
* Use core_text::* instead of textlib:: and also core_collator::* instead of collatorlib::*.
* Use new function moodleform::mock_submit() to simulate form submission in unit tests (backported).
* New $CFG->localcachedir setting useful for cluster nodes. Admins have to update X-Sendfile aliases if used.
* MS SQL Server drivers are now using NVARCHAR(MAX) instead of NTEXT and VARBINARY(MAX) instead of IMAGE,
  this change should be fully transparent and it should help significantly with add-on compatibility.
* The string manager classes were renamed. Note that they should not be modified or used directly,
  always use get_string_manager() to get instance of the string manager.
* The ability to use an 'insecure' rc4encrypt/rc4decrypt key has been removed.
* Use $CFG->debugdeveloper instead of debugging('', DEBUG_DEVELOPER).
* Use set_debugging(DEBUG_xxx) when changing debugging level for current request.
* Function moveto_module() does not modify $mod argument and instead now returns the new module visibility value.
* Use behat_selectors::get_allowed_text_selectors() and behat_selectors::get_allowed_selectors() instead of
  behat_command::$allowedtextselectors and behat_command::$allowedselectors
* Subplugins are supported in admin tools and local plugins.
* file_packer/zip_packer API has been modified so that key functions support a new file_progress interface
  to report progress during long operations. Related to this, zip_archive now supports an estimated_count()
  function that returns an approximate number of entries in the zip faster than the count() function.
* Class cm_info no longer extends stdClass. All properties are read-only and calculated on first request only.
* Class course_modinfo no longer extends stdClass. All properties are read-only.
* Database fields modinfo and sectioncache in table course are removed. Application cache core/coursemodinfo
  is used instead. Course cache is still reset, rebuilt and retrieved using function rebuild_course_cache() and
  get_fast_modinfo(). Purging all caches and every core upgrade purges course modinfo cache as well.
  If function get_fast_modinfo() is called for multiple courses make sure to include field cacherev in course
  object.
* Internal (noreply and support) user support has been added for sending/receiving message.
  Use core_user::get_noreply_user() and core_user::get_support_user() to get noreply and support user's respectively.
  Real users can be used as noreply/support users by setting $CFG->noreplyuserid and $CFG->supportuserid
* New function readfile_allow_large() in filelib.php for use when very large files may need sending to user.
* Use core_plugin_manager::reset_caches() when changing visibility of plugins.
* Implement new method get_enabled_plugins() method in subplugin info classes.
* Each plugin should include version information in version.php.
* Module and block tables do not contain version column any more, use get_config('xx_yy', 'version') instead.
* $USER->password field is intentionally unset so that session data does not contain password hashes.
* Use core_shutdown_manager::register_function() instead of register_shutdown_function().
* New file packer for .tar.gz files; obtain by calling get_file_packer('application/x-gzip'). Intended initially
  for use in backup/restore only, as there are limitations on supported filenames. Also new packer for
  backups which supports both compression formats; get_file_packer('application/vnd.moodle.backup').
* New optional parameter to stored_file::get_content_file_handle to open file handle with 'gzopen' instead
  of 'fopen' to read gzip-compressed files if required.
* update_internal_user_password() and setnew_password_and_mail() now trigger user_updated event.
* Add thirdpartylibs.xml file to plugins that bundle any 3rd party libraries.
* New class introduced to help auto generate zIndex values for modal dialogues. Class "moodle-has-zindex"
  should set on any element which uses a non-default zindex and needs to ensure it doesn't show above a
  dialogue.
* $CFG->filelifetime is now used consistently for most file serving operations, the default was lowered
  to 6 hours from 24 hours because etags and x-sendfile support should make file serving less expensive.
* Date format locale charset for windows server will come from calendar type and for gregorian it will use
  lang file.
* The library to interact with Box.net (class boxclient) is only compatible with their APIv1 which
  reaches its end of life on the 14th of Dec. You should migrate your scripts to make usage of the
  new class boxnet_client(). Note that the method names and return values have changed.
* Settings pages are now possible for Calendar type plugins. Calendar type plugins that require a settings page to
  work properly will need to set their requires version to a number that is equal to or grater than the 2.6.1 release version.
* The admin/tool/generator tool was overhauled to use testing data generators and the previous interface to create
  test data was removed (it was not working correctly anyway). If you were using this tool you will probably need to
  update your code.

DEPRECATIONS:
Various previously deprecated functions have now been altered to throw DEBUG_DEVELOPER debugging notices
and will be removed in a future release (target: 2.8), a summary follows:

Accesslib:
    * get_context_instance()                ->  context_xxxx::instance()
    * get_context_instance_by_id()          ->  context::instance_by_id($id)
    * get_system_context()                  ->  context_system::instance()
    * context_moved()                       ->  context::update_moved()
    * preload_course_contexts()             ->  context_helper::preload_course()
    * context_instance_preload()            ->  context_helper::preload_from_record()
    * context_instance_preload_sql()        ->  context_helper::get_preload_record_columns_sql()
    * get_contextlevel_name()               ->  context_helper::get_level_name()
    * create_contexts()                     ->  context_helper::create_instances()
    * cleanup_contexts()                    ->  context_helper::cleanup_instances()
    * build_context_path()                  ->  context_helper::build_all_paths()
    * print_context_name()                  ->  $context->get_context_name()
    * mark_context_dirty()                  ->  $context->mark_dirty()
    * delete_context()                      ->  $context->delete_content() or context_helper::delete_instance()
    * get_context_url()                     ->  $context->get_url()
    * get_course_context()                  ->  $context->get_course_context()
    * get_parent_contexts()                 ->  $context->get_parent_context_ids()
    * get_parent_contextid()                ->  $context->get_parent_context()
    * get_child_contexts()                  ->  $context->get_child_contexts()
    * rebuild_contexts()                    ->  $context->reset_paths()
    * get_user_courses_bycap()              ->  enrol_get_users_courses()
    * get_courseid_from_context()           ->  $context->get_course_context(false)
    * get_role_context_caps()               ->  (no replacement)
    * load_temp_role()                      ->  (no replacement)
    * remove_temp_roles()                   ->  (no replacement)
    * get_related_contexts_string()         ->  $context->get_parent_context_ids(true)
    * get_recent_enrolments()               ->  (no replacement)

Enrollment:
    * get_course_participants()             -> get_enrolled_users()
    * is_course_participant()               -> is_enrolled()

Output:
    * current_theme()                       -> $PAGE->theme->name
    * skip_main_destination()               -> $OUTPUT->skip_link_target()
    * print_container()                     -> $OUTPUT->container()
    * print_container_start()               -> $OUTPUT->container_start()
    * print_container_end()                 -> $OUTPUT->container_end()
    * print_continue()                      -> $OUTPUT->continue_button()
    * print_header()                        -> $PAGE methods
    * print_header_simple()                 -> $PAGE methods
    * print_side_block()                    -> $OUTPUT->block()
    * print_arrow()                         -> $OUTPUT->arrow()
    * print_scale_menu_helpbutton()         -> $OUTPUT->help_icon_scale($courseid, $scale)
    * print_checkbox()                      -> html_writer::checkbox()

Navigation:
    * print_navigation()                    -> $OUTPUT->navbar()
    * build_navigation()                    -> $PAGE->navbar methods
    * navmenu()                             -> (no replacement)
    * settings_navigation::
          get_course_modules()              -> (no replacement)

Files and repositories:
    * stored_file::replace_content_with()   -> stored_file::replace_file_with()
    * stored_file::set_filesize()           -> stored_file::replace_file_with()
    * stored_file::get_referencelifetime()  -> (no replacement)
    * repository::sync_external_file()      -> see repository::sync_reference()
    * repository::get_file_by_reference()   -> repository::sync_reference()
    * repository::
          get_reference_file_lifetime()     -> (no replacement)
    * repository::sync_individual_file()    -> (no replacement)
    * repository::reset_caches()            -> (no replacement)

Calendar:
    * add_event()                           -> calendar_event::create()
    * update_event()                        -> calendar_event->update()
    * delete_event()                        -> calendar_event->delete()
    * hide_event()                          -> calendar_event->toggle_visibility(false)
    * show_event()                          -> calendar_event->toggle_visibility(true)

Misc:
    * filter_text()                         -> format_text(), format_string()...
    * httpsrequired()                       -> $PAGE->https_required()
    * detect_munged_arguments()             -> clean_param([...], PARAM_FILE)
    * mygroupid()                           -> groups_get_all_groups()
    * js_minify()                           -> core_minify::js_files()
    * css_minify_css()                      -> core_minify::css_files()
    * course_modinfo::build_section_cache() -> (no replacement)
    * generate_email_supportuser()          -> core_user::get_support_user()

Sessions:
    * session_get_instance()->xxx()         -> \core\session\manager::xxx()
    * session_kill_all()                    -> \core\session\manager::kill_all_sessions()
    * session_touch()                       -> \core\session\manager::touch_session()
    * session_kill()                        -> \core\session\manager::kill_session()
    * session_kill_user()                   -> \core\session\manager::kill_user_sessions()
    * session_gc()                          -> \core\session\manager::gc()
    * session_set_user()                    -> \core\session\manager::set_user()
    * session_is_loggedinas()               -> \core\session\manager::is_loggedinas()
    * session_get_realuser()                -> \core\session\manager::get_realuser()
    * session_loginas()                     -> \core\session\manager::loginas()

User-agent related functions:
    * check_browser_operating_system()      -> core_useragent::check_browser_operating_system()
    * check_browser_version()               -> core_useragent::check_browser_version()
    * get_device_type()                     -> core_useragent::get_device_type()
    * get_device_type_list()                -> core_useragent::get_device_type_list()
    * get_selected_theme_for_device_type()  -> core_useragent::get_device_type_theme()
    * get_device_cfg_var_name()             -> core_useragent::get_device_type_cfg_var_name()
    * set_user_device_type()                -> core_useragent::set_user_device_type()
    * get_user_device_type()                -> core_useragent::get_user_device_type()
    * get_browser_version_classes()         -> core_useragent::get_browser_version_classes()

YUI:
    * moodle-core-notification has been deprecated with a recommendation of
      using its subclasses instead. This is to allow for reduced page
      transport costs. Current subclasses include:
      * dialogue
      * alert
      * confirm
      * exception
      * ajaxexception

Event triggering and event handlers:
    * All existing events and event handlers should be replaced by new
      event classes and matching new event observers.
    * See http://docs.moodle.org/dev/Event_2 for more information.
    * The following events will be entirely removed, though they can still
      be captured using handlers, but they should not be used any more.
      * groups_members_removed          -> \core\event\group_member_removed
      * groups_groupings_groups_removed -> (no replacement)
      * groups_groups_deleted           -> \core\event\group_deleted
      * groups_groupings_deleted        -> \core\event\grouping_deleted
    * edit_module_post_actions() does not trigger events any more.

=== 2.5.1 ===

* New get_course() function for use when obtaining the course record from database. Will
  reuse existing $COURSE or $SITE globals if possible to improve performance.

=== 2.5 ===

* The database drivers (moodle_database and subclasses) aren't using anymore the ::columns property
  for caching database metadata. MUC (databasemeta) is used instead. Any custom DB driver should
  apply for that change.
* The cron output has been changed to include time and memory usage (see cron_trace_time_and_memory()),
  so any custom utility relying on the old output may require modification.
* Function get_max_file_sizes now returns an option for (for example) "Course limit (500MB)" or
  "Site limit (200MB)" when appropriate with the option set to 0. This function no longer returns
  an option for 0 bytes. Existing code that was replacing the 0 option in the return
  from this function with a more sensible message, can now use the return from this function directly.
* Functions responsible for output in course/lib.php are deprecated, the code is moved to
  appropriate renderers: print_section(), print_section_add_menus(), get_print_section_cm_text(),
  make_editing_buttons()
  See functions' phpdocs in lib/deprecatedlib.php
* Function get_print_section_cm_text() is deprecated, replaced with methods in cm_info
* zip_packer may create empty zip archives, there is a new option to ignore
  problematic files when creating archive
* The function delete_course_module was deprecated and has been replaced with
  course_delete_module. The reason for this was because the function delete_course_module
  only partially deletes data, so wherever it was called extra code was needed to
  perform the whole deletion process. The function course_delete_module now takes care
  of the whole process.
* curl::setopt() does not accept constant values any more. As it never worked properly,
  we decided to make the type check stricter. Now, the keys of the array pass must be a string
  corresponding to the curl constant name.
* Function get_users_listing now return list of users except guest and deleted users. Previously
  deleted users were excluded by get_users_listing. As guest user is not expected while browsing users,
  and not included in get_user function, it will not be returned by get_users_listing.
* The add_* functions in course/dnduploadlib.php have been deprecated. Plugins should be using the
  MODNAME_dndupload_register callback instead.
* The signature of the add() method of classes implementing the parentable_part_of_admin_tree
  interface (such as admin_category) has been extended. The new parameter allows the caller
  to prepend the new node before an existing sibling in the admin tree.
* condition_info:get_condition_user_fields($formatoptions) now accepts the optional
  param $formatoptions, that will determine if the field names are processed by
  format_string() with the passed options.
* remove all references to $CFG->gdversion, GD PHP extension is now required
* Formslib will now throw a developer warning if a PARAM_ type hasn't been set for elements which
  need it. Please set PARAM_RAW explicitly if you do not want any cleaning.
* Functions responsible for managing and accessing course categories are moved to class coursecat
  in lib/coursecatlib.php, functions responsible for rendering courses and categories lists are
  moved to course/renderer.php. The following global functions are deprecated: make_categories_list(),
  category_delete_move(), category_delete_full(), move_category(), course_category_hide(),
  course_category_show(), get_course_category(), create_course_category(), get_all_subcategories(),
  get_child_categories(), get_categories(), print_my_moodle(), print_remote_course(),
  print_remote_host(), print_whole_category_list(), print_category_info(), get_course_category_tree(),
  print_courses(), print_course(), get_category_courses_array(), get_category_courses_array_recursively(),
  get_courses_wmanagers()
  See http://docs.moodle.org/dev/Courses_lists_upgrade_to_2.5
* $core_renderer->block_move_target() changed to support more verbose move-block-here descriptions.
* Additional (optional) param $onlyactive has been added to get_enrolled_users, count_enrolled_users
  functions to get information for only active (excluding suspended enrolments) users. Included two
  helper functions extract_suspended_users, get_suspended_userids to extract suspended user information.
* The core_plugin_manager class now provides two new helper methods for getting information
  about known plugins: get_plugins_of_type() and get_subplugins_of_plugin().
* The get_uninstall_url() method of all subclasses of \core\plugininfo\base class is now expected
  to always return moodle_url. Subclasses can use the new method is_uninstall_allowed()
  to control the availability of the 'Uninstall' link at the Plugins overview page (previously
  they would do it by get_uninstall_url() returning null). By default, URL to a new general plugin
  uninstall tool is returned. Unless the plugin type needs extra steps that can't be handled by
  plugininfo_xxx::uninstall() method or xmldb_xxx_uninstall() function, this default URL should
  satisfy all plugin types.

Database (DML) layer:
* $DB->sql_empty() is deprecated, you have to use sql parameters with empty values instead,
  please note hardcoding of empty strings in SQL queries breaks execution in Oracle database.
* Indexes must not be defined on the same columns as keys, this is now reported as fatal problem.
  Please note that internally we create indexes instead of foreign keys.

YUI changes:
* M.util.help_icon has been deprecated. Code should be updated to use moodle-core-popuphelp
  instead. To do so, remove any existing JS calls to M.util.help_icon from your PHP and ensure
  that your help link is placed in a span which has the class 'helplink'.

=== 2.4 ===

* Pagelib: Numerous deprecated functions were removed as classes page_base, page_course
  and page_generic_activity.
* use $CFG->googlemapkey3 instead of removed $CFG->googlemapkey and migrate to Google Maps API V3
* Function settings_navigation::add_course_editing_links() is completely removed
* function global_navigation::format_display_course_content() is removed completely (the
  functionality is moved to course format class)
* in the function global_navigation::load_generic_course_sections() the argument $courseformat is
  removed
* New component and itemid columns in groups_members table - this allows plugin to create protected
  group memberships using 'xx_yy_allow_group_member_remove' callback and there is also a new restore
  callback 'xx_yy_restore_group_member()'.
* New general role assignment restore plugin callback 'xx_yy_restore_role_assignment()'.
* functions get_generic_section_name(), get_all_sections(), add_mod_to_section(), get_all_mods()
  are deprecated. See their phpdocs in lib/deprecatedlib.php on how to replace them

YUI changes:
* moodle-enrol-notification has been renamed to moodle-core-notification
* YUI2 code must now use 2in3, see http://yuilibrary.com/yui/docs/yui/yui-yui2.html
* M.util.init_select_autosubmit() and M.util.init_url_select() have been deprecated. Code using this should be updated
  to use moodle-core-formautosubmit

Unit testing changes:
* output debugging() is not sent to standard output any more,
  use $this->assertDebuggingCalled(), $this->assertDebuggingNotCalled(),
  $this->getDebuggingMessages() or $this->assertResetDebugging() instead.

=== 2.3 ===

Database layer changes:
* objects are not allowed in paramters of DML functions, use explicit casting to strings if necessary

Note:
* DDL and DML methods which were deprecated in 2.0 have now been removed, they will no longer produce
debug messages and will produce fatal errors

API changes:

* send_stored_file() has changed its interface
* deleted several resourcelib_embed_* functions from resourcelib.php

=== 2.2 ===

removed unused libraries:
* odbc, base32, CodeSniffer, overlib, apd profiling, kses, Smarty, PEAR Console, swfobject, cssshover.htc, md5.js

API changes:
* new admin/tool plugin type
* new context API - old API is still available
* deleted users do not have context any more
* removed global search


=== 2.1 ===

API changes:
* basic suport for restore from 1.9
* new mobile devices API
* new questions API


=== 2.0 ===

API changes:
* new DML API - http://docs.moodle.org/dev/DML_functions
* new DDL API - http://docs.moodle.org/dev/DDL_functions
* new file API - http://docs.moodle.org/dev/File_API
* new $PAGE and $OUTPUT API
* new navigation API
* new theme API - http://docs.moodle.org/dev/Theme_changes_in_2.0
* new javascript API - http://docs.moodle.org/dev/JavaScript_usage_guide
* new portfolio API
* new local plugin type
* new translation support - http://lang.moodle.org
* new web service API
* new cohorts API
* new messaging API
* new rating API
* new comment API
* new sessions API
* new enrolment API
* new backup/restore API
* new blocks API
* new filters API
* improved plugin support (aka Frankenstyle)
* new registration and hub API
* new course completion API
* new plagiarism API
* changed blog API
* new text editor API
* new my moodle and profiles API<|MERGE_RESOLUTION|>--- conflicted
+++ resolved
@@ -60,7 +60,6 @@
   The confirmation dialogue no longer has a configurable "No" button as per similar changes in MDL-59759.
   This set of confirmation modals was unintentionally missed from that deprecation process.
 * The download_as_dataformat() method has been deprecated. Please use \core\dataformat::download_data() instead
-<<<<<<< HEAD
 * The following functions have been updated to support passing in an array of group IDs (but still support passing in a single ID):
   * groups_get_members_join()
   * groups_get_members_ids_sql()
@@ -68,12 +67,10 @@
     - type: specifies the calendar type. Optional, defaults to Gregorian.
     - fixday: Whether to remove leading zero for day. Optional, defaults to 1.
     - fixhour: Whether to remove leading zero for hour. Optional, defaults to 1.
-=======
 * Legacy cron has been deprecated and will be removed in Moodle 4.3. This includes the functions:
   - cron_execute_plugin_type()
   - cron_bc_hack_plugin_functions()
   Please, use the Task API instead: https://docs.moodle.org/dev/Task_API
->>>>>>> d2ecc75e
 
 === 3.8 ===
 * Add CLI option to notify all cron tasks to stop: admin/cli/cron.php --stop
