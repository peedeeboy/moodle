--- conflicted
+++ resolved
@@ -2,14 +2,11 @@
 information provided here is intended especially for developers.
 
 === 3.3 ===
-<<<<<<< HEAD
-
-=======
+
 * PHPUnit's bootstrap has been changed to use HTTPS wwwroot (https://www.example.com/moodle) from previous HTTP version. Any
   existing test expecting the old HTTP URLs will need to be switched to the new HTTPS value (reference: MDL-54901).
 * The information returned by the idp list has changed. This is usually only rendered by the login page and login block.
   The icon attribute is removed and an iconurl attribute has been added.
->>>>>>> 55946a89
 * Support added for a new type of external file: FILE_CONTROLLED_LINK. This is an external file that Moodle can control
   the permissions. Moodle makes files read-only but can grant temporary write access.
     When accessing a URL, the info from file_browser::get_file_info will be checked to determine if the user has write access,
