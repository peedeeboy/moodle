--- conflicted
+++ resolved
@@ -9,11 +9,8 @@
   Catching debugging messages when sending mail will no longer work. Use $sink = $this->redirectEmails(); and then check
   the message in the sink instead.
 * The file pluginlib.php was deprecated since 2.6 and has now been removed, do not include or require it.
-<<<<<<< HEAD
 * \core_component::fetch_subsystems() now returns a valid path for completion component instead of null.
-=======
 * Deprecated JS global methods have been removed (show_item, destroy_item, hide_item, addonload, getElementsByTagName, findChildNodes).
->>>>>>> 7d0d3b36
 
 === 2.8 ===
 
