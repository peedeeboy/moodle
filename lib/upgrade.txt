This files describes API changes in core libraries and APIs,
information provided here is intended especially for developers.

=== 3.1 ===

* The moodle/blog:associatecourse and moodle/blog:associatemodule capabilities has been removed.
* The following functions has been finally deprecated and can not be used any more:
    - profile_display_badges()
    - useredit_shared_definition_preferences()
    - calendar_normalize_tz()
    - get_user_timezone_offset()
    - get_timezone_offset()
    - get_list_of_timezones()
    - calculate_user_dst_table()
    - dst_changes_for_year()
    - get_timezone_record()
    - test_get_list_of_timezones()
    - test_get_timezone_offset()
    - test_get_user_timezone_offset()
* The google api library has been updated to version 1.1.7. There was some important changes
  on the SSL handling. Now the SSL version will be determined by the underlying library.
  For more information see https://github.com/google/google-api-php-client/pull/644
* The get_role_users() function will now add the $sort fields that are not part
  of the requested fields to the query result and will throw a debugging message
  with the added fields when that happens.
* The core_user::fill_properties_cache() static method has been introduced to be a reference
  and allow standard user fields data validation. Right now only type validation is supported
  checking it against the parameter (PARAM_*) type of the target user field. MDL-52781 is
  going to add support to null/not null and choices validation, replacing the existing code to
  validate the user fields in different places in a common way.
* Webservice function core_course_search_courses now returns results when the search string
  is less than 2 chars long.
* Webservice function core_course_search_courses accepts a new parameter 'requiredcapabilities' to filter the results
  by the capabilities of the current user.
* New mform element 'course' handles thousands of courses with good performance and usability.
* The redirect() function will now redirect immediately if output has not
  already started. Messages will be displayed on the subsequent page using
  session notifications. The type of message output can be configured using the
  fourth parameter to redirect().
* The specification of extra classes in the $OUTPUT->notification()
  function, and \core\output\notification renderable have been deprecated
  and will be removed in a future version.
  Notifications should use the levels found in \core\output\notification.
* The constants for NOTIFY_PROBLEM, NOTIFY_REDIRECT, and NOTIFY_MESSAGE in
  \core\output\notification have been deprecated in favour of NOTIFY_ERROR,
  NOTIFY_WARNING, and NOTIFY_INFO respectively.
* The following functions, previously used (exclusively) by upgrade steps are not available
  anymore because of the upgrade cleanup performed for this version. See MDL-51580 for more info:
    - upgrade_mysql_fix_unsigned_and_lob_columns()
    - upgrade_course_completion_remove_duplicates()
    - upgrade_save_orphaned_questions()
    - upgrade_rename_old_backup_files_using_shortname()
    - upgrade_mssql_nvarcharmax()
    - upgrade_mssql_varbinarymax()
    - upgrade_fix_missing_root_folders()
    - upgrade_course_modules_sequences()
    - upgrade_grade_item_fix_sortorder()
    - upgrade_availability_item()

* Plugins can extend the navigation for user by declaring the following callback:
  <frankenstyle>_extend_navigation_user(navigation_node $parentnode, stdClass $user,
                                        context_user $context, stdClass $course,
                                        context_course $coursecontext)
* The function notify() now throws a debugging message - see MDL-50269.
* Ajax calls going through lib/ajax/* now validate the return values before sending
  the response. If the validation does not pass an exception is raised. This behaviour
  is consistent with web services.
* Several changes in Moodle core, standard plugins and third party libraries to
  ensure compatibility with PHP7. All plugins are recommended to perform testing
  against PHP7 as well. Refer to https://docs.moodle.org/dev/Moodle_and_PHP7 for more
  information. The following changes may affect you:
  * Class moodleform, moodleform_mod and some module classes have been changed to use
    __construct() for the constructor. Calling parent constructors by the class
    name will display debugging message. Incorrect: parent::moodleform(),
    correct: parent::__construct()
  * All form elements have also changed the constructor syntax. No changes are
    needed for using form elements, however if plugin defines new form element it
    needs to use correct syntax. For example, incorrect: parent::HTML_QuickForm_input(),
    HTML_QuickForm_input::HTML_QuickForm_input(), $this->HTML_QuickForm_input().
    Correct: HTML_QuickForm_input::__construct() or parent::__construct().
  * profile_field_base::profile_field_base() is deprecated, use parent::__construct()
    in custom profile fields constructors. Similar deprecations in exsiting
    profile_field_* classes.
  * user_filter_type::user_filter_type() is deprecated, use parent::__construct() in
    custom user filters. Similar deprecations in existing user_filter_* classes.
  * table_default_export_format_parent::table_default_export_format_parent() is
    deprecated, use parent::__construct() in extending classes.
* groups_delete_group_members() $showfeedback parameter has been removed and is no longer
  respected. Users of this function should output their own feedback if required.
* Number of changes to Tags API, see tag/upgrade.txt for more details
* The previous events API handlers are being deprecated in favour of events 2 API, debugging messages are being displayed if
  there are 3rd party plugins using it. Switch to events 2 API please, see https://docs.moodle.org/dev/Event_2#Event_dispatching_and_observers
  Note than you will need to bump the plugin version so moodle is aware that you removed the plugin's event handlers.
* mforms validation functions are not available in the global JS namespace anymore, event listeners
  are assigned to fields and buttons through a self-contained JS function.
* Added $CFG->urlrewriteclass option to config.php allowing clean / semantic urls to
  be implemented in a plugin, eg local_cleanurls.
* $CFG->pathtoclam global setting has been moved to clamav antivirus plugin setting of the same name.
* clam_message_admins() and get_clam_error_code() have been deprecated, its functionality
  is now a part of \antivirus_clamav\scanner class methods.
* \repository::antivir_scan_file() has been deprecated, \core\antivirus\manager::scan_file() that
  applies antivirus plugins is replacing its functionality.
* Added core_text::str_max_bytes() which safely truncates multi-byte strings to a maximum number of bytes.
* Zend Framework has been removed completely.
* Any plugin can report when a scale is being used with the callback function [pluginname]_scale_used_anywhere(int $scaleid).
<<<<<<< HEAD
* Changes in file_rewrite_pluginfile_urls: Passing a new option reverse = true in the $options var will make the function to convert
  actual URLs in $text to encoded URLs in the @@PLUGINFILE@@ form.
=======
* behat_util::is_server_running() is removed, please use behat_util::check_server_status() instead.
>>>>>>> e891c838

=== 3.0 ===

* Minify updated to 2.2.1
* htmlpurifier upgraded to 4.7.0
* Less.php upgraded to 1.7.0.9
* The horde library has been updated to version 5.2.7.
* Google libraries (lib/google) updated to 1.1.5
* Html2Text library has been updated to the latest version of the library.
* External functions x_is_allowed_from_ajax() methods have been deprecated. Define 'ajax' => true in db/services.php instead.
* External functions can be called without a session if they define 'loginrequired' => true in db/services.php.
* All plugins are required to declare their frankenstyle component name via
  the $plugin->component property in their version.php file. See
  https://docs.moodle.org/dev/version.php for details (MDL-48494).
* PHPUnit is upgraded to 4.7. Some tests using deprecated assertions etc may need changes to work correctly.
* Users of the text editor API to manually create a text editor should call set_text before calling use_editor.
* Javascript - SimpleYUI and the Y instance used for modules have been merged. Y is now always the same instance of Y.
* get_referer() has been deprecated, please use the get_local_referer function instead.
* \core\progress\null is renamed to \core\progress\none for improved PHP7 compatibility as null is a reserved word (see MDL-50453).
* \webservice_xmlrpc_client now respects proxy server settings. If your XMLRPC server is available on your local network and not via your proxy server, you may need to add it to the list of proxy
  server exceptions in $CFG->proxybypass. See MDL-39353 for details.
* Group and groupings idnumbers can now be passed to and/or are returned from the following web services functions:
  ** core_group_external::create_groups
  ** core_group_external::get_groups
  ** core_group_external::get_course_groups
  ** core_group_external::create_groupings
  ** core_group_external::update_groupings
  ** core_group_external::get_groupings
  ** core_group_external::get_course_groupings
  ** core_group_external::get_course_user_groups
* Following functions are removed from core. See MDL-50049 for details.
    password_compat_not_supported()
    session_get_instance()
    session_is_legacy()
    session_kill_all()
    session_touch()
    session_kill()
    session_kill_user()
    session_set_user()
    session_is_loggedinas()
    session_get_realuser()
    session_loginas()
    js_minify()
    css_minify_css()
    update_login_count()
    reset_login_count()
    check_gd_version()
    update_log_display_entry()
    get_recent_enrolments()
    groups_filter_users_by_course_module_visible()
    groups_course_module_visible()
    error()
    formerr()
    editorhelpbutton()
    editorshortcutshelpbutton()
    choose_from_menu()
    update_event()
    get_generic_section_name()
    get_all_sections()
    add_mod_to_section()
    get_all_mods()
    get_course_section()
    format_weeks_get_section_dates()
    get_print_section_cm_text()
    print_section_add_menus()
    make_editing_buttons()
    print_section()
    print_overview()
    print_recent_activity()
    delete_course_module()
    update_category_button()
    make_categories_list()
    category_delete_move()
    category_delete_full()
    move_category()
    course_category_hide()
    course_category_show()
    get_course_category()
    create_course_category()
    get_all_subcategories()
    get_child_categories()
    get_categories()
    print_course_search()
    print_my_moodle()
    print_remote_course()
    print_remote_host()
    print_whole_category_list()
    print_category_info()
    get_course_category_tree()
    print_courses()
    print_course()
    get_category_courses_array()
    get_category_courses_array_recursively()
    blog_get_context_url()
    get_courses_wmanagers()
    convert_tree_to_html()
    convert_tabrows_to_tree()
    can_use_rotated_text()
    get_parent_contexts()
    get_parent_contextid()
    get_child_contexts()
    create_contexts()
    cleanup_contexts()
    build_context_path()
    rebuild_contexts()
    preload_course_contexts()
    context_moved()
    fetch_context_capabilities()
    context_instance_preload()
    get_contextlevel_name()
    print_context_name()
    mark_context_dirty()
    delete_context()
    get_context_url()
    get_course_context()
    get_user_courses_bycap()
    get_role_context_caps()
    get_courseid_from_context()
    context_instance_preload_sql()
    get_related_contexts_string()
    get_plugin_list_with_file()
    check_browser_operating_system()
    check_browser_version()
    get_device_type()
    get_device_type_list()
    get_selected_theme_for_device_type()
    get_device_cfg_var_name()
    set_user_device_type()
    get_user_device_type()
    get_browser_version_classes()
    generate_email_supportuser()
    badges_get_issued_badge_info()
    can_use_html_editor()
    enrol_cohort_get_cohorts()
    enrol_cohort_can_view_cohort()
    cohort_get_visible_list()
    enrol_cohort_enrol_all_users()
    enrol_cohort_search_cohorts()
* The never unused webdav_locks table was dropped.
* The actionmenu hideMenu() function now expects an EventFacade object to be passed to it,
  i.e. a call to M.core.actionmenu.instance.hideMenu() should be change to M.core.actionmenu.instance.hideMenu(e)
* In the html_editors (tinyMCE, Atto), the manage files button can be hidden by changing the 'enable_filemanagement' option to false.
* external_api::validate_context now is public, it can be called from other classes.
* rss_error() now supports returning of correct HTTP status of error and will return '404 Not Found'
  unless other status is specified.
* Plugins can extend the navigation for categories settings by declaring the following callback:
  <frankenstyle>_extend_navigation_category_settings(navigation_node, context_coursecat)
* The clilib.php provides two new functions cli_write() and cli_writeln() that should be used for outputting texts from the command
  line interface scripts.
* External function core_course_external::get_course_contents returned parameter "name" has been changed to PARAM_RAW,
  this is because the new external_format_string function may return raw data if the global moodlewssettingraw parameter is used.
* Function is_web_crawler() has been deprecated, please use core_useragent::is_web_crawler() instead.

=== 2.9.1 ===

* New methods grade_grade::get_grade_max() and get_grade_min() must be used rather than directly the public properties rawgrademax and rawgrademin.
* New method grade_item::is_aggregate_item() indicates when a grade_item is an aggreggated type grade.

=== 2.9 ===

* The default home page for users has been changed to the dashboard (formely my home). See MDL-45774.
* Support for rendering templates from php or javascript has been added. See MDL-49152.
* Support for loading AMD javascript modules has been added. See MDL-49046.
* Webservice core_course_delete_courses now return warning messages on any failures and does not try to rollback the entire deletion.
* \core\event\course_viewed 'other' argument renamed from coursesectionid to coursesectionnumber as it contains the section number.
* New API core_filetypes::add_type (etc.) allows custom filetypes to be added and modified.
* PHPUnit: PHPMailer Sink is now started for all tests and is setup within the phpunit wrapper for advanced tests.
  Catching debugging messages when sending mail will no longer work. Use $sink = $this->redirectEmails(); and then check
  the message in the sink instead.
* The file pluginlib.php was deprecated since 2.6 and has now been removed, do not include or require it.
* \core_component::fetch_subsystems() now returns a valid path for completion component instead of null.
* Deprecated JS global methods have been removed (show_item, destroy_item, hide_item, addonload, getElementsByTagName, findChildNodes).
* For 3rd party plugin specific environment.xml files, it's now possible to specify version independent checks by using the
  <PLUGIN name="component_name"> tag instead of the version dependent <MOODLE version="x.y"> one. If the PLUGIN tag is used any
  Moodle specific tags will be ignored.
* html_table: new API for adding captions to tables (new field, $table->caption) and subsequently hiding said captions from sighted users using accesshide (enabled using $table->captionhide).
* The authorization procedure in the mdeploy.php script has been improved. The script
  now relies on the main config.php when deploying an available update.
* sql_internal_reader and sql_select_reader interfaces have been deprecated in favour of sql_internal_table_reader
  and sql_reader which use iterators to be more memory efficient.
* $CFG->enabletgzbackups setting has been removed as now backups are stored internally using .tar.gz format by default, you can
  set $CFG->usezipbackups to store them in zip format. This does not affect the restore process, which continues accepting both.
* Added support for custom string manager implementations via $CFG->customstringmanager
  directive in the config.php. See MDL-49361 for details.
* Add new make_request_directory() for creation of per-request files.
* Added generate_image_thumbnail_from_string. This should be used instead of generate_image_thumbnail when the source is a string.
  This prevents the need to write files to disk unnecessarily.
* Added generate_image_thumbnail to stored_file class. This should be used when generating thumbnails for stored files.
  This prevents the need to write files to disk unnecessarily.
* Removed pear/HTTP/WebDav. See MDL-49534 for details.
* Use standard PHP date time classes and methods - see new core_date class for timezone normalisation methods.
* Moved lib/google/Google/ to lib/google/src/Google. This is to address autoloader issues with Google's provided autoloader
  for the library. See MDL-49519 for details.
* The outdated lib/google/Google_Client.php and related files have been completely removed. To use
  the new client, read lib/google/readme_moodle.txt, please.
* profile_display_badges() has been deprecated. See MDL-48935 for details.
* Added a new method add_report_nodes() to pagelib.php. If you are looking to add links to the user profile page under the heading "Reports"
  then please use this function to ensure that the breadcrumb and navigation block are created properly for all user profile pages.
* process_new_icon() now does not always return a PNG file. When possible, it will try to keep the format of the original file.
  Set the new argument $preferpng to true to force PNG. See MDL-46763 and MDL-50041 for details.

=== 2.8 ===

* Gradebook grade category option "aggregatesubcats" has been removed completely.
  This means that the database column is removed, the admin settings are removed and
  the properties from the grade_category object have been removed. If any courses were
  found to be using this setting, a warning to check the grades will be shown in the
  course grader report after upgrading the site. The same warning will be shown on
  courses restored from backup that had this setting enabled (see MDL-47503).
* lib/excelllib.class.php has been updated. The class MoodleExcelWorkbook will now only produce excel 2007 files.
* renderers: We now remove the suffix _renderable when looking for a render method for a renderable.
  If you have a renderable class named like "blah_renderable" and have a method on a renderer named "render_blah_renderable"
  you will need to change the name of your render method to "render_blah" instead, as renderable at the end is no longer accepted.
* New functions get_course_and_cm_from_cmid($cmorid, $modulename) and
  get_course_and_cm_from_instance($instanceorid, $modulename) can be used to
  more efficiently load these basic data objects at the start of a script.
* New function cm_info::create($cm) can be used when you need a cm_info
  object, but have a $cm which might only be a standard database record.
* $CFG->enablegroupmembersonly no longer exists.
* Scheduled tasks have gained support for syntax to introduce variability when a
  task will run across installs. When a when hour or minute are defined as 'R'
  they will be installed with a random hour/minute value.
* Several classes grade_edit_tree_column_xxx were removed since grades setup page
  has been significantly changed. These classes should not be used outside of
  gradebook or developers can copy them into their plugins from 2.7 branch.
* Google APIs Client Library (lib/google/) has been upgraded to 1.0.5-beta and
  API has changed dramatically without backward compatibility. Any code accessing
  it must be amended. It does not apply to lib/googleapi.php. See MDL-47297
* Added an extra parameter to the function get_formatted_help_string() (default null) which is used to specify
  additional string parameters.
* User settings node and course node in navigation now support callbacks from admin tools.
* grade_get_grades() optional parameteres $itemtype, $itemmodule, $iteminstance are now required.

DEPRECATIONS:
* completion_info->get_incomplete_criteria() is deprecated and will be removed in Moodle 3.0.
* grade_category::aggregate_values() is deprecated and will be removed in Moodle 3.0.
* groups_filter_users_by_course_module_visible() is deprecated; replace with
  core_availability\info::filter_user_list. Will be removed in Moodle 3.0.
* groups_course_module_visible() is deprecated; replace with $cm->uservisible.
* cm_info property $cm->groupmembersonly is deprecated and always returns 0.
  Use core_availability\info::filter_user_list if trying to determine which
  other users can see an activity.
* cm_info method $cm->is_user_access_restricted_by_group() is deprecated and
  always returns false. Use $cm->uservisible to determine whether the user can
  access the activity.
* Constant FEATURE_GROUPMEMBERSONLY (used in module _supports functions) is
  deprecated.
* cohort_get_visible_list() is deprecated. There is a better function cohort_get_available_cohorts()
  that respects user capabilities to view cohorts.
* enrol_cohort_get_cohorts() and enrol_cohort_search_cohorts() are deprecated since
  functionality is removed. Please use cohort_get_available_cohorts()
* enrol_cohort_enrol_all_users() is deprecated; enrol_manual is now responsible for this action
* enrol_cohort_can_view_cohort() is deprecated; replace with cohort_can_view_cohort()

=== 2.6.4 / 2.7.1 ===

* setnew_password_and_mail() and update_internal_user_password() will trigger
  \core\event\user_password_updated. Previously they used to generate
  \core\event\user_updated event.
* update_internal_user_password() accepts optional boolean $fasthash for fast
  hashing.
* user_update_user() and user_create_user() api's accept optional param
  $triggerevent to avoid respective events to be triggred from the api's.

=== 2.7 ===

* PHPUnit cannot be installed via PEAR any more, please use composer package manager instead.
* $core_renderer->block_move_target() changed to support more verbose move-block-here descriptions.

Events and Logging:
* Significant changes in Logging API. For upgrading existing events_trigger() and
  add_to_log() see http://docs.moodle.org/dev/Migrating_logging_calls_in_plugins
  For accessing logs from plugins see http://docs.moodle.org/dev/Migrating_log_access_in_reports
* The validation of the following events is now stricter (see MDL-45445):
    - \core\event\blog_entry_created
    - \core\event\blog_entry_deleted
    - \core\event\blog_entry_updated
    - \core\event\cohort_member_added
    - \core\event\cohort_member_removed
    - \core\event\course_category_deleted
    - \core\event\course_completed
    - \core\event\course_content_deleted
    - \core\event\course_created
    - \core\event\course_deleted
    - \core\event\course_restored
    - \core\event\course_section_updated (see MDL-45229)
    - \core\event\email_failed
    - \core\event\group_member_added
    - \core\event\group_member_removed
    - \core\event\note_created
    - \core\event\note_deleted
    - \core\event\note_updated
    - \core\event\role_assigned
    - \core\event\role_deleted
    - \core\event\role_unassigned
    - \core\event\user_graded
    - \core\event\user_loggedinas
    - \core\event\user_profile_viewed
    - \core\event\webservice_token_created

DEPRECATIONS:
* $module uses in mod/xxx/version.php files is now deprecated. Please use $plugin instead. It will be removed in Moodle 2.10.
* Update init methods in all event classes - "level" property was renamed to "edulevel", the level property is now deprecated.
* Abstract class \core\event\course_module_instances_list_viewed is deprecated now, use \core\event\instances_list_viewed instead.
* Abstract class core\event\content_viewed has been deprecated. Please extend base event or other relevant abstract class.
* mod_book\event\instances_list_viewed has been deprecated. Please use mod_book\event\course_module_instance_list_viewed instead.
* mod_chat\event\instances_list_viewed has been deprecated. Please use mod_chat\event\course_module_instance_list_viewed instead.
* mod_choice\event\instances_list_viewed has been deprecated. Please use mod_choice\event\course_module_instance_list_viewed instead.
* mod_feedback\event\instances_list_viewed has been deprecated. Please use mod_feedback\event\course_module_instance_list_viewed instead.
* mod_page\event\instances_list_viewed has been deprecated. Please use mod_page\event\course_module_instance_list_viewed instead.
* The constants FRONTPAGECOURSELIST, FRONTPAGETOPICONLY & FRONTPAGECOURSELIMIT have been removed.
* Conditional availability API has moved and changed. The condition_info class is
  replaced by \core_availability\info_module, and condition_info_section by
  \core_availability\info_section. (Code that uses the old classes will generally
  still work.)
* coursemodule_visible_for_user() has been deprecated but still works - replaced
  by a new static function \core_availability\info_module::is_user_visible()
* cm_info::is_user_access_restricted_by_conditional_access has been deprecated
  but still works (it has never done what its name suggests, and is
  unnecessary).
* cm_info and section_info property showavailability has been deprecated, but
  still works (with the caveat that this information is now per-user).
* cm_info and section_info properties availablefrom and availableuntil have been
  deprecated and always return zero (underlying data doesn't have these values).
* section_info property groupingid has been deprecated and always returns zero,
  same deal.
* Various cm_info methods have been deprecated in favour of their read-only properties (get_url(), get_content(), get_extra_classes(),
  get_on_click(), get_custom_data(), get_after_link, get_after_edit_icons)
* The ajaxenabled function has been deprecated and always returns true. All code should be fully functional in Javascript.
* count_login_failures() has been deprecated, use user_count_login_failures() instead. Refer MDL-42891 for details.

Conditional availability (activities and sections):
* New conditional availability API in /availability, including new availability
  condition plugins in /availability/condition. The new API is very similar with
  regard to checking availability, but any code that modifies availability settings
  for an activity or section is likely to need substantial changes.

YUI:
  * The lightbox attribute for moodle-core-notification-dialogue has been
    deprecated and replaced by the modal attribute. This was actually
    changed in Moodle 2.2, but has only been marked as deprecated now. It
    will be removed in Moodle 2.9.
  * When destroying any type of dialogue based on moodle-core-notification, the relevant content is also removed from
    the DOM. Previously it was left orphaned.

JavaSript:
    * The findChildNodes global function has been deprecated. Y.all should
      be used instead.
    * The callback argument to confirm_action and M.util.show_confirm_dialog has been deprecated. If you need to write a
      confirmation which includes a callback, please use moodle-core-notification-confirmation and attach callbacks to the
      events provided.

* New locking api and admin settings to configure the system locking type.
* New "Time spent waiting for the database" performance metric displayed along with the
  other MDL_PERF vars; the change affects both the error logs and the vars displayed in
  the page footer.
* Changes in the tag API. The component and contextid are now saved when assigning tags to an item. Please see
  tag/upgrade.txt for more information.

=== 2.6 ===

* Use new methods from core_component class instead of get_core_subsystems(), get_plugin_types(),
  get_plugin_list(), get_plugin_list_with_class(), get_plugin_directory(), normalize_component(),
  get_component_directory() and get_plugin_list_with_file(). The names of the new methods are
  exactly the same, the only differences are that core_component::get_plugin_types() now always returns
  full paths and core_component::get_plugin_list() does not accept empty parameter any more.
* Use core_text::* instead of textlib:: and also core_collator::* instead of collatorlib::*.
* Use new function moodleform::mock_submit() to simulate form submission in unit tests (backported).
* New $CFG->localcachedir setting useful for cluster nodes. Admins have to update X-Sendfile aliases if used.
* MS SQL Server drivers are now using NVARCHAR(MAX) instead of NTEXT and VARBINARY(MAX) instead of IMAGE,
  this change should be fully transparent and it should help significantly with add-on compatibility.
* The string manager classes were renamed. Note that they should not be modified or used directly,
  always use get_string_manager() to get instance of the string manager.
* The ability to use an 'insecure' rc4encrypt/rc4decrypt key has been removed.
* Use $CFG->debugdeveloper instead of debugging('', DEBUG_DEVELOPER).
* Use set_debugging(DEBUG_xxx) when changing debugging level for current request.
* Function moveto_module() does not modify $mod argument and instead now returns the new module visibility value.
* Use behat_selectors::get_allowed_text_selectors() and behat_selectors::get_allowed_selectors() instead of
  behat_command::$allowedtextselectors and behat_command::$allowedselectors
* Subplugins are supported in admin tools and local plugins.
* file_packer/zip_packer API has been modified so that key functions support a new file_progress interface
  to report progress during long operations. Related to this, zip_archive now supports an estimated_count()
  function that returns an approximate number of entries in the zip faster than the count() function.
* Class cm_info no longer extends stdClass. All properties are read-only and calculated on first request only.
* Class course_modinfo no longer extends stdClass. All properties are read-only.
* Database fields modinfo and sectioncache in table course are removed. Application cache core/coursemodinfo
  is used instead. Course cache is still reset, rebuilt and retrieved using function rebuild_course_cache() and
  get_fast_modinfo(). Purging all caches and every core upgrade purges course modinfo cache as well.
  If function get_fast_modinfo() is called for multiple courses make sure to include field cacherev in course
  object.
* Internal (noreply and support) user support has been added for sending/receiving message.
  Use core_user::get_noreply_user() and core_user::get_support_user() to get noreply and support user's respectively.
  Real users can be used as noreply/support users by setting $CFG->noreplyuserid and $CFG->supportuserid
* New function readfile_allow_large() in filelib.php for use when very large files may need sending to user.
* Use core_plugin_manager::reset_caches() when changing visibility of plugins.
* Implement new method get_enabled_plugins() method in subplugin info classes.
* Each plugin should include version information in version.php.
* Module and block tables do not contain version column any more, use get_config('xx_yy', 'version') instead.
* $USER->password field is intentionally unset so that session data does not contain password hashes.
* Use core_shutdown_manager::register_function() instead of register_shutdown_function().
* New file packer for .tar.gz files; obtain by calling get_file_packer('application/x-gzip'). Intended initially
  for use in backup/restore only, as there are limitations on supported filenames. Also new packer for
  backups which supports both compression formats; get_file_packer('application/vnd.moodle.backup').
* New optional parameter to stored_file::get_content_file_handle to open file handle with 'gzopen' instead
  of 'fopen' to read gzip-compressed files if required.
* update_internal_user_password() and setnew_password_and_mail() now trigger user_updated event.
* Add thirdpartylibs.xml file to plugins that bundle any 3rd party libraries.
* New class introduced to help auto generate zIndex values for modal dialogues. Class "moodle-has-zindex"
  should set on any element which uses a non-default zindex and needs to ensure it doesn't show above a
  dialogue.
* $CFG->filelifetime is now used consistently for most file serving operations, the default was lowered
  to 6 hours from 24 hours because etags and x-sendfile support should make file serving less expensive.
* Date format locale charset for windows server will come from calendar type and for gregorian it will use
  lang file.
* The library to interact with Box.net (class boxclient) is only compatible with their APIv1 which
  reaches its end of life on the 14th of Dec. You should migrate your scripts to make usage of the
  new class boxnet_client(). Note that the method names and return values have changed.
* Settings pages are now possible for Calendar type plugins. Calendar type plugins that require a settings page to
  work properly will need to set their requires version to a number that is equal to or grater than the 2.6.1 release version.
* The admin/tool/generator tool was overhauled to use testing data generators and the previous interface to create
  test data was removed (it was not working correctly anyway). If you were using this tool you will probably need to
  update your code.

DEPRECATIONS:
Various previously deprecated functions have now been altered to throw DEBUG_DEVELOPER debugging notices
and will be removed in a future release (target: 2.8), a summary follows:

Accesslib:
    * get_context_instance()                ->  context_xxxx::instance()
    * get_context_instance_by_id()          ->  context::instance_by_id($id)
    * get_system_context()                  ->  context_system::instance()
    * context_moved()                       ->  context::update_moved()
    * preload_course_contexts()             ->  context_helper::preload_course()
    * context_instance_preload()            ->  context_helper::preload_from_record()
    * context_instance_preload_sql()        ->  context_helper::get_preload_record_columns_sql()
    * get_contextlevel_name()               ->  context_helper::get_level_name()
    * create_contexts()                     ->  context_helper::create_instances()
    * cleanup_contexts()                    ->  context_helper::cleanup_instances()
    * build_context_path()                  ->  context_helper::build_all_paths()
    * print_context_name()                  ->  $context->get_context_name()
    * mark_context_dirty()                  ->  $context->mark_dirty()
    * delete_context()                      ->  $context->delete_content() or context_helper::delete_instance()
    * get_context_url()                     ->  $context->get_url()
    * get_course_context()                  ->  $context->get_course_context()
    * get_parent_contexts()                 ->  $context->get_parent_context_ids()
    * get_parent_contextid()                ->  $context->get_parent_context()
    * get_child_contexts()                  ->  $context->get_child_contexts()
    * rebuild_contexts()                    ->  $context->reset_paths()
    * get_user_courses_bycap()              ->  enrol_get_users_courses()
    * get_courseid_from_context()           ->  $context->get_course_context(false)
    * get_role_context_caps()               ->  (no replacement)
    * load_temp_role()                      ->  (no replacement)
    * remove_temp_roles()                   ->  (no replacement)
    * get_related_contexts_string()         ->  $context->get_parent_context_ids(true)
    * get_recent_enrolments()               ->  (no replacement)

Enrollment:
    * get_course_participants()             -> get_enrolled_users()
    * is_course_participant()               -> is_enrolled()

Output:
    * current_theme()                       -> $PAGE->theme->name
    * skip_main_destination()               -> $OUTPUT->skip_link_target()
    * print_container()                     -> $OUTPUT->container()
    * print_container_start()               -> $OUTPUT->container_start()
    * print_container_end()                 -> $OUTPUT->container_end()
    * print_continue()                      -> $OUTPUT->continue_button()
    * print_header()                        -> $PAGE methods
    * print_header_simple()                 -> $PAGE methods
    * print_side_block()                    -> $OUTPUT->block()
    * print_arrow()                         -> $OUTPUT->arrow()
    * print_scale_menu_helpbutton()         -> $OUTPUT->help_icon_scale($courseid, $scale)
    * print_checkbox()                      -> html_writer::checkbox()

Navigation:
    * print_navigation()                    -> $OUTPUT->navbar()
    * build_navigation()                    -> $PAGE->navbar methods
    * navmenu()                             -> (no replacement)
    * settings_navigation::
          get_course_modules()              -> (no replacement)

Files and repositories:
    * stored_file::replace_content_with()   -> stored_file::replace_file_with()
    * stored_file::set_filesize()           -> stored_file::replace_file_with()
    * stored_file::get_referencelifetime()  -> (no replacement)
    * repository::sync_external_file()      -> see repository::sync_reference()
    * repository::get_file_by_reference()   -> repository::sync_reference()
    * repository::
          get_reference_file_lifetime()     -> (no replacement)
    * repository::sync_individual_file()    -> (no replacement)
    * repository::reset_caches()            -> (no replacement)

Calendar:
    * add_event()                           -> calendar_event::create()
    * update_event()                        -> calendar_event->update()
    * delete_event()                        -> calendar_event->delete()
    * hide_event()                          -> calendar_event->toggle_visibility(false)
    * show_event()                          -> calendar_event->toggle_visibility(true)

Misc:
    * filter_text()                         -> format_text(), format_string()...
    * httpsrequired()                       -> $PAGE->https_required()
    * detect_munged_arguments()             -> clean_param([...], PARAM_FILE)
    * mygroupid()                           -> groups_get_all_groups()
    * js_minify()                           -> core_minify::js_files()
    * css_minify_css()                      -> core_minify::css_files()
    * course_modinfo::build_section_cache() -> (no replacement)
    * generate_email_supportuser()          -> core_user::get_support_user()

Sessions:
    * session_get_instance()->xxx()         -> \core\session\manager::xxx()
    * session_kill_all()                    -> \core\session\manager::kill_all_sessions()
    * session_touch()                       -> \core\session\manager::touch_session()
    * session_kill()                        -> \core\session\manager::kill_session()
    * session_kill_user()                   -> \core\session\manager::kill_user_sessions()
    * session_gc()                          -> \core\session\manager::gc()
    * session_set_user()                    -> \core\session\manager::set_user()
    * session_is_loggedinas()               -> \core\session\manager::is_loggedinas()
    * session_get_realuser()                -> \core\session\manager::get_realuser()
    * session_loginas()                     -> \core\session\manager::loginas()

User-agent related functions:
    * check_browser_operating_system()      -> core_useragent::check_browser_operating_system()
    * check_browser_version()               -> core_useragent::check_browser_version()
    * get_device_type()                     -> core_useragent::get_device_type()
    * get_device_type_list()                -> core_useragent::get_device_type_list()
    * get_selected_theme_for_device_type()  -> core_useragent::get_device_type_theme()
    * get_device_cfg_var_name()             -> core_useragent::get_device_type_cfg_var_name()
    * set_user_device_type()                -> core_useragent::set_user_device_type()
    * get_user_device_type()                -> core_useragent::get_user_device_type()
    * get_browser_version_classes()         -> core_useragent::get_browser_version_classes()

YUI:
    * moodle-core-notification has been deprecated with a recommendation of
      using its subclasses instead. This is to allow for reduced page
      transport costs. Current subclasses include:
      * dialogue
      * alert
      * confirm
      * exception
      * ajaxexception

Event triggering and event handlers:
    * All existing events and event handlers should be replaced by new
      event classes and matching new event observers.
    * See http://docs.moodle.org/dev/Event_2 for more information.
    * The following events will be entirely removed, though they can still
      be captured using handlers, but they should not be used any more.
      * groups_members_removed          -> \core\event\group_member_removed
      * groups_groupings_groups_removed -> (no replacement)
      * groups_groups_deleted           -> \core\event\group_deleted
      * groups_groupings_deleted        -> \core\event\grouping_deleted
    * edit_module_post_actions() does not trigger events any more.

=== 2.5.1 ===

* New get_course() function for use when obtaining the course record from database. Will
  reuse existing $COURSE or $SITE globals if possible to improve performance.

=== 2.5 ===

* The database drivers (moodle_database and subclasses) aren't using anymore the ::columns property
  for caching database metadata. MUC (databasemeta) is used instead. Any custom DB driver should
  apply for that change.
* The cron output has been changed to include time and memory usage (see cron_trace_time_and_memory()),
  so any custom utility relying on the old output may require modification.
* Function get_max_file_sizes now returns an option for (for example) "Course limit (500MB)" or
  "Site limit (200MB)" when appropriate with the option set to 0. This function no longer returns
  an option for 0 bytes. Existing code that was replacing the 0 option in the return
  from this function with a more sensible message, can now use the return from this function directly.
* Functions responsible for output in course/lib.php are deprecated, the code is moved to
  appropriate renderers: print_section(), print_section_add_menus(), get_print_section_cm_text(),
  make_editing_buttons()
  See functions' phpdocs in lib/deprecatedlib.php
* Function get_print_section_cm_text() is deprecated, replaced with methods in cm_info
* zip_packer may create empty zip archives, there is a new option to ignore
  problematic files when creating archive
* The function delete_course_module was deprecated and has been replaced with
  course_delete_module. The reason for this was because the function delete_course_module
  only partially deletes data, so wherever it was called extra code was needed to
  perform the whole deletion process. The function course_delete_module now takes care
  of the whole process.
* curl::setopt() does not accept constant values any more. As it never worked properly,
  we decided to make the type check stricter. Now, the keys of the array pass must be a string
  corresponding to the curl constant name.
* Function get_users_listing now return list of users except guest and deleted users. Previously
  deleted users were excluded by get_users_listing. As guest user is not expected while browsing users,
  and not included in get_user function, it will not be returned by get_users_listing.
* The add_* functions in course/dnduploadlib.php have been deprecated. Plugins should be using the
  MODNAME_dndupload_register callback instead.
* The signature of the add() method of classes implementing the parentable_part_of_admin_tree
  interface (such as admin_category) has been extended. The new parameter allows the caller
  to prepend the new node before an existing sibling in the admin tree.
* condition_info:get_condition_user_fields($formatoptions) now accepts the optional
  param $formatoptions, that will determine if the field names are processed by
  format_string() with the passed options.
* remove all references to $CFG->gdversion, GD PHP extension is now required
* Formslib will now throw a developer warning if a PARAM_ type hasn't been set for elements which
  need it. Please set PARAM_RAW explicitly if you do not want any cleaning.
* Functions responsible for managing and accessing course categories are moved to class coursecat
  in lib/coursecatlib.php, functions responsible for rendering courses and categories lists are
  moved to course/renderer.php. The following global functions are deprecated: make_categories_list(),
  category_delete_move(), category_delete_full(), move_category(), course_category_hide(),
  course_category_show(), get_course_category(), create_course_category(), get_all_subcategories(),
  get_child_categories(), get_categories(), print_my_moodle(), print_remote_course(),
  print_remote_host(), print_whole_category_list(), print_category_info(), get_course_category_tree(),
  print_courses(), print_course(), get_category_courses_array(), get_category_courses_array_recursively(),
  get_courses_wmanagers()
  See http://docs.moodle.org/dev/Courses_lists_upgrade_to_2.5
* $core_renderer->block_move_target() changed to support more verbose move-block-here descriptions.
* Additional (optional) param $onlyactive has been added to get_enrolled_users, count_enrolled_users
  functions to get information for only active (excluding suspended enrolments) users. Included two
  helper functions extract_suspended_users, get_suspended_userids to extract suspended user information.
* The core_plugin_manager class now provides two new helper methods for getting information
  about known plugins: get_plugins_of_type() and get_subplugins_of_plugin().
* The get_uninstall_url() method of all subclasses of \core\plugininfo\base class is now expected
  to always return moodle_url. Subclasses can use the new method is_uninstall_allowed()
  to control the availability of the 'Uninstall' link at the Plugins overview page (previously
  they would do it by get_uninstall_url() returning null). By default, URL to a new general plugin
  uninstall tool is returned. Unless the plugin type needs extra steps that can't be handled by
  plugininfo_xxx::uninstall() method or xmldb_xxx_uninstall() function, this default URL should
  satisfy all plugin types.

Database (DML) layer:
* $DB->sql_empty() is deprecated, you have to use sql parameters with empty values instead,
  please note hardcoding of empty strings in SQL queries breaks execution in Oracle database.
* Indexes must not be defined on the same columns as keys, this is now reported as fatal problem.
  Please note that internally we create indexes instead of foreign keys.

YUI changes:
* M.util.help_icon has been deprecated. Code should be updated to use moodle-core-popuphelp
  instead. To do so, remove any existing JS calls to M.util.help_icon from your PHP and ensure
  that your help link is placed in a span which has the class 'helplink'.

=== 2.4 ===

* Pagelib: Numerous deprecated functions were removed as classes page_base, page_course
  and page_generic_activity.
* use $CFG->googlemapkey3 instead of removed $CFG->googlemapkey and migrate to Google Maps API V3
* Function settings_navigation::add_course_editing_links() is completely removed
* function global_navigation::format_display_course_content() is removed completely (the
  functionality is moved to course format class)
* in the function global_navigation::load_generic_course_sections() the argument $courseformat is
  removed
* New component and itemid columns in groups_members table - this allows plugin to create protected
  group memberships using 'xx_yy_allow_group_member_remove' callback and there is also a new restore
  callback 'xx_yy_restore_group_member()'.
* New general role assignment restore plugin callback 'xx_yy_restore_role_assignment()'.
* functions get_generic_section_name(), get_all_sections(), add_mod_to_section(), get_all_mods()
  are deprecated. See their phpdocs in lib/deprecatedlib.php on how to replace them

YUI changes:
* moodle-enrol-notification has been renamed to moodle-core-notification
* YUI2 code must now use 2in3, see http://yuilibrary.com/yui/docs/yui/yui-yui2.html
* M.util.init_select_autosubmit() and M.util.init_url_select() have been deprecated. Code using this should be updated
  to use moodle-core-formautosubmit

Unit testing changes:
* output debugging() is not sent to standard output any more,
  use $this->assertDebuggingCalled(), $this->assertDebuggingNotCalled(),
  $this->getDebuggingMessages() or $this->assertResetDebugging() instead.

=== 2.3 ===

Database layer changes:
* objects are not allowed in paramters of DML functions, use explicit casting to strings if necessary

Note:
* DDL and DML methods which were deprecated in 2.0 have now been removed, they will no longer produce
debug messages and will produce fatal errors

API changes:

* send_stored_file() has changed its interface
* deleted several resourcelib_embed_* functions from resourcelib.php

=== 2.2 ===

removed unused libraries:
* odbc, base32, CodeSniffer, overlib, apd profiling, kses, Smarty, PEAR Console, swfobject, cssshover.htc, md5.js

API changes:
* new admin/tool plugin type
* new context API - old API is still available
* deleted users do not have context any more
* removed global search


=== 2.1 ===

API changes:
* basic suport for restore from 1.9
* new mobile devices API
* new questions API


=== 2.0 ===

API changes:
* new DML API - http://docs.moodle.org/dev/DML_functions
* new DDL API - http://docs.moodle.org/dev/DDL_functions
* new file API - http://docs.moodle.org/dev/File_API
* new $PAGE and $OUTPUT API
* new navigation API
* new theme API - http://docs.moodle.org/dev/Theme_changes_in_2.0
* new javascript API - http://docs.moodle.org/dev/JavaScript_usage_guide
* new portfolio API
* new local plugin type
* new translation support - http://lang.moodle.org
* new web service API
* new cohorts API
* new messaging API
* new rating API
* new comment API
* new sessions API
* new enrolment API
* new backup/restore API
* new blocks API
* new filters API
* improved plugin support (aka Frankenstyle)
* new registration and hub API
* new course completion API
* new plagiarism API
* changed blog API
* new text editor API
* new my moodle and profiles API<|MERGE_RESOLUTION|>--- conflicted
+++ resolved
@@ -103,12 +103,9 @@
 * Added core_text::str_max_bytes() which safely truncates multi-byte strings to a maximum number of bytes.
 * Zend Framework has been removed completely.
 * Any plugin can report when a scale is being used with the callback function [pluginname]_scale_used_anywhere(int $scaleid).
-<<<<<<< HEAD
 * Changes in file_rewrite_pluginfile_urls: Passing a new option reverse = true in the $options var will make the function to convert
   actual URLs in $text to encoded URLs in the @@PLUGINFILE@@ form.
-=======
 * behat_util::is_server_running() is removed, please use behat_util::check_server_status() instead.
->>>>>>> e891c838
 
 === 3.0 ===
 
