--- conflicted
+++ resolved
@@ -6,7 +6,6 @@
 * \core\progress\null is renamed to \core\progress\none for improved PHP7 compatibility as null is a reserved word (see MDL-50453).
 * \webservice_xmlrpc_client now respects proxy server settings. If your XMLRPC server is available on your local network and not via your proxy server, you may need to add it to the list of proxy
   server exceptions in $CFG->proxybypass. See MDL-39353 for details.
-<<<<<<< HEAD
 * Group and groupings idnumbers can now be passed to and/or are returned from the following web services functions:
   ** core_group_external::create_groups
   ** core_group_external::get_groups
@@ -16,7 +15,6 @@
   ** core_group_external::get_groupings
   ** core_group_external::get_course_groupings
   ** core_group_external::get_course_user_groups
-=======
 * Following functions are removed from core. See MDL-50049 for details.
     password_compat_not_supported()
     session_get_instance()
@@ -30,7 +28,6 @@
     session_get_realuser()
     session_loginas()
     js_minify()
-    css_minify_css()
     css_minify_css()
     update_login_count()
     reset_login_count()
@@ -75,12 +72,12 @@
     print_remote_host()
     print_whole_category_list()
     print_category_info()
-    )get_course_category_tree()
+    get_course_category_tree()
     print_courses()
     print_course()
     get_category_courses_array()
     get_category_courses_array_recursively()
-     blog_get_context_url()
+    blog_get_context_url()
     get_courses_wmanagers()
     convert_tree_to_html()
     convert_tabrows_to_tree()
@@ -124,7 +121,6 @@
     cohort_get_visible_list()
     enrol_cohort_enrol_all_users()
     enrol_cohort_search_cohorts()
->>>>>>> 2149326b
 
 === 2.9.1 ===
 
