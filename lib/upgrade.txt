This files describes API changes in core libraries and APIs,
information provided here is intended especially for developers.

=== 3.10 ===
* Retains the source course id when a course is copied from another course on the same site.
* Added function setScrollable in core/modal. This function can be used to set the modal's body to be scrollable or not
  when the modal's height exceeds the browser's height. This is also supported in core/modal_factory through the
  'scrollable' config parameter which can be set to either true or false. If not explicitly defined, the default value
  of 'scrollable' is true.
* The `$CFG->behat_retart_browser_after` configuration setting has been removed.
  The browser session is now restarted between all tests.
* add_to_log() has been through final deprecation, please rewrite your code to the new events API.
* The following functions have been finally deprecated and can not be used anymore:
  - print_textarea
  - calendar_get_all_allowed_types
  - groups_get_all_groups_for_courses
  - events_get_cached
  - events_uninstall
  - events_cleanup
  - events_dequeue
  - events_get_handlers
  - get_roles_on_exact_context
  - get_roles_with_assignment_on_context
  - message_add_contact
  - message_remove_contact
  - message_unblock_contact
  - message_block_contact
  - message_get_contact
* The following renamed classes have been completely removed:
    - course_in_list (now: core_course_list_element)
    - coursecat (now: core_course_category)
* The form element 'htmleditor', which was deprecated in 3.6, has been removed.
* The `core_output_load_fontawesome_icon_map` web service has been deprecated and replaced by
  `core_output_load_fontawesome_icon_system_map` which takes the name of the theme to generate the icon system map for.
* A new parameter `$rolenamedisplay` has been added to `get_viewable_roles()` and `get_switchable_roles` to define how role names
  should be returned.
* The class coursecat_sortable_records has been removed.
* Admin setting admin_setting_configselect now supports lazy-loading the options list by supplying
  a callback function instead of an array of options.
* Admin setting admin_setting_configselect now supports validating the selection by supplying a
  callback function.
* The task system has new functions adhoc_task_starting() and scheduled_task_starting() which must
  be called before executing a task, and a new function \core\task\manager::get_running_tasks()
  returns information about currently-running tasks.
* New library function rename_to_unused_name() to rename a file within its current location.
* Constant \core_h5p\file_storage::EDITOR_FILEAREA has been deprecated
  because it's not required any more.
* The ZipStream-PHP library has been added to Moodle core in /lib/zipstream.
* The php-enum library has been added to Moodle core in /lib/php-enum.
* The http-message library has been added to Moodle core in /lib/http-message.
* Methods `filetypes_util::is_whitelisted()` and `filetypes_util::get_not_whitelisted()` have been deprecated and
  renamed to `is_listed()` and `get_not_listed()` respectively.
* Method `mustache_helper_collection::strip_blacklisted_helpers()` has been deprecated and renamed to
  `strip_disallowed_helpers()`.
* A new admin externalpage type `\core_admin\local\externalpage\accesscallback` for use in plugin settings is available that allows
  a callback to be provided to determine whether page can be accessed.
* New setting $CFG->localtempdir overrides which defaults to sys_get_temp_dir()
* Function redirect() now emits a line of backtrace into the X-Redirect-By header when debugging is on
<<<<<<< HEAD
* New DML function $DB->delete_records_subquery() to delete records based on a subquery in a way
  that will work across databases.
=======
* Add support for email DKIM signatures via $CFG->emaildkimselector
>>>>>>> 1b47d4bc

=== 3.9 ===
* Following function has been deprecated, please use \core\task\manager::run_from_cli().
    - cron_run_single_task()
* Following class has been deprecated, please use \core\task\manager.
    - \tool_task\run_from_cli
* Following CLI scripts has been deprecated:
  - admin/tool/task/cli/schedule_task.php please use admin/cli/scheduled_task.php
  - admin/tool/task/cli/adhoc_task.php please use admin/cli/adhoc_task.php
* Old Safe Exam Browser quiz access rule (quizaccess_safebrowser) replaced by new Safe Exam Browser access rule (quizaccess_seb).
  Experimental setting enablesafebrowserintegration was deleted.
* New CFPropertyList library has been added to Moodle core in /lib/plist.
* behat_data_generators::the_following_exist() has been removed, please use
  behat_data_generators::the_following_entities_exist() instead. See MDL-67691 for more info.
* admin/tool/task/cli/adhoc_task.php now observers the concurrency limits.
  If you want to get the previous (unlimited) behavior, use the --ignorelimits switch).
* Removed the following deprecated functions:
  - question_add_tops
  - question_is_only_toplevel_category_in_context
* format_float() now accepts a special value (-1) as the $decimalpoints parameter
  which means auto-detecting number of decimal points.
* plagiarism_save_form_elements() has been deprecated. Please use {plugin name}_coursemodule_edit_post_actions() instead.
* plagiarism_get_form_elements_module() has been deprecated. Please use {plugin name}_coursemodule_standard_elements() instead.
* Changed default sessiontimeout to 8 hours to cover most normal working days
* Plugins can now explicitly declare supported and incompatible Moodle versions in version.php
  - $plugin->supported = [37,39];
    supported takes an array of ascending numbers, that correspond to a range of branch numbers of supported versions, inclusive.
    Moodle versions that are outside of this range will produce a message notifying at install time, but will allow for installation.
  - $plugin->incompatible = 36;
    incompatible takes a single int corresponding to the first incompatible branch. Any Moodle versions including and
    above this will be prevented from installing the plugin, and a message will be given when attempting installation.
* Added the <component>_bulk_user_actions() callback which returns a list of custom action_links objects
* Add 'required' admin flag for mod forms allows elements to be toggled between being required or not in admin settings.
  - In mod settings, along with lock, advanced flags, the required flag can now be set with $setting->set_required_flag_options().
    The name of the admin setting must be exactly the same as the mod_form element.
  - Currently supported by:
    - mod_assign
    - mod_quiz
* Added a native MySQL / MariaDB lock implementation
* The database drivers (moodle_database and subclasses) don't need to implement get_columns() anymore.
  They have to implement fetch_columns instead.
* Added function cleanup_after_drop to the database_manager class to take care of all the cleanups that need to be done after a table is dropped.
* The 'xxxx_check_password_policy' callback now only fires if $CFG->passwordpolicy is true
* grade_item::update_final_grade() can now take an optional parameter to set the grade->timemodified. If not present the current time will carry on being used.
* lib/outputrequirementslib::get_jsrev now is public, it can be called from other classes.
* H5P libraries have been moved from /lib/h5p to h5p/h5plib as an h5plib plugintype.
* mdn-polyfills has been renamed to polyfills. The reason there is no polyfill from the MDN is
  because there is no example polyfills on the MDN for this functionality.
* AJAX pages can be called without requiring a session lock if they set READ_ONLY_SESSION to true, eg.
  define('READ_ONLY_SESSION', true); Note - this also requires $CFG->enable_read_only_sessions to be set to true.
* External functions can be called without requiring a session lock if they define 'readonlysession' => true in
  db/services.php. Note - this also requires $CFG->enable_read_only_sessions to be set to true.
* database_manager::check_database_schema() now checks for missing and extra indexes.
* Implement a more direct xsendfile_file() method for an alternative_file_system_class
* A new `dynamic` table interface has been defined, which allows any `flexible_table` to be converted into a table which
  is updatable via ajax calls. See MDL-68495 and `\core_table\dynamic` for further information.
* The core/notification module has been updated to use AMD modals for its confirmation and alert dialogues.
  The confirmation dialogue no longer has a configurable "No" button as per similar changes in MDL-59759.
  This set of confirmation modals was unintentionally missed from that deprecation process.
* The download_as_dataformat() method has been deprecated. Please use \core\dataformat::download_data() instead
* The following functions have been updated to support passing in an array of group IDs (but still support passing in a single ID):
  * groups_get_members_join()
  * groups_get_members_ids_sql()
* Additional parameters were added to core_get_user_dates:
    - type: specifies the calendar type. Optional, defaults to Gregorian.
    - fixday: Whether to remove leading zero for day. Optional, defaults to 1.
    - fixhour: Whether to remove leading zero for hour. Optional, defaults to 1.
* Legacy cron has been deprecated and will be removed in Moodle 4.1. This includes the functions:
  - cron_execute_plugin_type()
  - cron_bc_hack_plugin_functions()
  Please, use the Task API instead: https://docs.moodle.org/dev/Task_API
* Introduce new hooks for plugin developers:
    - <component>_can_course_category_delete($category)
    - <component>_can_course_category_delete_move($category, $newcategory)
  These hooks allow plugin developers greater control over category deletion. Plugin can return false in those
  functions if category deletion or deletion with content move to the new parent category is not permitted.
  Both $category and $newcategory params are instances of core_course_category class.
    - <component>_pre_course_category_delete_move($category, $newcategory)
  This hook is expanding functionality of existing <component>_pre_course_category_delete hook and allow plugin developers
  to execute code prior to category deletion when its content is moved to another category.
  Both $category and $newcategory params are instances of core_course_category class.
    - <component>_get_course_category_contents($category)
  This hook allow plugin developers to add information that is displayed on category deletion form. Function should
  return string, which will be added to the list of category contents shown on the form. $category param is an instance
  of core_course_category class.
* Data generator create_user in both unittests and behat now validates user fields and triggers user_created event

=== 3.8 ===
* Add CLI option to notify all cron tasks to stop: admin/cli/cron.php --stop
* The rotate_image function has been added to the stored_file class (MDL-63349)
* The yui checknet module is removed. Call \core\session\manager::keepalive instead.
* The generate_uuid() function has been deprecated. Please use \core\uuid::generate() instead.
* Remove lib/pear/auth/RADIUS.php (MDL-65746)
* Core components are now defined in /lib/components.json instead of coded into /lib/classes/component.php
* Subplugins should now be defined using /db/subplugins.json instead of /db/subplugins.php
* The following functions have been finally deprecated and can not be used anymore:
    * allow_override()
    * allow_assign()
    * allow_switch()
    * https_required()
    * verify_https_required()
* Remove duplicate font-awesome SCSS, Please see /theme/boost/scss/fontawesome for usage (MDL-65936)
* Remove lib/pear/Crypt/CHAP.php (MDL-65747)
* New output component available: \core\output\checkbox_toggleall
  - This allows developers to easily output groups of checkboxes that can be toggled by master controls in the form of a checkbox or
    a button. Action elements which perform actions on the selected checkboxes can also be enabled/disabled depending on whether
    at least a single checkbox item is selected or not.
* Final deprecation (removal) of the core/modal_confirm dialogue.
* Upgrade scssphp to v1.0.2, This involves renaming classes from Leafo => ScssPhp as the repo has changed.
* Implement supports_xsendfile() method and allow support for xsendfile in alternative_file_system_class
  independently of local files (MDL-66304).
* The methods get_local_path_from_storedfile and get_remote_path_from_storedfile in lib/filestore/file_system.php
  are now public. If you are overriding these then you will need to change your methods to public in your class.
* It is now possible to use sub-directories for AMD modules.
  The standard rules for Level 2 namespaces also apply to AMD modules.
  The sub-directory used must be either an valid component, or placed inside a 'local' directory to ensure that it does not conflict with other components.

    The following are all valid module names and locations in your plugin:
      mod_forum/view: mod/forum/amd/src/view.js
      mod_forum/local/views/post: mod/forum/amd/src/local/views/post
      mod_forum/form/checkbox-toggle: mod/forum/amd/src/form/checkbox-toggle.js

    The following are all invalid module names and locations in your plugin:
      mod_forum/views/post: mod/forum/amd/src/views/post
* The 'xxxx_check_password_policy' method now has an extra parameter: $user. It contains the user object to perform password
validation against and defaults to null (so, no user needed) if not provided.
* It is now possible to use sub-directories when creating mustache templates.
  The standard rules for Level 2 namespaces also apply to templates.
  The sub-directory used must be either an valid component, or placed inside a 'local' directory to ensure that it does not conflict with other components.

    The following are all valid template names and locations in your plugin:
      mod_forum/forum_post: mod/forum/templates/forum_post.mustache
      mod_forum/local/post/user: mod/forum/templates/local/post/user.mustache
      mod_forum/form/checkbox_toggle: mod/forum/templates/form/checkbox_toggle.mustache

    The following are _invalid_ template names and locations:
      mod_forum/post/user: mod/forum/templates/local/post/user.mustache
* Following behat steps have been removed from core:
    - I go to "<gradepath_string>" in the course gradebook
* A new admin setting widget 'core_admin\local\settings\filesize' is added.
* Core capabilities 'moodle/community:add' and 'moodle/community:download' have been removed from core as part of Moodle.net sunsetting.
* As part of Moodle.net sunsetting process the following hub api functions have been deprecated:
    - get_courses
    - unregister_courses
    - register_course
    - add_screenshot
    - download_course_backup
    - upload_course_backup
* A new setting 'Cache templates' was added (see MDL-66367). This setting determines if templates are cached or not.
  This setting can be set via the UI or by defining $CFG->cachetemplates in your config.php file. It is a boolean
  and should be set to either false or true. Developers will probably want to set this to false.
* The core_enrol_edit_user_enrolment webservice has been deprecated. Please use core_enrol_submit_user_enrolment_form instead.
* \single_button constructor has a new attributes param to add attributes to the button HTML tag.
* Improved url matching behaviour for profiled urls and excluded urls
* Attempting to use xsendfile via the 3rd param of readstring_accel() is now ignored.
* New H5P libraries have been added to Moodle core in /lib/h5p.
* New H5P core subsystem have been added.
* Introduced new callback for plugin developers '<component>_get_path_from_pluginfile($filearea, $args)': This will return
the itemid and filepath for the filearea and path defined in $args. It has been added in order to get the correct itemid and
filepath because some components, such as mod_page or mod_resource, add the revision to the URL where the itemid should be placed
(to prevent caching problems), but then they don't store it in database.
* New utility function \core_form\util::form_download_complete should be called if your code sends
  a file with Content-Disposition: Attachment in response to a Moodle form submit button (to ensure
  that disabled submit buttons get re-enabled in that case). It is automatically called by the
  filelib.php send_xx functions.
* If you have a form which sends a file in response to a Moodle form submit button, but you cannot
  call the above function because the file is sent by a third party library, then you should add
  the attribute data-double-submit-protection="off" to your form.

=== 3.7 ===

* Nodes in the navigation api can have labels for each group. See set/get_collectionlabel().
* The method core_user::is_real_user() now returns false for userid = 0 parameter
* 'mform1' dependencies (in themes, js...) will stop working because a randomly generated string has been added to the id
attribute on forms to avoid collisions in forms loaded in AJAX requests.
* A new method to allow queueing or rescheduling of an existing scheduled task was added. This allows an existing task
  to be updated or queued as required. This new functionality can be found in \core\task\manager::reschedule_or_queue_adhoc_task.
* Icons are displayed for screen readers unless they have empty alt text (aria-hidden). Do not provide an icon with alt text immediately beside an element with exactly the same text.
* admin_settingpage has a new function hide_if(), modeled after the same functionality in the forms library. This allows admin settings to be dynamically hidden based on the values of other settings.
* The \core_rating provider's get_sql_join function now accepts an optional $innerjoin parameter.
  It is recommended that privacy providers using this function call rewrite any long query into a number of separate
  calls to add_from_sql for improved performance, and that the new argument is used.
  This will allow queries to remain backwards-compatible with older versions of Moodle but will have significantly better performance in version supporting the innerjoin parameter.
* /message/defaultoutputs.php file and admin_page_defaultmessageoutputs class have been deprecated
  and all their settings moved to admin/message.php (see MDL-64495). Please use admin_page_managemessageoutputs class instead.
* A new parameter $lang has been added to mustache_template_source_loader->load_with_dependencies() method
  so it is possible for Mustache to request string in a specific language.
* Behat timeout constants behat_base::TIMEOUT, EXTENDED_TIMEOUT, and REDUCED_TIMEOUT have been
  deprecated. Please instead use the functions behat_base::get_timeout(), get_extended_timeout(),
  and get_reduced_timeout(). These allow for timeouts to be increased by a setting in config.php.
* The $draftitemid parameter of file_save_draft_area_files() function now supports the constant IGNORE_FILE_MERGE:
  When the parameter is set to that constant, the function won't process file merging, keeping the original state of the file area.
  Notice also than when $text is set, pluginfile rewrite won't be processed so the text will not be modified.
* Introduced new callback for plugin developers '<component>_pre_processor_message_send($procname, $proceventdata)':
  This will allow any plugin to manipulate messages or notifications before they are sent by a processor (email, mobile...)
* New capability 'moodle/category:viewcourselist' in category context that controls whether user is able to browse list of courses
  in this category. To work with list of courses use API methods in core_course_category and also 'course' form element.
* It is possible to pass additional conditions to get_courses_search();
  core_course_category::search_courses() now allows to search only among courses with completion enabled.
* Add support for a new xxx_after_require_login callback
* A new conversation type has been created for self-conversations. During the upgrading process:
  - Firstly, the existing self-conversations will be starred and migrated to the new type, removing the duplicated members in the
  message_conversation_members table.
  - Secondly, the legacy self conversations will be migrated from the legacy 'message_read' table. They will be created using the
  new conversation type and will be favourited.
  - Finally, the self-conversations for all remaining users without them will be created and starred.
Besides, from now, a self-conversation will be created and starred by default to all the new users (even when $CFG->messaging
is disabled).
* New optional parameter $throwexception for \get_complete_user_data(). If true, an exception will be thrown when there's no
  matching record found or when there are multiple records found for the given field value. If false, it will simply return false.
  Defaults to false when not set.
* Exposed submit button to allow custom styling (via customclassoverride variable) which can override btn-primary/btn-secondary classes
* `$includetoken` parameter type has been changed. Now supports:
   boolean: False indicates to not include the token, true indicates to generate a token for the current user ($USER).
   integer: Indicates to generate a token for the user whose id is the integer value.
* The following functions have been updated to support the new usage:
    - make_pluginfile_url
    - file_rewrite_pluginfile_urls
* New mform element 'float' handles localised floating point numbers.

=== 3.6 ===

* A new token-based version of pluginfile.php has been added which can be used for out-of-session file serving by
  setting the `$includetoken` parameter to true on the `moodle_url::make_pluginfile_url()`, and
  `moodle_url::make_file_url()` functions.
* The following picture functions have been updated to support use of the new token-based file serving:
    - print_group_picture
    - get_group_picture_url
* The `user_picture` class has a new public `$includetoken` property which can be set to make use of the new token-based
  file serving.
* Custom AJAX handlers for the form autocomplete fields can now optionally return string in their processResults()
  callback. If a string is returned, it is displayed instead of the list of suggested items. This can be used, for
  example, to inform the user that there are too many items matching the current search criteria.
* The form element 'htmleditor' has been deprecated. Please use the 'editor' element instead.
* The print_textarea() function has been deprecated. Please use $OUTPUT->print_textarea() instead.
* The following functions have been finally deprecated and can not be used any more:
    - external_function_info()
    - core_renderer::update_module_button()
    - events_trigger()
    - events_cron()
    - events_dispatch()
    - events_is_registered()
    - events_load_def()
    - events_pending_count()
    - events_process_queued_handler()
    - events_queue_handler()
    - events_trigger_legacy()
    - events_update_definition()
    - get_file_url()
    - course_get_cm_rename_action()
    - course_scale_used()
    - site_scale_used()
    - clam_message_admins()
    - get_clam_error_code()
    - get_records_csv()
    - put_records_csv()
    - print_log()
    - print_mnet_log()
    - print_log_csv()
    - print_log_xls()
    - print_log_ods()
    - build_logs_array()
    - get_logs_usercourse()
    - get_logs_userday()
    - get_logs()
    - prevent_form_autofill_password()
    - prefixed_tablenode_transformations()
    - core_media_renderer
    - core_media
* Following api's have been removed in behat_config_manager, please use behat_config_util instead.
    - get_features_with_tags()
    - get_components_steps_definitions()
    - get_config_file_contents()
    - merge_behat_config()
    - get_behat_profile()
    - profile_guided_allocate()
    - merge_config()
    - clean_path()
    - get_behat_tests_path()
* Following behat steps have been removed from core:
    - I set the field "<field_string>" to multiline
    - I follow "<link_string>"" in the open menu
* The following behat steps have been deprecated, please do not use these step definitions any more:
    - behat_navigation.php: i_navigate_to_node_in()
    - theme/boost/tests/behat/behat_theme_boost_behat_navigation.php: i_navigate_to_node_in()
  Use one of the following steps instead:
    - I navigate to "PATH > ITEM" in current page administration
    - I navigate to "PATH > ITEM" in site administration
    - I navigate to course participants
    - I navigate to "TAB1 > TAB2" in the course gradebook
  If some items are not available without Navigation block at all, one can use combination of:
    - I add the "Navigation" block if not present
    - I click on "LINK" "link" in the "Navigation" "block"
* The core\session\util class has been removed. This contained one function only used by the memcached class which has
  been moved there instead (connection_string_to_memcache_servers).
* Removed the lib/password_compat/lib/password.php file.
* The eventslib.php file has been deleted and its functions have been moved to deprecatedlib.php. The affected functions are:
  - events_get_cached()
  - events_uninstall()
  - events_cleanup()
  - events_dequeue()
  - events_get_handlers()
* coursecat::get() now has optional $user parameter.
* coursecat::is_uservisible() now has optional $user parameter.
* Removed the lib/form/submitlink.php element which was deprecated in 3.2.
* The user_selector classes do not support custom list of extra identity fields any more. They obey the configured user
  policy and respect the privacy setting made by site administrators. The list of user identifiers should never be
  hard-coded. Instead, the setting $CFG->showuseridentity should be always respected, which has always been the default
  behaviour (MDL-59847).
* The function message_send() in messagelib.php will now only take the object \core\message\message as a parameter.
* The method message_sent::create_from_ids() parameter courseid is now required. A debugging
  message was previously displayed, and the SITEID was used, when not provided.
* The method \core\message\manager::send_message() now only takes the object \core\message\message as the first parameter.
* Following functions have been deprecated, please use get_roles_used_in_context.
    - get_roles_on_exact_context()
    - get_roles_with_assignment_on_context()
* New functions to support the merging of user draft areas from the interface; see MDL-45170 for details:
  - file_copy_file_to_file_area()
  - file_merge_draft_areas()
  - file_replace_file_area_in_text()
  - extract_draft_file_urls_from_text()
* Class coursecat is now alias to autoloaded class core_course_category, course_in_list is an alias to
  core_course_list_element, class coursecat_sortable_records is deprecated without replacement.
* \core_user_external::create_users() and \core_user_external::update_users() can now accept more user profile fields so user
  creation/update via web service can now be very similar to the edit profile page's functionality. The new fields that have been
  added are:
  - maildisplay
  - interests
  - url
  - icq
  - skype
  - aim
  - yahoo
  - msn
  - institution
  - department
  - phone1
  - phone2
  - address
* New function mark_user_dirty() must be called after changing data that gets cached in user sessions. Examples:
  - Assigning roles to users.
  - Unassigning roles from users.
  - Enrolling users into courses.
  - Unenrolling users from courses.
* New optional parameter $context for the groups_get_members_join() function and ability to filter users that are not members of
any group. Besides, groups_get_members_ids_sql, get_enrolled_sql and get_enrolled_users now accepts -1 (USERSWITHOUTGROUP) for
the groupid field.
* Added $CFG->conversionattemptlimit setting to config.php allowing a maximum number of retries before giving up conversion
  of a given document by the assignfeedback_editpdf\task\convert_submissions task. Default value: 3.
* The following events have been deprecated and should not be used any more:
  - message_contact_blocked
  - message_contact_unblocked
  The reason for this is because you can now block/unblock users without them necessarily being a contact. These events
  have been replaced with message_user_blocked and message_user_unblocked respectively.
* The event message_deleted has been changed, it no longer records the value of the 'useridto' due to
  the introduction of group messaging. Please, if you have any observers or are triggering this event
  in your code you will have to make some changes!
* The gradebook now supports the ability to accept files as feedback. This can be achieved by adding
  'feedbackfiles' to the $grades parameter passed to grade_update().
    For example -
        $grades['feedbackfiles'] = [
            'contextid' => 1,
            'component' => 'mod_xyz',
            'filearea' => 'mod_xyz_feedback',
            'itemid' => 2
        ];
  These files will be then copied to the gradebook file area.
* Allow users to choose who can message them for privacy reasons, with a 'growing circle of contactability':
  - Added $CFG->messagingallusers, for enabling messaging to all site users. Default value: 0.
    When $CFG->messagingallusers = false users can choose being contacted by only contacts or contacts and users sharing a course with them.
    In that case, the default user preference is MESSAGE_PRIVACY_COURSEMEMBER (users sharing a course).
    When $CFG->messagingallusers = true users have a new option for the privacy messaging preferences: "Anyone on the site". In that case,
    the default user preference is MESSAGE_PRIVACY_SITE (all site users).
  - Added $CFG->keepmessagingallusersenabled setting to config.php to force enabling $CFG->messagingallusers during the upgrading process.
    Default value: 0.
    When $CFG->keepmessagingallusersenabled is set to true, $CFG->messagingallusers will be also set to true to enable messaging site users.
    However, when it is empty, $CFG->messagingallusers will be disabled during the upgrading process, so the users will only be able to
    message contacts and users sharing a course with them.
* There has been interface and functional changes to admin_apply_default_settings() (/lib/adminlib.php).  The function now takes two
  additional optional parameters, $admindefaultsettings and $settingsoutput.  It also has a return value $settingsoutput.
  The function now does not need to be called twice to ensure all default settings are set.  Instead the function calls itself recursively
  until all settings have been set. The additional parameters are used recursively and shouldn't be need to be explicitly passed in when calling
  the function from other parts of Moodle.
  The return value: $settingsoutput is an array of setting names and the values that were set by the function.
* Webservices no longer update the lastaccess time for a user in a course. Call core_course_view_course() manually if needed.
* A new field has been added to the context table. Please ensure that any contxt preloading uses get_preload_record_columns_sql or get_preload_record_columns to fetch the list of columns.

=== 3.5 ===

* There is a new privacy API that every subsystem and plugin has to implement so that the site can become GDPR
  compliant. Plugins use this API to report what information they store or process regarding users, and provide ability
  to export and delete personal data. See https://docs.moodle.org/dev/Privacy_API for guidelines on how to implement the
  privacy API in your plugin.
* The cron runner now sets up a fresh PAGE and OUTPUT between each task.
* The core_renderer methods notify_problem(), notify_success(), notify_message() and notify_redirect() that were
  deprecated in Moodle 3.1 have been removed. Use \core\notification::add(), or \core\output\notification as required.
* The maximum supported precision (the total number of digits) for XMLDB_TYPE_NUMBER ("number") fields raised from 20 to
  38 digits. Additionally, the whole number part (precision minus scale) must not be longer than the maximum length of
  integer fields (20 digits). Note that PHP floats commonly support precision of roughly 15 digits only (MDL-32113).
* Event triggering and event handlers:
    - The following events, deprecated since moodle 2.6, have been finally removed: groups_members_removed,
      groups_groupings_groups_removed, groups_groups_deleted, groups_groupings_deleted.
* The following functions have been finally deprecated and can not be used any more:
  - notify()
* XMLDB now validates the PATH attribute on every install.xml file. Both the XMLDB editor and installation will fail
  when a problem is detected with it. Please ensure your plugins contain correct directory relative paths.
* Add recaptchalib_v2.php for support of reCAPTCHA v2.
* Plugins can define class 'PLUGINNAME\privacy\local\sitepolicy\handler' if they implement an alternative mechanisms for
  site policies managements and agreements. Administrators can define which component is to be used for handling site
  policies and agreements. See https://docs.moodle.org/dev/Site_policy_handler
* Scripts can define a constant NO_SITEPOLICY_CHECK and set it to true before requiring the main config.php file. It
  will make the require_login() skipping the test for the user's policyagreed status. This is useful for plugins that
  act as a site policy handler.
* There is a new is_fulltext_search_supported() DML function. The default implementation returns false. This function
  is used by 'Simple search' global search engine to determine if the database full-text search capabilities can be used.
* The following have been removed from the list of core subsystems:
   - core_register
   - core_publish
  Following this change, \core_register_renderer and \core_publish_renderer have been removed and their methods have been
  moved to \core_admin_renderer and \core_course_renderer respectively.

=== 3.4 ===

* oauth2_client::request method has an extra parameter to specify the accept header for the response (MDL-60733)
* The following functions, previously used (exclusively) by upgrade steps are not available
  anymore because of the upgrade cleanup performed for this version. See MDL-57432 for more info:
    - upgrade_mimetypes()
    - upgrade_fix_missing_root_folders_draft()
    - upgrade_minmaxgrade()
    - upgrade_course_tags()

* Added new moodleform element 'filetypes' and new admin setting widget 'admin_setting_filetypes'. These new widgets
  allow users to define a list of file types; either by typing them manually or selecting them from a list. The widgets
  directly support the syntax used to feed the 'accepted_types' option of the filemanager and filepicker elements. File
  types can be specified as extensions (.jpg or just jpg), mime types (text/plain) or groups (image).
* Removed accesslib private functions: load_course_context(), load_role_access_by_context(), dedupe_user_access() (MDL-49398).
* Internal "accessdata" structure format has changed to improve ability to perform role definition caching (MDL-49398).
* Role definitions are no longer cached in user session (MDL-49398).
* External function core_group_external::get_activity_allowed_groups now returns an additional field: canaccessallgroups.
  It indicates whether the user will be able to access all the activity groups.
* file_get_draft_area_info does not sum the root folder anymore when calculating the foldercount.
* The moodleform element classes can now optionally provide a public function validateSubmitValue(). This method can be
  used to perform implicit validation of submitted values - without the need to explicitly add the validation rules to
  every form. The method should accept a single parameter with the submitted value. It should return a string with the
  eventual validation error, or an empty value if the validation passes.
* New user_picture attribute $includefullname to determine whether to include the user's full name with the user's picture.
* Enrol plugins which provide enrolment actions can now declare the following "data-action" attributes in their implementation of
  enrol_plugin::get_user_enrolment_actions() whenever applicable:
  * "editenrolment" - For editing a user'e enrolment details. Defined by constant ENROL_ACTION_EDIT.
  * "unenrol" - For unenrolling a student. Defined by constant ENROL_ACTION_UNENROL.
  These attributes enable enrol actions to be rendered via modals. If not added, clicking on the enrolment action buttons will still
  redirect the user to the appropriate enrolment action page. Though optional, it is recommended to add these attributes for a
  better user experience when performing enrol actions.
* The enrol_plugin::get_user_enrolment_actions() implementations for core enrol plugins have been removed and moved to
  the parent method itself. New enrol plugins don't have to implement get_user_enrolment_actions(), but just need to
  make sure that they override:
  - enrol_plugin::allow_manage(), and/or
  - enrol_plugin::allow_unenrol_user() or enrol_plugin::allow_unenrol()
  Existing enrol plugins that override enrol_plugin::get_user_enrolment_actions() don't have to do anything, but can
  also opt to remove their own implementation of the method if they basically have the same logic as the parent method.
* New optional parameter $enrolid for the following functions:
  - get_enrolled_join()
  - get_enrolled_sql()
  - get_enrolled_with_capabilities_join()
  Setting this parameter to a non-zero value will add a condition to the query such that only users that were enrolled
  with this enrolment method will be returned.
* New optional parameter 'closeSuggestionsOnSelect' for the enhance() function for form-autocomplete. Setting this to true will
  close the suggestions popup immediately after an option has been selected. If not specified, it defaults to true for single-select
  elements and false for multiple-select elements.
* user_can_view_profile() now also checks the moodle/user:viewalldetails capability.
* The core/modal_confirm dialogue has been deprecated. Please use the core/modal_save_cancel dialogue instead. Please ensure you
  update to use the ModalEvents.save and ModalEvents.cancel events instead of their yes/no counterparts.
* Instead of checking the 'moodle/course:viewparticipants' and 'moodle/site:viewparticipants' capabilities use the
  new functions course_can_view_participants() and course_require_view_participants().
* $stored_file->add_to_curl_request() now adds the filename to the curl request.
* The option for Login HTTPS (authentication-only SSL) has been removed
* $CFG->loginhttps is now deprecated, do not use it.
* $PAGE->https_required and $PAGE->verify_https_required() are now deprecated. They are no longer used and will throw a coding_exception.
* $CFG->httpswwwroot is now deprecated and will always result in the same value as wwwroot.
* Added function core_role_set_view_allowed() to check if a user should be able to see a given role.
  This should be checked whenever displaying a list of roles to a user, however, core_role_set_assign_allowed may need to override it
  in some cases.
* Deprecated allow_override, allow_assign and allow_switch and replaced with core_role_set_*_allowed to avoid function names conflicting.

=== 3.3.1 ===

* ldap_get_entries_moodle() now always returns lower-cased attribute names in the returned entries.
  It was suppposed to do so before, but it actually didn't.

=== 3.3 ===

* Behat compatibility changes are now being documented at
  https://docs.moodle.org/dev/Acceptance_testing/Compatibility_changes
* PHPUnit's bootstrap has been changed to use HTTPS wwwroot (https://www.example.com/moodle) from previous HTTP version. Any
  existing test expecting the old HTTP URLs will need to be switched to the new HTTPS value (reference: MDL-54901).
* The information returned by the idp list has changed. This is usually only rendered by the login page and login block.
  The icon attribute is removed and an iconurl attribute has been added.
* Support added for a new type of external file: FILE_CONTROLLED_LINK. This is an external file that Moodle can control
  the permissions. Moodle makes files read-only but can grant temporary write access.
    When accessing a URL, the info from file_browser::get_file_info will be checked to determine if the user has write access,
    if they do - the remote file will have access controls set to allow editing.
* The method moodleform::after_definition() has been added and can now be used to add some logic
  to be performed after the form's definition was set. This is useful for intermediate subclasses.
* Moodle has support for font-awesome icons. Plugins should use the xxx_get_fontawesome_icon_map callback
  to map their custom icons to one from font-awesome.
* $OUTPUT->pix_url() has been deprecated because it is was used mostly to manually generate image tags for icons.
  We now distinguish between icons and "small images". The difference is that an icon does not have to be rendered as an image tag
  with a source. It is OK to still have "small images" - if this desired use $OUTPUT->image_icon() and $OUTPUT->image_url(). For
  other uses - use $OUTPUT->pix_icon() or the pix helper in mustache templates {{#pix}}...{{/pix}}
  For other valid use cases use $OUTPUT->image_url().
* Activity icons have been split from standard icons. Use $OUTPUT->image_icon instead of $OUTPUT->pix_icon for these
  type of icons (the coloured main icon for each activity).
* YUI module moodle-core-formautosubmit has been removed, use jquery .change() instead (see lib/templates/url_select.mustache for
  an example)
* $mform->init_javascript_enhancement() is deprecated and no longer does anything. Existing uses of smartselect enhancement
  should be switched to the searchableselector form element or other solutions.
* Return value of the validate_email() is now proper boolean as documented. Previously the function could return 1, 0 or false.
* The mcore YUI rollup which included various YUI modules such as moodle-core-notification is no longer included on every
  page. Missing YUI depdencies may be exposed by this change (e.g. missing a requirement on moodle-core-notification when
  using M.core.dialogue).
* Various legacy javascript functions have been removed:
    * M.util.focus_login_form and M.util.focus_login_error no longer do anything. Please use jquery instead. See
      lib/templates/login.mustache for an example.
    * Some outdated global JS functions have been removed and should be replaced with calls to jquery
      or alternative approaches:
        checkall, checknone, select_all_in_element_with_id, select_all_in, deselect_all_in, confirm_if, findParentNode,
        filterByParent, stripHTML
    * M.util.init_toggle_class_on_click has been removed.
* The following functions have been deprecated and should not be used any more:
  - file_storage::try_content_recovery  - See MDL-46375 for more information
  - file_storage::content_exists        - See MDL-46375 for more information
  - file_storage::deleted_file_cleanup  - See MDL-46375 for more information
  - file_storage::get_converted_document
  - file_storage::is_format_supported_by_unoconv
  - file_storage::can_convert_documents
  - file_storage::send_test_pdf
  - file_storage::test_unoconv_path
* Following behat steps have been removed from core:
    - I click on "<element_string>" "<selector_string>" in the "<row_text_string>" table row
    - I go to notifications page
    - I add "<filename_string>" file from recent files to "<filepicker_field_string>" filepicker
    - I upload "<filepath_string>" file to "<filepicker_field_string>" filepicker
    - I create "<foldername_string>" folder in "<filepicker_field_string>" filepicker
    - I open "<foldername_string>" folder from "<filepicker_field_string>" filepicker
    - I unzip "<filename_string>" file from "<filepicker_field_string>" filepicker
    - I zip "<filename_string>" folder from "<filepicker_field_string>" filepicker
    - I delete "<file_or_folder_name_string>" from "<filepicker_field_string>" filepicker
    - I send "<message_contents_string>" message to "<username_string>"
    - I add "<user_username_string>" user to "<cohort_idnumber_string>" cohort
    - I add "<username_string>" user to "<group_name_string>" group
    - I fill in "<field_string>" with "<value_string>"
    - I select "<option_string>" from "<select_string>"
    - I select "<radio_button_string>" radio button
    - I check "<option_string>"
    - I uncheck "<option_string>"
    - the "<field_string>" field should match "<value_string>" value
    - the "<checkbox_string>" checkbox should be checked
    - the "<checkbox_string>" checkbox should not be checked
    - I fill the moodle form with:
    - "<element_string>" "<selector_string>" should exists
    - "<element_string>" "<selector_string>" should not exists
    - the following "<element_string>" exists:
* get_user_capability_course() now has an additional parameter 'limit'. This can be used to return a set number of records with
  the submitted capability. The parameter 'fieldsexceptid' will now accept context fields which can be used for preloading.
* The caching option 'immutable' has been added to send_stored_file() and send_file().
* New adhoc task refresh_mod_calendar_events_task that updates existing calendar events of modules.
* New 'priority' column for the event table to determine which event to show in case of events with user and group overrides.
* Webservices core_course_search_courses and core_course_get_courses_by_field will always return the sortorder field.
* core_course_external::get_activities_overview has been deprecated. Please do not call this function any more.
* Changed the pix mustache template helper to accept context variables for the key, component and alt text.
* New auth_plugin_base helper methods:
  - get_identity_providers() - Retrieves available auth identity providers.
  - prepare_identity_providers_for_output() - Prepares auth identity provider data for output (e.g. to templates, WS, etc.).

=== 3.2 ===

* Custom roles with access to any part of site administration that do not use the manager archetype will need
  moodle/site:configview capability added.
* Admin setting "Show My courses expanded on Dashboard" has been removed.
* Some backwards and forwards compatibility has been added for different bootstrap versions.
  This is to allow the same markup to work in "clean" and "boost" themes alot of the time. It is also to allow user text
  with bootstrap classes to keep working in the new theme. See MDL-56004 for the list of supported classes.
* MForms element 'submitlink' has been deprecated.
* Searchable selector form element is now a wrapper for autocomplete. A "No selection" option is automatically
  added to the options list for best backwards compatibility - if you were manually adding a "no selection" option you will need
  to remove it.
* Node.js versions >=4 are now required to run grunt.
* JQuery has been updated to 3.1.0. JQuery migrate plugins are no longer shipped - please read
  https://jquery.com/upgrade-guide/3.0/ and update your javascript.
* New option 'blanktarget' added to format_text. This option adds target="_blank" to links
* A new webservice structure `external_files` has been created which provides a standardised view of files in Moodle and
  should be used for all file return descriptions.
  Files matching this format can be retrieved via the new `external_util::get_area_files` method.
  See MDL-54951 for further information.
* The parameter $usepost of the following functions has been deprecated and is not used any more:
  - get_max_upload_file_size()
  - get_user_max_upload_file_size()
* The following classes have been removed and should not be used any more:
    - boxclient - See MDL-49599 for more information.
* The following functions have been removed and should not be used any more:
    - file_modify_html_header() - See MDL-29738 for more information.
* core_grades_external::get_grades has been deprecated. Please do not call this function any more.
  External function gradereport_user_external::get_grade_items can be used for retrieving the course grades information.
* New option 'escape' added to format_string. When true (default), escapes HTML entities from the string
* The following functions have been deprecated and are not used any more:
  - get_records_csv() Please use csv_import_reader::load_csv_content() instead.
  - put_records_csv() Please use download_as_dataformat (lib/dataformatlib.php) instead.
  - zip_files()   - See MDL-24343 for more information.
  - unzip_file()  - See MDL-24343 for more information.
  - print_log()           - See MDL-43681 for more information
  - print_log_csv()       - See MDL-43681 for more information
  - print_log_ods()       - See MDL-43681 for more information
  - print_log_xls()       - See MDL-43681 for more information
  - print_mnet_log()      - See MDL-43681 for more information
  - build_logs_array()    - See MDL-43681 for more information
  - get_logs()            - See MDL-43681 for more information
  - get_logs_usercourse() - See MDL-43681 for more information
  - get_logs_userday()    - See MDL-43681 for more information
  - prevent_form_autofill_password() Please do not use anymore.
* The password_compat library was removed as it is no longer required.
* Phpunit has been upgraded to 5.4.x and following has been deprecated and is not used any more:
  - setExpectedException(), use @expectedException or $this->expectException() and $this->expectExceptionMessage()
  - getMock(), use createMock() or getMockBuilder()->getMock()
  - UnitTestCase class is removed.
* The following methods have been finally deprecated and should no longer be used:
  - course_modinfo::build_section_cache()
  - cm_info::get_deprecated_group_members_only()
  - cm_info::is_user_access_restricted_by_group()
* The following methods in cm_info::standardmethods have also been finally deprecated and should no longer be used:
  - cm_info::get_after_edit_icons()
  - cm_info::get_after_link()
  - cm_info::get_content()
  - cm_info::get_custom_data()
  - cm_info::get_extra_classes()
  - cm_info::get_on_click()
  - cm_info::get_url()
  - cm_info::obtain_dynamic_data()
  Calling them through the magic method __call() will throw a coding exception.
* The alfresco library has been removed from core. It was an old version of
  the library which was not compatible with newer versions of Alfresco.
* Added down arrow: $OUTPUT->darrow.
* All file_packer implementations now accept an additional parameter to allow a simple boolean return value instead of
  an array of individual file statuses.
* "I set the field "field_string" to multiline:" now end with colon (:), as PyStrings is supposed to end with ":"
* New functions to support deprecation of events have been added to the base event. See MDL-46214 for further details.
* A new function `get_name_with_info` has been added to the base event. This function adds information about event
  deprecations and should be used where this information is relevant.
* Following api's have been deprecated in behat_config_manager, please use behat_config_util instead.
  - get_features_with_tags
  - get_components_steps_definitions
  - get_config_file_contents
  - merge_behat_config
  - get_behat_profile
  - profile_guided_allocate
  - merge_config
  - clean_path
  - get_behat_tests_path
* behat_util::start_test_mode() accepts 3 options now:
  - 1. Theme sute with all features: If behat should initialise theme suite with all core features.
  - 2. Parallel runs: How many parallel runs will be running.
  - 3. Run: Which process behat should be initialise for.
* behat_context_helper::set_session() has been deprecated, please use behat_context_helper::set_environment() instead.
* data-fieldtype="type" attribute has been added to form field default template.
* form elements extending MoodleQuickForm_group must call $this->createFormElement() instead of
  @MoodleQuickForm::createElement() in order to be compatible with PHP 7.1
* Relative paths in $CFG->alternateloginurl will be resolved to absolute path within moodle site. Previously they
  were resolved to absolute path within the server. That means:
  - $CFG->wwwroot: http://example.com/moodle
  - $CFG->alternateloginurl : /my/super/login.php
  - Login url will be: http://example.com/moodle/my/super/login.php (moodle root based)
* Database (DML) layer:
  - new sql_equal() method available for places where case sensitive/insensitive varchar comparisons are required.
* PostgreSQL connections now use advanced options to reduce connection overhead.  These options are not compatible
  with some connection poolers.  The dbhandlesoptions parameter has been added to allow the database to configure the
  required defaults. The parameters that are required in the database are;
    ALTER DATABASE moodle SET client_encoding = UTF8;
    ALTER DATABASE moodle SET standard_conforming_strings = on;
    ALTER DATABASE moodle SET search_path = 'moodle,public';  -- Optional, if you wish to use a custom schema.
  You can set these options against the database or the moodle user who connects.
* Some form elements have been refined to better support right-to-left languages. In RTL,
  most fields should not have their direction flipped, a URL, a path to a file, a number, ...
  are always displayed LTR. Input fields and text areas now will best guess whether they
  should be forced to be displayed in LTR based on the PARAM type associated with it. You
  can call $mform->setForceLtr($elementName, true/false) on some form fields to manually
  set the value.
* Action menus do_not_enhance() is deprecated, use a list of action_icon instead.
* The user_not_fully_set_up() function has a new $strict parameter (defaulting to true) in order to decide when
  custom fields (and other checks) should be evaluated to determine if the user has been completely setup.
* profile_field_base class has new methods: get_field_config_for_external() and get_field_properties().
  This two new methods should be implemented by profile field plugins to make them compatible with Web Services.
* The minifier library used by core_minify has been switched to https://github.com/matthiasmullie/minify - there are minor differences
  in minifier output.
* context_header additional buttons can now have a class attribute provided in the link attributes.
* The return signature for the antivirus::scan_file() function has changed.
  The calling function will now handle removal of infected files from Moodle based on the new integer return value.
* The first parameter $eventdata of both message_send() and \core\message\manager::send_message() should
  be \core\message\message. Use of stdClass is deprecated.
* The message_sent event now expects other[courseid] to be always set, exception otherwise. For BC with contrib code,
  message_sent::create_from_ids() will show a debugging notice if the \core\message\message being sent is missing
  the courseid property, defaulting to SITEID automatically. In Moodle 3.6 (MDL-55449) courseid will be fully mandatory
  for all messages sent.
* The send_confirmation_email() function has a new optional parameter $confirmationurl to provide a different confirmation URL.
* Introduced a new hook for plugin developers:
    - <component>_course_module_background_deletion_recommended()
  This hook should be used in conjunction with the existing '<component>_pre_course_module_delete($mod)'. It must
  return a boolean and is called by core to check whether a plugin's implementation of
  <component>_pre_course_module_deleted($mod) will take a long time. A plugin should therefore only implement this
  function if it also implements <component>_pre_course_module_delete($mod).
  An example in current use is recyclebin, which performs what can be a lengthy backup process in
  tool_recyclebin_pre_course_module_delete. The recyclebin, if enabled, now returns true in its implementation of
  tool_recyclebin_course_module_background_deletion_recommended(), to indicate to core that the deletion (and
  execution of tool_recyclebin_pre_course_module_delete) should be handled with an adhoc task, meaning it will not
  occur in real time.

=== 3.1 ===

* Webservice function core_course_search_courses accepts a new parameter 'limittoenrolled' to filter the results
  only to courses the user is enrolled in, and are visible to them.
* External functions that are not calling external_api::validate_context are buggy and will now generate
  exceptions. Previously they were only generating warnings in the webserver error log.
  See https://docs.moodle.org/dev/External_functions_API#Security
* The moodle/blog:associatecourse and moodle/blog:associatemodule capabilities has been removed.
* The following functions has been finally deprecated and can not be used any more:
    - profile_display_badges()
    - useredit_shared_definition_preferences()
    - calendar_normalize_tz()
    - get_user_timezone_offset()
    - get_timezone_offset()
    - get_list_of_timezones()
    - calculate_user_dst_table()
    - dst_changes_for_year()
    - get_timezone_record()
    - test_get_list_of_timezones()
    - test_get_timezone_offset()
    - test_get_user_timezone_offset()
* The google api library has been updated to version 1.1.7. There was some important changes
  on the SSL handling. Now the SSL version will be determined by the underlying library.
  For more information see https://github.com/google/google-api-php-client/pull/644
* The get_role_users() function will now add the $sort fields that are not part
  of the requested fields to the query result and will throw a debugging message
  with the added fields when that happens.
* The core_user::fill_properties_cache() static method has been introduced to be a reference
  and allow standard user fields data validation. Right now only type validation is supported
  checking it against the parameter (PARAM_*) type of the target user field. MDL-52781 is
  going to add support to null/not null and choices validation, replacing the existing code to
  validate the user fields in different places in a common way.
* Webservice function core_course_search_courses now returns results when the search string
  is less than 2 chars long.
* Webservice function core_course_search_courses accepts a new parameter 'requiredcapabilities' to filter the results
  by the capabilities of the current user.
* New mform element 'course' handles thousands of courses with good performance and usability.
* The redirect() function will now redirect immediately if output has not
  already started. Messages will be displayed on the subsequent page using
  session notifications. The type of message output can be configured using the
  fourth parameter to redirect().
* The specification of extra classes in the $OUTPUT->notification()
  function, and \core\output\notification renderable have been deprecated
  and will be removed in a future version.
  Notifications should use the levels found in \core\output\notification.
* The constants for NOTIFY_PROBLEM, NOTIFY_REDIRECT, and NOTIFY_MESSAGE in
  \core\output\notification have been deprecated in favour of NOTIFY_ERROR,
  NOTIFY_WARNING, and NOTIFY_INFO respectively.
* The following functions, previously used (exclusively) by upgrade steps are not available
  anymore because of the upgrade cleanup performed for this version. See MDL-51580 for more info:
    - upgrade_mysql_fix_unsigned_and_lob_columns()
    - upgrade_course_completion_remove_duplicates()
    - upgrade_save_orphaned_questions()
    - upgrade_rename_old_backup_files_using_shortname()
    - upgrade_mssql_nvarcharmax()
    - upgrade_mssql_varbinarymax()
    - upgrade_fix_missing_root_folders()
    - upgrade_course_modules_sequences()
    - upgrade_grade_item_fix_sortorder()
    - upgrade_availability_item()
* A new parameter $ajaxformdata was added to the constructor for moodleform. When building a
  moodleform in a webservice or ajax script (for example using the new fragments API) we
  cannot allow the moodleform to parse it's own data from _GET and _POST - we must pass it as
  an array.
* Plugins can extend the navigation for user by declaring the following callback:
  <frankenstyle>_extend_navigation_user(navigation_node $parentnode, stdClass $user,
                                        context_user $context, stdClass $course,
                                        context_course $coursecontext)
* The function notify() now throws a debugging message - see MDL-50269.
* Ajax calls going through lib/ajax/* now validate the return values before sending
  the response. If the validation does not pass an exception is raised. This behaviour
  is consistent with web services.
* Several changes in Moodle core, standard plugins and third party libraries to
  ensure compatibility with PHP7. All plugins are recommended to perform testing
  against PHP7 as well. Refer to https://docs.moodle.org/dev/Moodle_and_PHP7 for more
  information. The following changes may affect you:
  * Class moodleform, moodleform_mod and some module classes have been changed to use
    __construct() for the constructor. Calling parent constructors by the class
    name will display debugging message. Incorrect: parent::moodleform(),
    correct: parent::__construct()
  * All form elements have also changed the constructor syntax. No changes are
    needed for using form elements, however if plugin defines new form element it
    needs to use correct syntax. For example, incorrect: parent::HTML_QuickForm_input(),
    HTML_QuickForm_input::HTML_QuickForm_input(), $this->HTML_QuickForm_input().
    Correct: HTML_QuickForm_input::__construct() or parent::__construct().
  * profile_field_base::profile_field_base() is deprecated, use parent::__construct()
    in custom profile fields constructors. Similar deprecations in exsiting
    profile_field_* classes.
  * user_filter_type::user_filter_type() is deprecated, use parent::__construct() in
    custom user filters. Similar deprecations in existing user_filter_* classes.
  * table_default_export_format_parent::table_default_export_format_parent() is
    deprecated, use parent::__construct() in extending classes.
* groups_delete_group_members() $showfeedback parameter has been removed and is no longer
  respected. Users of this function should output their own feedback if required.
* Number of changes to Tags API, see tag/upgrade.txt for more details
* The previous events API handlers are being deprecated in favour of events 2 API, debugging messages are being displayed if
  there are 3rd party plugins using it. Switch to events 2 API please, see https://docs.moodle.org/dev/Event_2#Event_dispatching_and_observers
  Note than you will need to bump the plugin version so moodle is aware that you removed the plugin's event handlers.
* mforms validation functions are not available in the global JS namespace anymore, event listeners
  are assigned to fields and buttons through a self-contained JS function.
* Added $CFG->urlrewriteclass option to config.php allowing clean / semantic urls to
  be implemented in a plugin, eg local_cleanurls.
* $CFG->pathtoclam global setting has been moved to clamav antivirus plugin setting of the same name.
* clam_message_admins() and get_clam_error_code() have been deprecated, its functionality
  is now a part of \antivirus_clamav\scanner class methods.
* \repository::antivir_scan_file() has been deprecated, \core\antivirus\manager::scan_file() that
  applies antivirus plugins is replacing its functionality.
* Added core_text::str_max_bytes() which safely truncates multi-byte strings to a maximum number of bytes.
* Zend Framework has been removed completely.
* Any plugin can report when a scale is being used with the callback function [pluginname]_scale_used_anywhere(int $scaleid).
* Changes in file_rewrite_pluginfile_urls: Passing a new option reverse = true in the $options var will make the function to convert
  actual URLs in $text to encoded URLs in the @@PLUGINFILE@@ form.
* behat_util::is_server_running() is removed, please use behat_util::check_server_status() instead.
* Behat\Mink\Selector\SelectorsHandler::xpathLiteral() method is deprecated use behat_context_helper::escape instead
  when building Xpath, or pass the unescaped value when using the named selector.',
* table_sql download process is using the new data formats plugin which you can't use if you are buffering any output
    * flexible_table::get_download_menu(), considered private, has been deleted. Use
      $OUTPUT->download_dataformat_selector() instead.
  when building Xpath, or pass the unescaped value when using the named selector.
* Add new file_is_executable(), to consistently check for executables even in Windows (PHP bug #41062).
* Introduced new hooks for plugin developers.
    - <component>_pre_course_category_delete($category)
    - <component>_pre_course_delete($course)
    - <component>_pre_course_module_delete($cm)
    - <component>_pre_block_delete($instance)
    - <component>_pre_user_delete($user)
  These hooks allow developers to use the item in question before it is deleted by core. For example, if your plugin is
  a module (plugins located in the mod folder) called 'xxx' and you wish to interact with the user object before it is
  deleted then the function to create would be mod_xxx_pre_user_delete($user) in mod/xxx/lib.php.
* pear::Net::GeoIP has been removed.

=== 3.0 ===

* Minify updated to 2.2.1
* htmlpurifier upgraded to 4.7.0
* Less.php upgraded to 1.7.0.9
* The horde library has been updated to version 5.2.7.
* Google libraries (lib/google) updated to 1.1.5
* Html2Text library has been updated to the latest version of the library.
* External functions x_is_allowed_from_ajax() methods have been deprecated. Define 'ajax' => true in db/services.php instead.
* External functions can be called without a session if they define 'loginrequired' => true in db/services.php.
* All plugins are required to declare their frankenstyle component name via
  the $plugin->component property in their version.php file. See
  https://docs.moodle.org/dev/version.php for details (MDL-48494).
* PHPUnit is upgraded to 4.7. Some tests using deprecated assertions etc may need changes to work correctly.
* Users of the text editor API to manually create a text editor should call set_text before calling use_editor.
* Javascript - SimpleYUI and the Y instance used for modules have been merged. Y is now always the same instance of Y.
* get_referer() has been deprecated, please use the get_local_referer function instead.
* \core\progress\null is renamed to \core\progress\none for improved PHP7 compatibility as null is a reserved word (see MDL-50453).
* \webservice_xmlrpc_client now respects proxy server settings. If your XMLRPC server is available on your local network and not via your proxy server, you may need to add it to the list of proxy
  server exceptions in $CFG->proxybypass. See MDL-39353 for details.
* Group and groupings idnumbers can now be passed to and/or are returned from the following web services functions:
  ** core_group_external::create_groups
  ** core_group_external::get_groups
  ** core_group_external::get_course_groups
  ** core_group_external::create_groupings
  ** core_group_external::update_groupings
  ** core_group_external::get_groupings
  ** core_group_external::get_course_groupings
  ** core_group_external::get_course_user_groups
* Following functions are removed from core. See MDL-50049 for details.
    password_compat_not_supported()
    session_get_instance()
    session_is_legacy()
    session_kill_all()
    session_touch()
    session_kill()
    session_kill_user()
    session_set_user()
    session_is_loggedinas()
    session_get_realuser()
    session_loginas()
    js_minify()
    css_minify_css()
    update_login_count()
    reset_login_count()
    check_gd_version()
    update_log_display_entry()
    get_recent_enrolments()
    groups_filter_users_by_course_module_visible()
    groups_course_module_visible()
    error()
    formerr()
    editorhelpbutton()
    editorshortcutshelpbutton()
    choose_from_menu()
    update_event()
    get_generic_section_name()
    get_all_sections()
    add_mod_to_section()
    get_all_mods()
    get_course_section()
    format_weeks_get_section_dates()
    get_print_section_cm_text()
    print_section_add_menus()
    make_editing_buttons()
    print_section()
    print_overview()
    print_recent_activity()
    delete_course_module()
    update_category_button()
    make_categories_list()
    category_delete_move()
    category_delete_full()
    move_category()
    course_category_hide()
    course_category_show()
    get_course_category()
    create_course_category()
    get_all_subcategories()
    get_child_categories()
    get_categories()
    print_course_search()
    print_my_moodle()
    print_remote_course()
    print_remote_host()
    print_whole_category_list()
    print_category_info()
    get_course_category_tree()
    print_courses()
    print_course()
    get_category_courses_array()
    get_category_courses_array_recursively()
    blog_get_context_url()
    get_courses_wmanagers()
    convert_tree_to_html()
    convert_tabrows_to_tree()
    can_use_rotated_text()
    get_parent_contexts()
    get_parent_contextid()
    get_child_contexts()
    create_contexts()
    cleanup_contexts()
    build_context_path()
    rebuild_contexts()
    preload_course_contexts()
    context_moved()
    fetch_context_capabilities()
    context_instance_preload()
    get_contextlevel_name()
    print_context_name()
    mark_context_dirty()
    delete_context()
    get_context_url()
    get_course_context()
    get_user_courses_bycap()
    get_role_context_caps()
    get_courseid_from_context()
    context_instance_preload_sql()
    get_related_contexts_string()
    get_plugin_list_with_file()
    check_browser_operating_system()
    check_browser_version()
    get_device_type()
    get_device_type_list()
    get_selected_theme_for_device_type()
    get_device_cfg_var_name()
    set_user_device_type()
    get_user_device_type()
    get_browser_version_classes()
    generate_email_supportuser()
    badges_get_issued_badge_info()
    can_use_html_editor()
    enrol_cohort_get_cohorts()
    enrol_cohort_can_view_cohort()
    cohort_get_visible_list()
    enrol_cohort_enrol_all_users()
    enrol_cohort_search_cohorts()
* The never unused webdav_locks table was dropped.
* The actionmenu hideMenu() function now expects an EventFacade object to be passed to it,
  i.e. a call to M.core.actionmenu.instance.hideMenu() should be change to M.core.actionmenu.instance.hideMenu(e)
* In the html_editors (tinyMCE, Atto), the manage files button can be hidden by changing the 'enable_filemanagement' option to false.
* external_api::validate_context now is public, it can be called from other classes.
* rss_error() now supports returning of correct HTTP status of error and will return '404 Not Found'
  unless other status is specified.
* Plugins can extend the navigation for categories settings by declaring the following callback:
  <frankenstyle>_extend_navigation_category_settings(navigation_node, context_coursecat)
* The clilib.php provides two new functions cli_write() and cli_writeln() that should be used for outputting texts from the command
  line interface scripts.
* External function core_course_external::get_course_contents returned parameter "name" has been changed to PARAM_RAW,
  this is because the new external_format_string function may return raw data if the global moodlewssettingraw parameter is used.
* Function is_web_crawler() has been deprecated, please use core_useragent::is_web_crawler() instead.

=== 2.9.1 ===

* New methods grade_grade::get_grade_max() and get_grade_min() must be used rather than directly the public properties rawgrademax and rawgrademin.
* New method grade_item::is_aggregate_item() indicates when a grade_item is an aggreggated type grade.

=== 2.9 ===

* The default home page for users has been changed to the dashboard (formely my home). See MDL-45774.
* Support for rendering templates from php or javascript has been added. See MDL-49152.
* Support for loading AMD javascript modules has been added. See MDL-49046.
* Webservice core_course_delete_courses now return warning messages on any failures and does not try to rollback the entire deletion.
* \core\event\course_viewed 'other' argument renamed from coursesectionid to coursesectionnumber as it contains the section number.
* New API core_filetypes::add_type (etc.) allows custom filetypes to be added and modified.
* PHPUnit: PHPMailer Sink is now started for all tests and is setup within the phpunit wrapper for advanced tests.
  Catching debugging messages when sending mail will no longer work. Use $sink = $this->redirectEmails(); and then check
  the message in the sink instead.
* The file pluginlib.php was deprecated since 2.6 and has now been removed, do not include or require it.
* \core_component::fetch_subsystems() now returns a valid path for completion component instead of null.
* Deprecated JS global methods have been removed (show_item, destroy_item, hide_item, addonload, getElementsByTagName, findChildNodes).
* For 3rd party plugin specific environment.xml files, it's now possible to specify version independent checks by using the
  <PLUGIN name="component_name"> tag instead of the version dependent <MOODLE version="x.y"> one. If the PLUGIN tag is used any
  Moodle specific tags will be ignored.
* html_table: new API for adding captions to tables (new field, $table->caption) and subsequently hiding said captions from sighted users using accesshide (enabled using $table->captionhide).
* The authorization procedure in the mdeploy.php script has been improved. The script
  now relies on the main config.php when deploying an available update.
* sql_internal_reader and sql_select_reader interfaces have been deprecated in favour of sql_internal_table_reader
  and sql_reader which use iterators to be more memory efficient.
* $CFG->enabletgzbackups setting has been removed as now backups are stored internally using .tar.gz format by default, you can
  set $CFG->usezipbackups to store them in zip format. This does not affect the restore process, which continues accepting both.
* Added support for custom string manager implementations via $CFG->customstringmanager
  directive in the config.php. See MDL-49361 for details.
* Add new make_request_directory() for creation of per-request files.
* Added generate_image_thumbnail_from_string. This should be used instead of generate_image_thumbnail when the source is a string.
  This prevents the need to write files to disk unnecessarily.
* Added generate_image_thumbnail to stored_file class. This should be used when generating thumbnails for stored files.
  This prevents the need to write files to disk unnecessarily.
* Removed pear/HTTP/WebDav. See MDL-49534 for details.
* Use standard PHP date time classes and methods - see new core_date class for timezone normalisation methods.
* Moved lib/google/Google/ to lib/google/src/Google. This is to address autoloader issues with Google's provided autoloader
  for the library. See MDL-49519 for details.
* The outdated lib/google/Google_Client.php and related files have been completely removed. To use
  the new client, read lib/google/readme_moodle.txt, please.
* profile_display_badges() has been deprecated. See MDL-48935 for details.
* Added a new method add_report_nodes() to pagelib.php. If you are looking to add links to the user profile page under the heading "Reports"
  then please use this function to ensure that the breadcrumb and navigation block are created properly for all user profile pages.
* process_new_icon() now does not always return a PNG file. When possible, it will try to keep the format of the original file.
  Set the new argument $preferpng to true to force PNG. See MDL-46763 and MDL-50041 for details.

=== 2.8 ===

* Gradebook grade category option "aggregatesubcats" has been removed completely.
  This means that the database column is removed, the admin settings are removed and
  the properties from the grade_category object have been removed. If any courses were
  found to be using this setting, a warning to check the grades will be shown in the
  course grader report after upgrading the site. The same warning will be shown on
  courses restored from backup that had this setting enabled (see MDL-47503).
* lib/excelllib.class.php has been updated. The class MoodleExcelWorkbook will now only produce excel 2007 files.
* renderers: We now remove the suffix _renderable when looking for a render method for a renderable.
  If you have a renderable class named like "blah_renderable" and have a method on a renderer named "render_blah_renderable"
  you will need to change the name of your render method to "render_blah" instead, as renderable at the end is no longer accepted.
* New functions get_course_and_cm_from_cmid($cmorid, $modulename) and
  get_course_and_cm_from_instance($instanceorid, $modulename) can be used to
  more efficiently load these basic data objects at the start of a script.
* New function cm_info::create($cm) can be used when you need a cm_info
  object, but have a $cm which might only be a standard database record.
* $CFG->enablegroupmembersonly no longer exists.
* Scheduled tasks have gained support for syntax to introduce variability when a
  task will run across installs. When a when hour or minute are defined as 'R'
  they will be installed with a random hour/minute value.
* Several classes grade_edit_tree_column_xxx were removed since grades setup page
  has been significantly changed. These classes should not be used outside of
  gradebook or developers can copy them into their plugins from 2.7 branch.
* Google APIs Client Library (lib/google/) has been upgraded to 1.0.5-beta and
  API has changed dramatically without backward compatibility. Any code accessing
  it must be amended. It does not apply to lib/googleapi.php. See MDL-47297
* Added an extra parameter to the function get_formatted_help_string() (default null) which is used to specify
  additional string parameters.
* User settings node and course node in navigation now support callbacks from admin tools.
* grade_get_grades() optional parameteres $itemtype, $itemmodule, $iteminstance are now required.

DEPRECATIONS:
* completion_info->get_incomplete_criteria() is deprecated and will be removed in Moodle 3.0.
* grade_category::aggregate_values() is deprecated and will be removed in Moodle 3.0.
* groups_filter_users_by_course_module_visible() is deprecated; replace with
  core_availability\info::filter_user_list. Will be removed in Moodle 3.0.
* groups_course_module_visible() is deprecated; replace with $cm->uservisible.
* cm_info property $cm->groupmembersonly is deprecated and always returns 0.
  Use core_availability\info::filter_user_list if trying to determine which
  other users can see an activity.
* cm_info method $cm->is_user_access_restricted_by_group() is deprecated and
  always returns false. Use $cm->uservisible to determine whether the user can
  access the activity.
* Constant FEATURE_GROUPMEMBERSONLY (used in module _supports functions) is
  deprecated.
* cohort_get_visible_list() is deprecated. There is a better function cohort_get_available_cohorts()
  that respects user capabilities to view cohorts.
* enrol_cohort_get_cohorts() and enrol_cohort_search_cohorts() are deprecated since
  functionality is removed. Please use cohort_get_available_cohorts()
* enrol_cohort_enrol_all_users() is deprecated; enrol_manual is now responsible for this action
* enrol_cohort_can_view_cohort() is deprecated; replace with cohort_can_view_cohort()

=== 2.6.4 / 2.7.1 ===

* setnew_password_and_mail() and update_internal_user_password() will trigger
  \core\event\user_password_updated. Previously they used to generate
  \core\event\user_updated event.
* update_internal_user_password() accepts optional boolean $fasthash for fast
  hashing.
* user_update_user() and user_create_user() api's accept optional param
  $triggerevent to avoid respective events to be triggred from the api's.

=== 2.7 ===

* PHPUnit cannot be installed via PEAR any more, please use composer package manager instead.
* $core_renderer->block_move_target() changed to support more verbose move-block-here descriptions.

Events and Logging:
* Significant changes in Logging API. For upgrading existing events_trigger() and
  add_to_log() see http://docs.moodle.org/dev/Migrating_logging_calls_in_plugins
  For accessing logs from plugins see http://docs.moodle.org/dev/Migrating_log_access_in_reports
* The validation of the following events is now stricter (see MDL-45445):
    - \core\event\blog_entry_created
    - \core\event\blog_entry_deleted
    - \core\event\blog_entry_updated
    - \core\event\cohort_member_added
    - \core\event\cohort_member_removed
    - \core\event\course_category_deleted
    - \core\event\course_completed
    - \core\event\course_content_deleted
    - \core\event\course_created
    - \core\event\course_deleted
    - \core\event\course_restored
    - \core\event\course_section_updated (see MDL-45229)
    - \core\event\email_failed
    - \core\event\group_member_added
    - \core\event\group_member_removed
    - \core\event\note_created
    - \core\event\note_deleted
    - \core\event\note_updated
    - \core\event\role_assigned
    - \core\event\role_deleted
    - \core\event\role_unassigned
    - \core\event\user_graded
    - \core\event\user_loggedinas
    - \core\event\user_profile_viewed
    - \core\event\webservice_token_created

DEPRECATIONS:
* $module uses in mod/xxx/version.php files is now deprecated. Please use $plugin instead. It will be removed in Moodle 2.10.
* Update init methods in all event classes - "level" property was renamed to "edulevel", the level property is now deprecated.
* Abstract class \core\event\course_module_instances_list_viewed is deprecated now, use \core\event\instances_list_viewed instead.
* Abstract class core\event\content_viewed has been deprecated. Please extend base event or other relevant abstract class.
* mod_book\event\instances_list_viewed has been deprecated. Please use mod_book\event\course_module_instance_list_viewed instead.
* mod_chat\event\instances_list_viewed has been deprecated. Please use mod_chat\event\course_module_instance_list_viewed instead.
* mod_choice\event\instances_list_viewed has been deprecated. Please use mod_choice\event\course_module_instance_list_viewed instead.
* mod_feedback\event\instances_list_viewed has been deprecated. Please use mod_feedback\event\course_module_instance_list_viewed instead.
* mod_page\event\instances_list_viewed has been deprecated. Please use mod_page\event\course_module_instance_list_viewed instead.
* The constants FRONTPAGECOURSELIST, FRONTPAGETOPICONLY & FRONTPAGECOURSELIMIT have been removed.
* Conditional availability API has moved and changed. The condition_info class is
  replaced by \core_availability\info_module, and condition_info_section by
  \core_availability\info_section. (Code that uses the old classes will generally
  still work.)
* coursemodule_visible_for_user() has been deprecated but still works - replaced
  by a new static function \core_availability\info_module::is_user_visible()
* cm_info::is_user_access_restricted_by_conditional_access has been deprecated
  but still works (it has never done what its name suggests, and is
  unnecessary).
* cm_info and section_info property showavailability has been deprecated, but
  still works (with the caveat that this information is now per-user).
* cm_info and section_info properties availablefrom and availableuntil have been
  deprecated and always return zero (underlying data doesn't have these values).
* section_info property groupingid has been deprecated and always returns zero,
  same deal.
* Various cm_info methods have been deprecated in favour of their read-only properties (get_url(), get_content(), get_extra_classes(),
  get_on_click(), get_custom_data(), get_after_link, get_after_edit_icons)
* The ajaxenabled function has been deprecated and always returns true. All code should be fully functional in Javascript.
* count_login_failures() has been deprecated, use user_count_login_failures() instead. Refer MDL-42891 for details.

Conditional availability (activities and sections):
* New conditional availability API in /availability, including new availability
  condition plugins in /availability/condition. The new API is very similar with
  regard to checking availability, but any code that modifies availability settings
  for an activity or section is likely to need substantial changes.

YUI:
  * The lightbox attribute for moodle-core-notification-dialogue has been
    deprecated and replaced by the modal attribute. This was actually
    changed in Moodle 2.2, but has only been marked as deprecated now. It
    will be removed in Moodle 2.9.
  * When destroying any type of dialogue based on moodle-core-notification, the relevant content is also removed from
    the DOM. Previously it was left orphaned.

JavaSript:
    * The findChildNodes global function has been deprecated. Y.all should
      be used instead.
    * The callback argument to confirm_action and M.util.show_confirm_dialog has been deprecated. If you need to write a
      confirmation which includes a callback, please use moodle-core-notification-confirmation and attach callbacks to the
      events provided.

* New locking api and admin settings to configure the system locking type.
* New "Time spent waiting for the database" performance metric displayed along with the
  other MDL_PERF vars; the change affects both the error logs and the vars displayed in
  the page footer.
* Changes in the tag API. The component and contextid are now saved when assigning tags to an item. Please see
  tag/upgrade.txt for more information.

=== 2.6 ===

* Use new methods from core_component class instead of get_core_subsystems(), get_plugin_types(),
  get_plugin_list(), get_plugin_list_with_class(), get_plugin_directory(), normalize_component(),
  get_component_directory() and get_plugin_list_with_file(). The names of the new methods are
  exactly the same, the only differences are that core_component::get_plugin_types() now always returns
  full paths and core_component::get_plugin_list() does not accept empty parameter any more.
* Use core_text::* instead of textlib:: and also core_collator::* instead of collatorlib::*.
* Use new function moodleform::mock_submit() to simulate form submission in unit tests (backported).
* New $CFG->localcachedir setting useful for cluster nodes. Admins have to update X-Sendfile aliases if used.
* MS SQL Server drivers are now using NVARCHAR(MAX) instead of NTEXT and VARBINARY(MAX) instead of IMAGE,
  this change should be fully transparent and it should help significantly with add-on compatibility.
* The string manager classes were renamed. Note that they should not be modified or used directly,
  always use get_string_manager() to get instance of the string manager.
* The ability to use an 'insecure' rc4encrypt/rc4decrypt key has been removed.
* Use $CFG->debugdeveloper instead of debugging('', DEBUG_DEVELOPER).
* Use set_debugging(DEBUG_xxx) when changing debugging level for current request.
* Function moveto_module() does not modify $mod argument and instead now returns the new module visibility value.
* Use behat_selectors::get_allowed_text_selectors() and behat_selectors::get_allowed_selectors() instead of
  behat_command::$allowedtextselectors and behat_command::$allowedselectors
* Subplugins are supported in admin tools and local plugins.
* file_packer/zip_packer API has been modified so that key functions support a new file_progress interface
  to report progress during long operations. Related to this, zip_archive now supports an estimated_count()
  function that returns an approximate number of entries in the zip faster than the count() function.
* Class cm_info no longer extends stdClass. All properties are read-only and calculated on first request only.
* Class course_modinfo no longer extends stdClass. All properties are read-only.
* Database fields modinfo and sectioncache in table course are removed. Application cache core/coursemodinfo
  is used instead. Course cache is still reset, rebuilt and retrieved using function rebuild_course_cache() and
  get_fast_modinfo(). Purging all caches and every core upgrade purges course modinfo cache as well.
  If function get_fast_modinfo() is called for multiple courses make sure to include field cacherev in course
  object.
* Internal (noreply and support) user support has been added for sending/receiving message.
  Use core_user::get_noreply_user() and core_user::get_support_user() to get noreply and support user's respectively.
  Real users can be used as noreply/support users by setting $CFG->noreplyuserid and $CFG->supportuserid
* New function readfile_allow_large() in filelib.php for use when very large files may need sending to user.
* Use core_plugin_manager::reset_caches() when changing visibility of plugins.
* Implement new method get_enabled_plugins() method in subplugin info classes.
* Each plugin should include version information in version.php.
* Module and block tables do not contain version column any more, use get_config('xx_yy', 'version') instead.
* $USER->password field is intentionally unset so that session data does not contain password hashes.
* Use core_shutdown_manager::register_function() instead of register_shutdown_function().
* New file packer for .tar.gz files; obtain by calling get_file_packer('application/x-gzip'). Intended initially
  for use in backup/restore only, as there are limitations on supported filenames. Also new packer for
  backups which supports both compression formats; get_file_packer('application/vnd.moodle.backup').
* New optional parameter to stored_file::get_content_file_handle to open file handle with 'gzopen' instead
  of 'fopen' to read gzip-compressed files if required.
* update_internal_user_password() and setnew_password_and_mail() now trigger user_updated event.
* Add thirdpartylibs.xml file to plugins that bundle any 3rd party libraries.
* New class introduced to help auto generate zIndex values for modal dialogues. Class "moodle-has-zindex"
  should set on any element which uses a non-default zindex and needs to ensure it doesn't show above a
  dialogue.
* $CFG->filelifetime is now used consistently for most file serving operations, the default was lowered
  to 6 hours from 24 hours because etags and x-sendfile support should make file serving less expensive.
* Date format locale charset for windows server will come from calendar type and for gregorian it will use
  lang file.
* The library to interact with Box.net (class boxclient) is only compatible with their APIv1 which
  reaches its end of life on the 14th of Dec. You should migrate your scripts to make usage of the
  new class boxnet_client(). Note that the method names and return values have changed.
* Settings pages are now possible for Calendar type plugins. Calendar type plugins that require a settings page to
  work properly will need to set their requires version to a number that is equal to or grater than the 2.6.1 release version.
* The admin/tool/generator tool was overhauled to use testing data generators and the previous interface to create
  test data was removed (it was not working correctly anyway). If you were using this tool you will probably need to
  update your code.

DEPRECATIONS:
Various previously deprecated functions have now been altered to throw DEBUG_DEVELOPER debugging notices
and will be removed in a future release (target: 2.8), a summary follows:

Accesslib:
    * get_context_instance()                ->  context_xxxx::instance()
    * get_context_instance_by_id()          ->  context::instance_by_id($id)
    * get_system_context()                  ->  context_system::instance()
    * context_moved()                       ->  context::update_moved()
    * preload_course_contexts()             ->  context_helper::preload_course()
    * context_instance_preload()            ->  context_helper::preload_from_record()
    * context_instance_preload_sql()        ->  context_helper::get_preload_record_columns_sql()
    * get_contextlevel_name()               ->  context_helper::get_level_name()
    * create_contexts()                     ->  context_helper::create_instances()
    * cleanup_contexts()                    ->  context_helper::cleanup_instances()
    * build_context_path()                  ->  context_helper::build_all_paths()
    * print_context_name()                  ->  $context->get_context_name()
    * mark_context_dirty()                  ->  $context->mark_dirty()
    * delete_context()                      ->  $context->delete_content() or context_helper::delete_instance()
    * get_context_url()                     ->  $context->get_url()
    * get_course_context()                  ->  $context->get_course_context()
    * get_parent_contexts()                 ->  $context->get_parent_context_ids()
    * get_parent_contextid()                ->  $context->get_parent_context()
    * get_child_contexts()                  ->  $context->get_child_contexts()
    * rebuild_contexts()                    ->  $context->reset_paths()
    * get_user_courses_bycap()              ->  enrol_get_users_courses()
    * get_courseid_from_context()           ->  $context->get_course_context(false)
    * get_role_context_caps()               ->  (no replacement)
    * load_temp_role()                      ->  (no replacement)
    * remove_temp_roles()                   ->  (no replacement)
    * get_related_contexts_string()         ->  $context->get_parent_context_ids(true)
    * get_recent_enrolments()               ->  (no replacement)

Enrollment:
    * get_course_participants()             -> get_enrolled_users()
    * is_course_participant()               -> is_enrolled()

Output:
    * current_theme()                       -> $PAGE->theme->name
    * skip_main_destination()               -> $OUTPUT->skip_link_target()
    * print_container()                     -> $OUTPUT->container()
    * print_container_start()               -> $OUTPUT->container_start()
    * print_container_end()                 -> $OUTPUT->container_end()
    * print_continue()                      -> $OUTPUT->continue_button()
    * print_header()                        -> $PAGE methods
    * print_header_simple()                 -> $PAGE methods
    * print_side_block()                    -> $OUTPUT->block()
    * print_arrow()                         -> $OUTPUT->arrow()
    * print_scale_menu_helpbutton()         -> $OUTPUT->help_icon_scale($courseid, $scale)
    * print_checkbox()                      -> html_writer::checkbox()

Navigation:
    * print_navigation()                    -> $OUTPUT->navbar()
    * build_navigation()                    -> $PAGE->navbar methods
    * navmenu()                             -> (no replacement)
    * settings_navigation::
          get_course_modules()              -> (no replacement)

Files and repositories:
    * stored_file::replace_content_with()   -> stored_file::replace_file_with()
    * stored_file::set_filesize()           -> stored_file::replace_file_with()
    * stored_file::get_referencelifetime()  -> (no replacement)
    * repository::sync_external_file()      -> see repository::sync_reference()
    * repository::get_file_by_reference()   -> repository::sync_reference()
    * repository::
          get_reference_file_lifetime()     -> (no replacement)
    * repository::sync_individual_file()    -> (no replacement)
    * repository::reset_caches()            -> (no replacement)

Calendar:
    * add_event()                           -> calendar_event::create()
    * update_event()                        -> calendar_event->update()
    * delete_event()                        -> calendar_event->delete()
    * hide_event()                          -> calendar_event->toggle_visibility(false)
    * show_event()                          -> calendar_event->toggle_visibility(true)

Misc:
    * filter_text()                         -> format_text(), format_string()...
    * httpsrequired()                       -> $PAGE->https_required()
    * detect_munged_arguments()             -> clean_param([...], PARAM_FILE)
    * mygroupid()                           -> groups_get_all_groups()
    * js_minify()                           -> core_minify::js_files()
    * css_minify_css()                      -> core_minify::css_files()
    * course_modinfo::build_section_cache() -> (no replacement)
    * generate_email_supportuser()          -> core_user::get_support_user()

Sessions:
    * session_get_instance()->xxx()         -> \core\session\manager::xxx()
    * session_kill_all()                    -> \core\session\manager::kill_all_sessions()
    * session_touch()                       -> \core\session\manager::touch_session()
    * session_kill()                        -> \core\session\manager::kill_session()
    * session_kill_user()                   -> \core\session\manager::kill_user_sessions()
    * session_gc()                          -> \core\session\manager::gc()
    * session_set_user()                    -> \core\session\manager::set_user()
    * session_is_loggedinas()               -> \core\session\manager::is_loggedinas()
    * session_get_realuser()                -> \core\session\manager::get_realuser()
    * session_loginas()                     -> \core\session\manager::loginas()

User-agent related functions:
    * check_browser_operating_system()      -> core_useragent::check_browser_operating_system()
    * check_browser_version()               -> core_useragent::check_browser_version()
    * get_device_type()                     -> core_useragent::get_device_type()
    * get_device_type_list()                -> core_useragent::get_device_type_list()
    * get_selected_theme_for_device_type()  -> core_useragent::get_device_type_theme()
    * get_device_cfg_var_name()             -> core_useragent::get_device_type_cfg_var_name()
    * set_user_device_type()                -> core_useragent::set_user_device_type()
    * get_user_device_type()                -> core_useragent::get_user_device_type()
    * get_browser_version_classes()         -> core_useragent::get_browser_version_classes()

YUI:
    * moodle-core-notification has been deprecated with a recommendation of
      using its subclasses instead. This is to allow for reduced page
      transport costs. Current subclasses include:
      * dialogue
      * alert
      * confirm
      * exception
      * ajaxexception

Event triggering and event handlers:
    * All existing events and event handlers should be replaced by new
      event classes and matching new event observers.
    * See http://docs.moodle.org/dev/Event_2 for more information.
    * The following events will be entirely removed, though they can still
      be captured using handlers, but they should not be used any more.
      * groups_members_removed          -> \core\event\group_member_removed
      * groups_groupings_groups_removed -> (no replacement)
      * groups_groups_deleted           -> \core\event\group_deleted
      * groups_groupings_deleted        -> \core\event\grouping_deleted
    * edit_module_post_actions() does not trigger events any more.

=== 2.5.1 ===

* New get_course() function for use when obtaining the course record from database. Will
  reuse existing $COURSE or $SITE globals if possible to improve performance.

=== 2.5 ===

* The database drivers (moodle_database and subclasses) aren't using anymore the ::columns property
  for caching database metadata. MUC (databasemeta) is used instead. Any custom DB driver should
  apply for that change.
* The cron output has been changed to include time and memory usage (see cron_trace_time_and_memory()),
  so any custom utility relying on the old output may require modification.
* Function get_max_file_sizes now returns an option for (for example) "Course limit (500MB)" or
  "Site limit (200MB)" when appropriate with the option set to 0. This function no longer returns
  an option for 0 bytes. Existing code that was replacing the 0 option in the return
  from this function with a more sensible message, can now use the return from this function directly.
* Functions responsible for output in course/lib.php are deprecated, the code is moved to
  appropriate renderers: print_section(), print_section_add_menus(), get_print_section_cm_text(),
  make_editing_buttons()
  See functions' phpdocs in lib/deprecatedlib.php
* Function get_print_section_cm_text() is deprecated, replaced with methods in cm_info
* zip_packer may create empty zip archives, there is a new option to ignore
  problematic files when creating archive
* The function delete_course_module was deprecated and has been replaced with
  course_delete_module. The reason for this was because the function delete_course_module
  only partially deletes data, so wherever it was called extra code was needed to
  perform the whole deletion process. The function course_delete_module now takes care
  of the whole process.
* curl::setopt() does not accept constant values any more. As it never worked properly,
  we decided to make the type check stricter. Now, the keys of the array pass must be a string
  corresponding to the curl constant name.
* Function get_users_listing now return list of users except guest and deleted users. Previously
  deleted users were excluded by get_users_listing. As guest user is not expected while browsing users,
  and not included in get_user function, it will not be returned by get_users_listing.
* The add_* functions in course/dnduploadlib.php have been deprecated. Plugins should be using the
  MODNAME_dndupload_register callback instead.
* The signature of the add() method of classes implementing the parentable_part_of_admin_tree
  interface (such as admin_category) has been extended. The new parameter allows the caller
  to prepend the new node before an existing sibling in the admin tree.
* condition_info:get_condition_user_fields($formatoptions) now accepts the optional
  param $formatoptions, that will determine if the field names are processed by
  format_string() with the passed options.
* remove all references to $CFG->gdversion, GD PHP extension is now required
* Formslib will now throw a developer warning if a PARAM_ type hasn't been set for elements which
  need it. Please set PARAM_RAW explicitly if you do not want any cleaning.
* Functions responsible for managing and accessing course categories are moved to class coursecat
  in lib/coursecatlib.php, functions responsible for rendering courses and categories lists are
  moved to course/renderer.php. The following global functions are deprecated: make_categories_list(),
  category_delete_move(), category_delete_full(), move_category(), course_category_hide(),
  course_category_show(), get_course_category(), create_course_category(), get_all_subcategories(),
  get_child_categories(), get_categories(), print_my_moodle(), print_remote_course(),
  print_remote_host(), print_whole_category_list(), print_category_info(), get_course_category_tree(),
  print_courses(), print_course(), get_category_courses_array(), get_category_courses_array_recursively(),
  get_courses_wmanagers()
  See http://docs.moodle.org/dev/Courses_lists_upgrade_to_2.5
* $core_renderer->block_move_target() changed to support more verbose move-block-here descriptions.
* Additional (optional) param $onlyactive has been added to get_enrolled_users, count_enrolled_users
  functions to get information for only active (excluding suspended enrolments) users. Included two
  helper functions extract_suspended_users, get_suspended_userids to extract suspended user information.
* The core_plugin_manager class now provides two new helper methods for getting information
  about known plugins: get_plugins_of_type() and get_subplugins_of_plugin().
* The get_uninstall_url() method of all subclasses of \core\plugininfo\base class is now expected
  to always return moodle_url. Subclasses can use the new method is_uninstall_allowed()
  to control the availability of the 'Uninstall' link at the Plugins overview page (previously
  they would do it by get_uninstall_url() returning null). By default, URL to a new general plugin
  uninstall tool is returned. Unless the plugin type needs extra steps that can't be handled by
  plugininfo_xxx::uninstall() method or xmldb_xxx_uninstall() function, this default URL should
  satisfy all plugin types.

Database (DML) layer:
* $DB->sql_empty() is deprecated, you have to use sql parameters with empty values instead,
  please note hardcoding of empty strings in SQL queries breaks execution in Oracle database.
* Indexes must not be defined on the same columns as keys, this is now reported as fatal problem.
  Please note that internally we create indexes instead of foreign keys.

YUI changes:
* M.util.help_icon has been deprecated. Code should be updated to use moodle-core-popuphelp
  instead. To do so, remove any existing JS calls to M.util.help_icon from your PHP and ensure
  that your help link is placed in a span which has the class 'helplink'.

=== 2.4 ===

* Pagelib: Numerous deprecated functions were removed as classes page_base, page_course
  and page_generic_activity.
* use $CFG->googlemapkey3 instead of removed $CFG->googlemapkey and migrate to Google Maps API V3
* Function settings_navigation::add_course_editing_links() is completely removed
* function global_navigation::format_display_course_content() is removed completely (the
  functionality is moved to course format class)
* in the function global_navigation::load_generic_course_sections() the argument $courseformat is
  removed
* New component and itemid columns in groups_members table - this allows plugin to create protected
  group memberships using 'xx_yy_allow_group_member_remove' callback and there is also a new restore
  callback 'xx_yy_restore_group_member()'.
* New general role assignment restore plugin callback 'xx_yy_restore_role_assignment()'.
* functions get_generic_section_name(), get_all_sections(), add_mod_to_section(), get_all_mods()
  are deprecated. See their phpdocs in lib/deprecatedlib.php on how to replace them

YUI changes:
* moodle-enrol-notification has been renamed to moodle-core-notification
* YUI2 code must now use 2in3, see http://yuilibrary.com/yui/docs/yui/yui-yui2.html
* M.util.init_select_autosubmit() and M.util.init_url_select() have been deprecated. Code using this should be updated
  to use moodle-core-formautosubmit

Unit testing changes:
* output debugging() is not sent to standard output any more,
  use $this->assertDebuggingCalled(), $this->assertDebuggingNotCalled(),
  $this->getDebuggingMessages() or $this->assertResetDebugging() instead.

=== 2.3 ===

Database layer changes:
* objects are not allowed in paramters of DML functions, use explicit casting to strings if necessary

Note:
* DDL and DML methods which were deprecated in 2.0 have now been removed, they will no longer produce
debug messages and will produce fatal errors

API changes:

* send_stored_file() has changed its interface
* deleted several resourcelib_embed_* functions from resourcelib.php

=== 2.2 ===

removed unused libraries:
* odbc, base32, CodeSniffer, overlib, apd profiling, kses, Smarty, PEAR Console, swfobject, cssshover.htc, md5.js

API changes:
* new admin/tool plugin type
* new context API - old API is still available
* deleted users do not have context any more
* removed global search


=== 2.1 ===

API changes:
* basic suport for restore from 1.9
* new mobile devices API
* new questions API


=== 2.0 ===

API changes:
* new DML API - http://docs.moodle.org/dev/DML_functions
* new DDL API - http://docs.moodle.org/dev/DDL_functions
* new file API - http://docs.moodle.org/dev/File_API
* new $PAGE and $OUTPUT API
* new navigation API
* new theme API - http://docs.moodle.org/dev/Theme_changes_in_2.0
* new javascript API - http://docs.moodle.org/dev/JavaScript_usage_guide
* new portfolio API
* new local plugin type
* new translation support - http://lang.moodle.org
* new web service API
* new cohorts API
* new messaging API
* new rating API
* new comment API
* new sessions API
* new enrolment API
* new backup/restore API
* new blocks API
* new filters API
* improved plugin support (aka Frankenstyle)
* new registration and hub API
* new course completion API
* new plagiarism API
* changed blog API
* new text editor API
* new my moodle and profiles API<|MERGE_RESOLUTION|>--- conflicted
+++ resolved
@@ -56,12 +56,9 @@
   a callback to be provided to determine whether page can be accessed.
 * New setting $CFG->localtempdir overrides which defaults to sys_get_temp_dir()
 * Function redirect() now emits a line of backtrace into the X-Redirect-By header when debugging is on
-<<<<<<< HEAD
 * New DML function $DB->delete_records_subquery() to delete records based on a subquery in a way
   that will work across databases.
-=======
 * Add support for email DKIM signatures via $CFG->emaildkimselector
->>>>>>> 1b47d4bc
 
 === 3.9 ===
 * Following function has been deprecated, please use \core\task\manager::run_from_cli().
