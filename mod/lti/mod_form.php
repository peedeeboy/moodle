<?php
// This file is part of Moodle - http://moodle.org/
//
// Moodle is free software: you can redistribute it and/or modify
// it under the terms of the GNU General Public License as published by
// the Free Software Foundation, either version 3 of the License, or
// (at your option) any later version.
//
// Moodle is distributed in the hope that it will be useful,
// but WITHOUT ANY WARRANTY; without even the implied warranty of
// MERCHANTABILITY or FITNESS FOR A PARTICULAR PURPOSE.  See the
// GNU General Public License for more details.
//
// You should have received a copy of the GNU General Public License
// along with Moodle.  If not, see <http://www.gnu.org/licenses/>.
//
// This file is part of BasicLTI4Moodle
//
// BasicLTI4Moodle is an IMS BasicLTI (Basic Learning Tools for Interoperability)
// consumer for Moodle 1.9 and Moodle 2.0. BasicLTI is a IMS Standard that allows web
// based learning tools to be easily integrated in LMS as native ones. The IMS BasicLTI
// specification is part of the IMS standard Common Cartridge 1.1 Sakai and other main LMS
// are already supporting or going to support BasicLTI. This project Implements the consumer
// for Moodle. Moodle is a Free Open source Learning Management System by Martin Dougiamas.
// BasicLTI4Moodle is a project iniciated and leaded by Ludo(Marc Alier) and Jordi Piguillem
// at the GESSI research group at UPC.
// SimpleLTI consumer for Moodle is an implementation of the early specification of LTI
// by Charles Severance (Dr Chuck) htp://dr-chuck.com , developed by Jordi Piguillem in a
// Google Summer of Code 2008 project co-mentored by Charles Severance and Marc Alier.
//
// BasicLTI4Moodle is copyright 2009 by Marc Alier Forment, Jordi Piguillem and Nikolas Galanis
// of the Universitat Politecnica de Catalunya http://www.upc.edu
// Contact info: Marc Alier Forment granludo @ gmail.com or marc.alier @ upc.edu.

/**
 * This file defines the main lti configuration form
 *
 * @package mod_lti
 * @copyright  2009 Marc Alier, Jordi Piguillem, Nikolas Galanis
 *  marc.alier@upc.edu
 * @copyright  2009 Universitat Politecnica de Catalunya http://www.upc.edu
 * @author     Marc Alier
 * @author     Jordi Piguillem
 * @author     Nikolas Galanis
 * @author     Chris Scribner
 * @license    http://www.gnu.org/copyleft/gpl.html GNU GPL v3 or later
 */

defined('MOODLE_INTERNAL') || die;

require_once($CFG->dirroot.'/course/moodleform_mod.php');
require_once($CFG->dirroot.'/mod/lti/locallib.php');

class mod_lti_mod_form extends moodleform_mod {

    public function definition() {
        global $PAGE, $OUTPUT, $COURSE;

        if ($type = optional_param('type', false, PARAM_ALPHA)) {
            component_callback("ltisource_$type", 'add_instance_hook');
        }

        $this->typeid = 0;

        $mform =& $this->_form;
        // Adding the "general" fieldset, where all the common settings are shown.
        $mform->addElement('header', 'general', get_string('general', 'form'));
        // Adding the standard "name" field.
        $mform->addElement('text', 'name', get_string('basicltiname', 'lti'), array('size' => '64'));
        $mform->setType('name', PARAM_TEXT);
        $mform->addRule('name', null, 'required', null, 'client');
        $mform->addRule('name', get_string('maximumchars', '', 255), 'maxlength', 255, 'client');
        // Adding the optional "intro" and "introformat" pair of fields.
        $this->standard_intro_elements(get_string('basicltiintro', 'lti'));
        $mform->setAdvanced('introeditor');

        // Display the label to the right of the checkbox so it looks better & matches rest of the form.
        if ($mform->elementExists('showdescription')) {
            $coursedesc = $mform->getElement('showdescription');
            if (!empty($coursedesc)) {
                $coursedesc->setText(' ' . $coursedesc->getLabel());
                $coursedesc->setLabel('&nbsp');
            }
        }

        $mform->setAdvanced('showdescription');

        $mform->addElement('checkbox', 'showtitlelaunch', '&nbsp;', ' ' . get_string('display_name', 'lti'));
        $mform->setAdvanced('showtitlelaunch');
        $mform->setDefault('showtitlelaunch', true);
        $mform->addHelpButton('showtitlelaunch', 'display_name', 'lti');

        $mform->addElement('checkbox', 'showdescriptionlaunch', '&nbsp;', ' ' . get_string('display_description', 'lti'));
        $mform->setAdvanced('showdescriptionlaunch');
        $mform->addHelpButton('showdescriptionlaunch', 'display_description', 'lti');

        // Tool settings.
        $attributes = array();
        if ($update = optional_param('update', false, PARAM_INT)) {
            $attributes['disabled'] = 'disabled';
        }
        $attributes['class'] = 'lti_contentitem';
        $tooltypes = $mform->addElement('select', 'typeid', get_string('external_tool_type', 'lti'), array(), $attributes);
        $typeid = optional_param('typeid', false, PARAM_INT);
        $mform->getElement('typeid')->setValue($typeid);
        $mform->addHelpButton('typeid', 'external_tool_type', 'lti');
        $toolproxy = array();

        // Array of tool type IDs that don't support ContentItemSelectionRequest.
        $noncontentitemtypes = ['0'];

        foreach (lti_get_types_for_add_instance() as $id => $type) {
            if (!empty($type->toolproxyid)) {
                $toolproxy[] = $type->id;
                $attributes = array( 'globalTool' => 1, 'toolproxy' => 1);
                $enabledcapabilities = explode("\n", $type->enabledcapability);
                if (!in_array('Result.autocreate', $enabledcapabilities)) {
                    $attributes['nogrades'] = 1;
                }
                if (!in_array('Person.name.full', $enabledcapabilities) && !in_array('Person.name.family', $enabledcapabilities) &&
                    !in_array('Person.name.given', $enabledcapabilities)) {
                    $attributes['noname'] = 1;
                }
                if (!in_array('Person.email.primary', $enabledcapabilities)) {
                    $attributes['noemail'] = 1;
                }
            } else if ($type->course == $COURSE->id) {
                $attributes = array( 'editable' => 1, 'courseTool' => 1, 'domain' => $type->tooldomain );
            } else if ($id != 0) {
                $attributes = array( 'globalTool' => 1, 'domain' => $type->tooldomain);
            } else {
                $attributes = array();
            }
            if (!$update && $id) {
                $config = lti_get_type_config($id);
                if (!empty($config['contentitem'])) {
                    $attributes['data-contentitem'] = 1;
                    $attributes['data-id'] = $id;
                } else {
                    $noncontentitemtypes[] = $id;
                }
            }

            $tooltypes->addOption($type->name, $id, $attributes);
        }
        // Add button that launches the content-item selection dialogue.

        // Set contentitem URL.
        $contentitemurl = new moodle_url('/mod/lti/contentitem.php');
        $contentbuttonattributes['data-contentitemurl'] = $contentitemurl->out(false);
        $mform->addElement('button', 'selectcontent', get_string('selectcontent', 'lti'), $contentbuttonattributes);
        if ($update) {
            $mform->disabledIf('selectcontent', 'typeid', 'neq', 0);
        } else {
            $mform->disabledIf('selectcontent', 'typeid', 'in', $noncontentitemtypes);
        }

        $mform->addElement('text', 'toolurl', get_string('launch_url', 'lti'), array('size' => '64'));
        $mform->setType('toolurl', PARAM_URL);
        $mform->addHelpButton('toolurl', 'launch_url', 'lti');
        if ($update) {
            $mform->disabledIf('toolurl', 'typeid', 'neq', 0);
        } else {
            $mform->disabledIf('toolurl', 'typeid', 'in', $noncontentitemtypes);
        }

        $mform->addElement('text', 'securetoolurl', get_string('secure_launch_url', 'lti'), array('size' => '64'));
        $mform->setType('securetoolurl', PARAM_URL);
        $mform->setAdvanced('securetoolurl');
        $mform->addHelpButton('securetoolurl', 'secure_launch_url', 'lti');
        if ($update) {
            $mform->disabledIf('securetoolurl', 'typeid', 'neq', 0);
        } else {
            $mform->disabledIf('securetoolurl', 'typeid', 'in', $noncontentitemtypes);
        }

        $mform->addElement('hidden', 'urlmatchedtypeid', '', array( 'id' => 'id_urlmatchedtypeid' ));
        $mform->setType('urlmatchedtypeid', PARAM_INT);

        $launchoptions = array();
        $launchoptions[LTI_LAUNCH_CONTAINER_DEFAULT] = get_string('default', 'lti');
        $launchoptions[LTI_LAUNCH_CONTAINER_EMBED] = get_string('embed', 'lti');
        $launchoptions[LTI_LAUNCH_CONTAINER_EMBED_NO_BLOCKS] = get_string('embed_no_blocks', 'lti');
        $launchoptions[LTI_LAUNCH_CONTAINER_REPLACE_MOODLE_WINDOW] = get_string('existing_window', 'lti');
        $launchoptions[LTI_LAUNCH_CONTAINER_WINDOW] = get_string('new_window', 'lti');

        $mform->addElement('select', 'launchcontainer', get_string('launchinpopup', 'lti'), $launchoptions);
        $mform->setDefault('launchcontainer', LTI_LAUNCH_CONTAINER_DEFAULT);
        $mform->addHelpButton('launchcontainer', 'launchinpopup', 'lti');
        $mform->setAdvanced('launchcontainer');

        $mform->addElement('text', 'resourcekey', get_string('resourcekey', 'lti'));
        $mform->setType('resourcekey', PARAM_TEXT);
        $mform->setAdvanced('resourcekey');
        $mform->addHelpButton('resourcekey', 'resourcekey', 'lti');
<<<<<<< HEAD
        $mform->disabledIf('resourcekey', 'typeid', 'neq', '0');
        $mform->setForceLtr('resourcekey');
=======
        if ($update) {
            $mform->disabledIf('resourcekey', 'typeid', 'neq', 0);
        } else {
            $mform->disabledIf('resourcekey', 'typeid', 'in', $noncontentitemtypes);
        }
>>>>>>> 1e7490ad

        $mform->addElement('passwordunmask', 'password', get_string('password', 'lti'));
        $mform->setType('password', PARAM_TEXT);
        $mform->setAdvanced('password');
        $mform->addHelpButton('password', 'password', 'lti');
        if ($update) {
            $mform->disabledIf('password', 'typeid', 'neq', 0);
        } else {
            $mform->disabledIf('password', 'typeid', 'in', $noncontentitemtypes);
        }

        $mform->addElement('textarea', 'instructorcustomparameters', get_string('custom', 'lti'), array('rows' => 4, 'cols' => 60));
        $mform->setType('instructorcustomparameters', PARAM_TEXT);
        $mform->setAdvanced('instructorcustomparameters');
        $mform->addHelpButton('instructorcustomparameters', 'custom', 'lti');
        $mform->setForceLtr('instructorcustomparameters');

        $mform->addElement('text', 'icon', get_string('icon_url', 'lti'), array('size' => '64'));
        $mform->setType('icon', PARAM_URL);
        $mform->setAdvanced('icon');
        $mform->addHelpButton('icon', 'icon_url', 'lti');
        if ($update) {
            $mform->disabledIf('icon', 'typeid', 'neq', 0);
        } else {
            $mform->disabledIf('icon', 'typeid', 'in', $noncontentitemtypes);
        }

        $mform->addElement('text', 'secureicon', get_string('secure_icon_url', 'lti'), array('size' => '64'));
        $mform->setType('secureicon', PARAM_URL);
        $mform->setAdvanced('secureicon');
        $mform->addHelpButton('secureicon', 'secure_icon_url', 'lti');
        if ($update) {
            $mform->disabledIf('secureicon', 'typeid', 'neq', 0);
        } else {
            $mform->disabledIf('secureicon', 'typeid', 'in', $noncontentitemtypes);
        }

        // Add privacy preferences fieldset where users choose whether to send their data.
        $mform->addElement('header', 'privacy', get_string('privacy', 'lti'));

        $mform->addElement('advcheckbox', 'instructorchoicesendname', '&nbsp;', ' ' . get_string('share_name', 'lti'));
        $mform->setDefault('instructorchoicesendname', '1');
        $mform->addHelpButton('instructorchoicesendname', 'share_name', 'lti');
        $mform->disabledIf('instructorchoicesendname', 'typeid', 'in', $toolproxy);

        $mform->addElement('advcheckbox', 'instructorchoicesendemailaddr', '&nbsp;', ' ' . get_string('share_email', 'lti'));
        $mform->setDefault('instructorchoicesendemailaddr', '1');
        $mform->addHelpButton('instructorchoicesendemailaddr', 'share_email', 'lti');
        $mform->disabledIf('instructorchoicesendemailaddr', 'typeid', 'in', $toolproxy);

        $mform->addElement('advcheckbox', 'instructorchoiceacceptgrades', '&nbsp;', ' ' . get_string('accept_grades', 'lti'));
        $mform->setDefault('instructorchoiceacceptgrades', '1');
        $mform->addHelpButton('instructorchoiceacceptgrades', 'accept_grades', 'lti');
        $mform->disabledIf('instructorchoiceacceptgrades', 'typeid', 'in', $toolproxy);

        // Add standard course module grading elements.
        $this->standard_grading_coursemodule_elements();

        // Add standard elements, common to all modules.
        $this->standard_coursemodule_elements();
        $mform->setAdvanced('cmidnumber');

        // Add standard buttons, common to all modules.
        $this->add_action_buttons();

        $editurl = new moodle_url('/mod/lti/instructor_edit_tool_type.php',
                array('sesskey' => sesskey(), 'course' => $COURSE->id));
        $ajaxurl = new moodle_url('/mod/lti/ajax.php');

        $jsinfo = (object)array(
                        'edit_icon_url' => (string)$OUTPUT->pix_url('t/edit'),
                        'add_icon_url' => (string)$OUTPUT->pix_url('t/add'),
                        'delete_icon_url' => (string)$OUTPUT->pix_url('t/delete'),
                        'green_check_icon_url' => (string)$OUTPUT->pix_url('i/valid'),
                        'warning_icon_url' => (string)$OUTPUT->pix_url('warning', 'lti'),
                        'instructor_tool_type_edit_url' => $editurl->out(false),
                        'ajax_url' => $ajaxurl->out(true),
                        'courseId' => $COURSE->id
                  );

        $module = array(
            'name' => 'mod_lti_edit',
            'fullpath' => '/mod/lti/mod_form.js',
            'requires' => array('base', 'io', 'querystring-stringify-simple', 'node', 'event', 'json-parse'),
            'strings' => array(
                array('addtype', 'lti'),
                array('edittype', 'lti'),
                array('deletetype', 'lti'),
                array('delete_confirmation', 'lti'),
                array('cannot_edit', 'lti'),
                array('cannot_delete', 'lti'),
                array('global_tool_types', 'lti'),
                array('course_tool_types', 'lti'),
                array('using_tool_configuration', 'lti'),
                array('using_tool_cartridge', 'lti'),
                array('domain_mismatch', 'lti'),
                array('custom_config', 'lti'),
                array('tool_config_not_found', 'lti'),
                array('tooltypeadded', 'lti'),
                array('tooltypedeleted', 'lti'),
                array('tooltypenotdeleted', 'lti'),
                array('tooltypeupdated', 'lti'),
                array('forced_help', 'lti')
            ),
        );

        if (!empty($typeid)) {
            $mform->setAdvanced('typeid');
            $mform->setAdvanced('toolurl');
        }

        $PAGE->requires->js_init_call('M.mod_lti.editor.init', array(json_encode($jsinfo)), true, $module);
    }

}
<|MERGE_RESOLUTION|>--- conflicted
+++ resolved
@@ -193,16 +193,13 @@
         $mform->setType('resourcekey', PARAM_TEXT);
         $mform->setAdvanced('resourcekey');
         $mform->addHelpButton('resourcekey', 'resourcekey', 'lti');
-<<<<<<< HEAD
         $mform->disabledIf('resourcekey', 'typeid', 'neq', '0');
+        if ($update) {
+            $mform->disabledIf('resourcekey', 'typeid', 'neq', 0);
+        } else {
+            $mform->disabledIf('resourcekey', 'typeid', 'in', $noncontentitemtypes);
+        }
         $mform->setForceLtr('resourcekey');
-=======
-        if ($update) {
-            $mform->disabledIf('resourcekey', 'typeid', 'neq', 0);
-        } else {
-            $mform->disabledIf('resourcekey', 'typeid', 'in', $noncontentitemtypes);
-        }
->>>>>>> 1e7490ad
 
         $mform->addElement('passwordunmask', 'password', get_string('password', 'lti'));
         $mform->setType('password', PARAM_TEXT);
