--- conflicted
+++ resolved
@@ -175,7 +175,9 @@
         upgrade_mod_savepoint(true, 2013090100, 'scorm');
     }
 
-<<<<<<< HEAD
+    // Moodle v2.6.0 release upgrade line.
+    // Put any upgrade step following this.
+
     if ($oldversion < 2013110501) {
         // Fix invalid $scorm->launch records.
         // Get all scorms that have a launch value that references a sco from a different scorm.
@@ -197,10 +199,6 @@
 
         upgrade_mod_savepoint(true, 2013110501, 'scorm');
     }
-=======
-    // Moodle v2.6.0 release upgrade line.
-    // Put any upgrade step following this.
->>>>>>> 47578dbf
 
     return true;
 }
