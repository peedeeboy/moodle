--- conflicted
+++ resolved
@@ -2699,11 +2699,7 @@
         $choices['user'] = get_string('userevents', 'calendar');
     }
     if ($allowed->site) {
-<<<<<<< HEAD
-        $choices[SITEID] = get_string('siteevents', 'calendar');
-=======
-        $choices['site'] = get_string('globalevents', 'calendar');
->>>>>>> 20131e5c
+        $choices['site'] = get_string('siteevents', 'calendar');
     }
     if (!empty($allowed->courses)) {
         $choices['course'] = get_string('courseevents', 'calendar');
