<<<<<<< HEAD
<?php

// This file is part of Moodle - http://moodle.org/
//
// Moodle is free software: you can redistribute it and/or modify
// it under the terms of the GNU General Public License as published by
// the Free Software Foundation, either version 3 of the License, or
// (at your option) any later version.
//
// Moodle is distributed in the hope that it will be useful,
// but WITHOUT ANY WARRANTY; without even the implied warranty of
// MERCHANTABILITY or FITNESS FOR A PARTICULAR PURPOSE.  See the
// GNU General Public License for more details.
//
// You should have received a copy of the GNU General Public License
// along with Moodle.  If not, see <http://www.gnu.org/licenses/>.

/**
 * External files API
 *
 * @package    moodlecore
 * @subpackage webservice
 * @copyright  2010 Dongsheng Cai <dongsheng@moodle.com>
 * @license    http://www.gnu.org/copyleft/gpl.html GNU GPL v3 or later
 */

require_once("$CFG->libdir/externallib.php");
require_once("$CFG->libdir/filelib.php");

/**
 * Files functions
 */
class core_files_external extends external_api {

    /**
     * Returns description of get_files parameters
     * @return external_function_parameters
     */
    public static function get_files_parameters() {
        return new external_function_parameters(
            array(
                'contextid' => new external_value(PARAM_INT, 'context id'),
                'component' => new external_value(PARAM_TEXT, 'component'),
                'filearea'  => new external_value(PARAM_TEXT, 'file area'),
                'itemid'    => new external_value(PARAM_INT, 'associated id'),
                'filepath'  => new external_value(PARAM_PATH, 'file path'),
                'filename'  => new external_value(PARAM_FILE, 'file name')
            )
        );
    }

    /**
     * Return moodle files listing
     * @param int $contextid
     * @param int $component
     * @param int $filearea
     * @param int $itemid
     * @param string $filepath
     * @param string $filename
     * @return array
     */
    public static function get_files($contextid, $component, $filearea, $itemid, $filepath, $filename) {
        global $CFG, $USER, $OUTPUT;
        $fileinfo = self::validate_parameters(self::get_files_parameters(), array('contextid'=>$contextid, 'component'=>$component, 'filearea'=>$filearea, 'itemid'=>$itemid, 'filepath'=>$filepath, 'filename'=>$filename));

        $browser = get_file_browser();

        if (empty($fileinfo['contextid'])) {
            $context  = get_system_context();
        } else {
            $context  = get_context_instance_by_id($fileinfo['contextid']);
        }
        if (empty($fileinfo['component'])) {
            $fileinfo['component'] = null;
        }
        if (empty($fileinfo['filearea'])) {
            $fileinfo['filearea'] = null;
        }
        if (empty($fileinfo['itemid'])) {
            $fileinfo['itemid'] = null;
        }
        if (empty($fileinfo['filename'])) {
            $fileinfo['filename'] = null;
        }
        if (empty($fileinfo['filepath'])) {
            $fileinfo['filepath'] = null;
        }

        $return = array();
        $return['parents'] = array();
        $return['files'] = array();
        if ($file = $browser->get_file_info($context, $fileinfo['component'], $fileinfo['filearea'], $fileinfo['itemid'], $fileinfo['filepath'], $fileinfo['filename'])) {
            $level = $file->get_parent();
            while ($level) {
                $params = $level->get_params();
                $params['filename'] = $level->get_visible_name();
                array_unshift($return['parents'], $params);
                $level = $level->get_parent();
            }
            $list = array();
            $children = $file->get_children();
            foreach ($children as $child) {

                $params = $child->get_params();

                if ($child->is_directory()) {
                    $node = array(
                        'contextid' => $params['contextid'],
                        'component' => $params['component'],
                        'filearea'  => $params['filearea'],
                        'itemid'    => $params['itemid'],
                        'filepath'  => $params['filepath'],
                        'filename'  => $child->get_visible_name(),
                        'url'       => null,
                        'isdir'     => true
                    );
                    $list[] = $node;
                } else {
                    $node = array(
                        'contextid' => $params['contextid'],
                        'component' => $params['component'],
                        'filearea'  => $params['filearea'],
                        'itemid'    => $params['itemid'],
                        'filepath'  => $params['filepath'],
                        'filename'  => $child->get_visible_name(),
                        'url'       => $child->get_url(),
                        'isdir'     => false
                    );
                    $list[] = $node;
                }
            }
        }
        $return['files'] = $list;
        return $return;
    }

    /**
     * Returns description of get_files returns
     * @return external_multiple_structure
     */
    public static function get_files_returns() {
        return new external_single_structure(
            array(
                'parents' => new external_multiple_structure(
                    new external_single_structure(
                        array(
                            'contextid' => new external_value(PARAM_INT, ''),
                            'component' => new external_value(PARAM_COMPONENT, ''),
                            'filearea'  => new external_value(PARAM_AREA, ''),
                            'itemid'    => new external_value(PARAM_INT, ''),
                            'filepath'  => new external_value(PARAM_TEXT, ''),
                            'filename'  => new external_value(PARAM_TEXT, ''),
                        )
                    )
                ),
                'files' => new external_multiple_structure(
                    new external_single_structure(
                        array(
                            'contextid' => new external_value(PARAM_INT, ''),
                            'component' => new external_value(PARAM_COMPONENT, ''),
                            'filearea'  => new external_value(PARAM_AREA, ''),
                            'itemid'   => new external_value(PARAM_INT, ''),
                            'filepath' => new external_value(PARAM_TEXT, ''),
                            'filename' => new external_value(PARAM_FILE, ''),
                            'isdir'    => new external_value(PARAM_BOOL, ''),
                            'url'      => new external_value(PARAM_TEXT, ''),
                        )
                    )
                )
            )
        );
    }

    /**
     * Returns description of upload parameters
     * @return external_function_parameters
     */
    public static function upload_parameters() {
        return new external_function_parameters(
            array(
                'contextid' => new external_value(PARAM_INT, 'context id'),
                'component' => new external_value(PARAM_COMPONENT, 'component'),
                'filearea'  => new external_value(PARAM_AREA, 'file area'),
                'itemid'    => new external_value(PARAM_INT, 'associated id'),
                'filepath'  => new external_value(PARAM_PATH, 'file path'),
                'filename'  => new external_value(PARAM_FILE, 'file name'),
                'filecontent' => new external_value(PARAM_TEXT, 'file content')
            )
        );
    }

    /**
     * Uploading a file to moodle
     *
     * @param int $contextid
     * @param string $component
     * @param string $filearea
     * @param int $itemid
     * @param string $filepath
     * @param string $filename
     * @param string $filecontent
     * @return array
     */
    public static function upload($contextid, $component, $filearea, $itemid, $filepath, $filename, $filecontent) {
        global $USER, $CFG;

        $fileinfo = self::validate_parameters(self::upload_parameters(), array('contextid'=>$contextid, 'component'=>$component, 'filearea'=>$filearea, 'itemid'=>$itemid, 'filepath'=>$filepath, 'filename'=>$filename, 'filecontent'=>$filecontent));

        if (!isset($fileinfo['filecontent'])) {
            throw new moodle_exception('nofile');
        }
        // saving file
        $dir = make_temp_directory('wsupload');

        if (empty($fileinfo['filename'])) {
            $filename = uniqid('wsupload', true).'_'.time().'.tmp';
        } else {
            $filename = $fileinfo['filename'];
        }

        if (file_exists($dir.$filename)) {
            $savedfilepath = $dir.uniqid('m').$filename;
        } else {
            $savedfilepath = $dir.$filename;
        }


        file_put_contents($savedfilepath, base64_decode($fileinfo['filecontent']));
        unset($fileinfo['filecontent']);

        if (!empty($fileinfo['filepath'])) {
            $filepath = $fileinfo['filepath'];
        } else {
            $filepath = '/';
        }

        if (isset($fileinfo['itemid'])) {
            // TODO: in user private area, itemid is always 0
            $itemid = 0;
        } else {
            throw new coding_exception('itemid cannot be empty');
        }

        if (!empty($fileinfo['contextid'])) {
            $context = get_context_instance_by_id($fileinfo['contextid']);
        } else {
            $context = get_system_context();
        }

        if (!($fileinfo['component'] == 'user' and $fileinfo['filearea'] == 'private')) {
            throw new coding_exception('File can be uploaded to user private area only');
        } else {
            // TODO: hard-coded to use user_private area
            $component = 'user';
            $filearea = 'private';
        }

        $browser = get_file_browser();

        // check existing file
        if ($file = $browser->get_file_info($context, $component, $filearea, $itemid, $filepath, $filename)) {
            throw new moodle_exception('fileexist');
        }

        // move file to filepool
        if ($dir = $browser->get_file_info($context, $component, $filearea, $itemid, $filepath, '.')) {
            $info = $dir->create_file_from_pathname($filename, $savedfilepath);
            $params = $info->get_params();
            unlink($savedfilepath);
            return array(
                'contextid'=>$params['contextid'],
                'component'=>$params['component'],
                'filearea'=>$params['filearea'],
                'itemid'=>$params['itemid'],
                'filepath'=>$params['filepath'],
                'filename'=>$params['filename'],
                'url'=>$info->get_url()
                );
        } else {
            throw new moodle_exception('nofile');
        }
    }

    /**
     * Returns description of upload returns
     * @return external_multiple_structure
     */
    public static function upload_returns() {
        return new external_single_structure(
             array(
                 'contextid' => new external_value(PARAM_INT, ''),
                 'component' => new external_value(PARAM_COMPONENT, ''),
                 'filearea'  => new external_value(PARAM_AREA, ''),
                 'itemid'   => new external_value(PARAM_INT, ''),
                 'filepath' => new external_value(PARAM_TEXT, ''),
                 'filename' => new external_value(PARAM_FILE, ''),
                 'url'      => new external_value(PARAM_TEXT, ''),
             )
        );
    }
}

/**
 * Deprecated files functions
 * @deprecated since Moodle 2.2 please use core_files_external instead
 */
class moodle_file_external extends external_api {

    /**
     * Returns description of get_files parameters
     * @deprecated since Moodle 2.2 please use core_files_external::get_files_parameters instead
     * @return external_function_parameters
     */
    public static function get_files_parameters() {
        return core_files_external::get_files_parameters();
    }

    /**
     * Return moodle files listing
     * @deprecated since Moodle 2.2 please use core_files_external::get_files instead
     * @param int $contextid
     * @param int $component
     * @param int $filearea
     * @param int $itemid
     * @param string $filepath
     * @param string $filename
     * @return array
     */
    public static function get_files($contextid, $component, $filearea, $itemid, $filepath, $filename) {
        return core_files_external::get_files($contextid, $component, $filearea, $itemid, $filepath, $filename);
    }

    /**
     * Returns description of get_files returns
     * @deprecated since Moodle 2.2 please use core_files_external::get_files_returns instead
     * @return external_multiple_structure
     */
    public static function get_files_returns() {
        return core_files_external::get_files_returns();
    }

    /**
     * Returns description of upload parameters
     * @deprecated since Moodle 2.2 please use core_files_external::upload_parameters instead
     * @return external_function_parameters
     */
    public static function upload_parameters() {
        return core_files_external::upload_parameters();
    }

    /**
     * Uploading a file to moodle
     * @deprecated since Moodle 2.2 please use core_files_external::upload instead
     * @param int $contextid
     * @param string $component
     * @param string $filearea
     * @param int $itemid
     * @param string $filepath
     * @param string $filename
     * @param string $filecontent
     * @return array
     */
    public static function upload($contextid, $component, $filearea, $itemid, $filepath, $filename, $filecontent) {
        return core_files_external::upload($contextid, $component, $filearea, $itemid, $filepath, $filename, $filecontent);
    }

    /**
     * Returns description of upload returns
     * @deprecated since Moodle 2.2 please use core_files_external::upload_returns instead
     * @return external_multiple_structure
     */
    public static function upload_returns() {
        return core_files_external::upload_returns();
    }
}
=======
<?php
// This file is part of Moodle - http://moodle.org/
//
// Moodle is free software: you can redistribute it and/or modify
// it under the terms of the GNU General Public License as published by
// the Free Software Foundation, either version 3 of the License, or
// (at your option) any later version.
//
// Moodle is distributed in the hope that it will be useful,
// but WITHOUT ANY WARRANTY; without even the implied warranty of
// MERCHANTABILITY or FITNESS FOR A PARTICULAR PURPOSE.  See the
// GNU General Public License for more details.
//
// You should have received a copy of the GNU General Public License
// along with Moodle.  If not, see <http://www.gnu.org/licenses/>.


/**
 * External files API
 *
 * @package    core_files
 * @category   external
 * @copyright  2010 Dongsheng Cai
 * @license    http://www.gnu.org/copyleft/gpl.html GNU GPL v3 or later
 */

require_once("$CFG->libdir/externallib.php");
require_once("$CFG->libdir/filelib.php");

/**
 * Files external functions
 *
 * @package    core_files
 * @category   external
 * @copyright  2011 Jerome Mouneyrac
 * @license    http://www.gnu.org/copyleft/gpl.html GNU GPL v3 or later
 * @since Moodle 2.2
 */
class core_files_external extends external_api {

    /**
     * Returns description of get_files parameters
     *
     * @return external_function_parameters
     * @since Moodle 2.2
     */
    public static function get_files_parameters() {
        return new external_function_parameters(
            array(
                'contextid' => new external_value(PARAM_INT, 'context id'),
                'component' => new external_value(PARAM_TEXT, 'component'),
                'filearea'  => new external_value(PARAM_TEXT, 'file area'),
                'itemid'    => new external_value(PARAM_INT, 'associated id'),
                'filepath'  => new external_value(PARAM_PATH, 'file path'),
                'filename'  => new external_value(PARAM_FILE, 'file name')
            )
        );
    }

    /**
     * Return moodle files listing
     *
     * @param int $contextid context id
     * @param int $component component
     * @param int $filearea file aera
     * @param int $itemid item id
     * @param string $filepath file path
     * @param string $filename file name
     * @return array
     * @since Moodle 2.2
     */
    public static function get_files($contextid, $component, $filearea, $itemid, $filepath, $filename) {
        global $CFG, $USER, $OUTPUT;
        $fileinfo = self::validate_parameters(self::get_files_parameters(), array('contextid'=>$contextid, 'component'=>$component, 'filearea'=>$filearea, 'itemid'=>$itemid, 'filepath'=>$filepath, 'filename'=>$filename));

        $browser = get_file_browser();

        if (empty($fileinfo['contextid'])) {
            $context  = get_system_context();
        } else {
            $context  = get_context_instance_by_id($fileinfo['contextid']);
        }
        if (empty($fileinfo['component'])) {
            $fileinfo['component'] = null;
        }
        if (empty($fileinfo['filearea'])) {
            $fileinfo['filearea'] = null;
        }
        if (empty($fileinfo['itemid'])) {
            $fileinfo['itemid'] = null;
        }
        if (empty($fileinfo['filename'])) {
            $fileinfo['filename'] = null;
        }
        if (empty($fileinfo['filepath'])) {
            $fileinfo['filepath'] = null;
        }

        $return = array();
        $return['parents'] = array();
        $return['files'] = array();
        if ($file = $browser->get_file_info($context, $fileinfo['component'], $fileinfo['filearea'], $fileinfo['itemid'], $fileinfo['filepath'], $fileinfo['filename'])) {
            $level = $file->get_parent();
            while ($level) {
                $params = $level->get_params();
                $params['filename'] = $level->get_visible_name();
                array_unshift($return['parents'], $params);
                $level = $level->get_parent();
            }
            $list = array();
            $children = $file->get_children();
            foreach ($children as $child) {

                $params = $child->get_params();

                if ($child->is_directory()) {
                    $node = array(
                        'contextid' => $params['contextid'],
                        'component' => $params['component'],
                        'filearea'  => $params['filearea'],
                        'itemid'    => $params['itemid'],
                        'filepath'  => $params['filepath'],
                        'filename'  => $child->get_visible_name(),
                        'url'       => null,
                        'isdir'     => true
                    );
                    $list[] = $node;
                } else {
                    $node = array(
                        'contextid' => $params['contextid'],
                        'component' => $params['component'],
                        'filearea'  => $params['filearea'],
                        'itemid'    => $params['itemid'],
                        'filepath'  => $params['filepath'],
                        'filename'  => $child->get_visible_name(),
                        'url'       => $child->get_url(),
                        'isdir'     => false
                    );
                    $list[] = $node;
                }
            }
        }
        $return['files'] = $list;
        return $return;
    }

    /**
     * Returns description of get_files returns
     *
     * @return external_single_structure
     * @since Moodle 2.2
     */
    public static function get_files_returns() {
        return new external_single_structure(
            array(
                'parents' => new external_multiple_structure(
                    new external_single_structure(
                        array(
                            'contextid' => new external_value(PARAM_INT, ''),
                            'component' => new external_value(PARAM_COMPONENT, ''),
                            'filearea'  => new external_value(PARAM_AREA, ''),
                            'itemid'    => new external_value(PARAM_INT, ''),
                            'filepath'  => new external_value(PARAM_TEXT, ''),
                            'filename'  => new external_value(PARAM_TEXT, ''),
                        )
                    )
                ),
                'files' => new external_multiple_structure(
                    new external_single_structure(
                        array(
                            'contextid' => new external_value(PARAM_INT, ''),
                            'component' => new external_value(PARAM_COMPONENT, ''),
                            'filearea'  => new external_value(PARAM_AREA, ''),
                            'itemid'   => new external_value(PARAM_INT, ''),
                            'filepath' => new external_value(PARAM_TEXT, ''),
                            'filename' => new external_value(PARAM_FILE, ''),
                            'isdir'    => new external_value(PARAM_BOOL, ''),
                            'url'      => new external_value(PARAM_TEXT, ''),
                        )
                    )
                )
            )
        );
    }

    /**
     * Returns description of upload parameters
     *
     * @return external_function_parameters
     * @since Moodle 2.2
     */
    public static function upload_parameters() {
        return new external_function_parameters(
            array(
                'contextid' => new external_value(PARAM_INT, 'context id'),
                'component' => new external_value(PARAM_COMPONENT, 'component'),
                'filearea'  => new external_value(PARAM_AREA, 'file area'),
                'itemid'    => new external_value(PARAM_INT, 'associated id'),
                'filepath'  => new external_value(PARAM_PATH, 'file path'),
                'filename'  => new external_value(PARAM_FILE, 'file name'),
                'filecontent' => new external_value(PARAM_TEXT, 'file content')
            )
        );
    }

    /**
     * Uploading a file to moodle
     *
     * @param int $contextid context id
     * @param string $component component
     * @param string $filearea file aera
     * @param int $itemid item id
     * @param string $filepath file path
     * @param string $filename file name
     * @param string $filecontent file content
     * @return array
     * @since Moodle 2.2
     */
    public static function upload($contextid, $component, $filearea, $itemid, $filepath, $filename, $filecontent) {
        global $USER, $CFG;

        $fileinfo = self::validate_parameters(self::upload_parameters(), array('contextid'=>$contextid, 'component'=>$component, 'filearea'=>$filearea, 'itemid'=>$itemid, 'filepath'=>$filepath, 'filename'=>$filename, 'filecontent'=>$filecontent));

        if (!isset($fileinfo['filecontent'])) {
            throw new moodle_exception('nofile');
        }
        // saving file
        $dir = make_temp_directory('wsupload');

        if (empty($fileinfo['filename'])) {
            $filename = uniqid('wsupload', true).'_'.time().'.tmp';
        } else {
            $filename = $fileinfo['filename'];
        }

        if (file_exists($dir.$filename)) {
            $savedfilepath = $dir.uniqid('m').$filename;
        } else {
            $savedfilepath = $dir.$filename;
        }


        file_put_contents($savedfilepath, base64_decode($fileinfo['filecontent']));
        unset($fileinfo['filecontent']);

        if (!empty($fileinfo['filepath'])) {
            $filepath = $fileinfo['filepath'];
        } else {
            $filepath = '/';
        }

        if (isset($fileinfo['itemid'])) {
            // TODO MDL-31116 in user private area, itemid is always 0
            $itemid = 0;
        } else {
            throw new coding_exception('itemid cannot be empty');
        }

        if (!empty($fileinfo['contextid'])) {
            $context = get_context_instance_by_id($fileinfo['contextid']);
        } else {
            $context = get_system_context();
        }

        if (!($fileinfo['component'] == 'user' and $fileinfo['filearea'] == 'private')) {
            throw new coding_exception('File can be uploaded to user private area only');
        } else {
            // TODO MDL-31116 hard-coded to use user_private area
            $component = 'user';
            $filearea = 'private';
        }

        $browser = get_file_browser();

        // check existing file
        if ($file = $browser->get_file_info($context, $component, $filearea, $itemid, $filepath, $filename)) {
            throw new moodle_exception('fileexist');
        }

        // move file to filepool
        if ($dir = $browser->get_file_info($context, $component, $filearea, $itemid, $filepath, '.')) {
            $info = $dir->create_file_from_pathname($filename, $savedfilepath);
            $params = $info->get_params();
            unlink($savedfilepath);
            return array(
                'contextid'=>$params['contextid'],
                'component'=>$params['component'],
                'filearea'=>$params['filearea'],
                'itemid'=>$params['itemid'],
                'filepath'=>$params['filepath'],
                'filename'=>$params['filename'],
                'url'=>$info->get_url()
                );
        } else {
            throw new moodle_exception('nofile');
        }
    }

    /**
     * Returns description of upload returns
     *
     * @return external_single_structure
     * @since Moodle 2.2
     */
    public static function upload_returns() {
        return new external_single_structure(
             array(
                 'contextid' => new external_value(PARAM_INT, ''),
                 'component' => new external_value(PARAM_COMPONENT, ''),
                 'filearea'  => new external_value(PARAM_AREA, ''),
                 'itemid'   => new external_value(PARAM_INT, ''),
                 'filepath' => new external_value(PARAM_TEXT, ''),
                 'filename' => new external_value(PARAM_FILE, ''),
                 'url'      => new external_value(PARAM_TEXT, ''),
             )
        );
    }
}

/**
 * Deprecated files external functions
 *
 * @package    core_files
 * @copyright  2010 Dongsheng Cai
 * @license    http://www.gnu.org/copyleft/gpl.html GNU GPL v3 or later
 * @since Moodle 2.0
 * @deprecated Moodle 2.2 MDL-29106 - Please do not use this class any more.
 * @todo MDL-31194 This will be deleted in Moodle 2.5.
 * @see core_files_external
 */
class moodle_file_external extends external_api {

    /**
     * Returns description of get_files parameters
     *
     * @return external_function_parameters
     * @since Moodle 2.0
     * @deprecated Moodle 2.2 MDL-29106 - Please do not call this function any more.
     * @todo MDL-31194 This will be deleted in Moodle 2.5.
     * @see core_files_external::get_files_parameters()
     */
    public static function get_files_parameters() {
        return core_files_external::get_files_parameters();
    }

    /**
     * Return moodle files listing
     *
     * @param int $contextid
     * @param int $component
     * @param int $filearea
     * @param int $itemid
     * @param string $filepath
     * @param string $filename
     * @return array
     * @since Moodle 2.0
     * @deprecated Moodle 2.2 MDL-29106 - Please do not call this function any more.
     * @todo MDL-31194 This will be deleted in Moodle 2.5.
     * @see core_files_external::get_files()
     */
    public static function get_files($contextid, $component, $filearea, $itemid, $filepath, $filename) {
        return core_files_external::get_files($contextid, $component, $filearea, $itemid, $filepath, $filename);
    }

    /**
     * Returns description of get_files returns
     *
     * @return external_single_structure
     * @since Moodle 2.0
     * @deprecated Moodle 2.2 MDL-29106 - Please do not call this function any more.
     * @todo MDL-31194 This will be deleted in Moodle 2.5.
     * @see core_files_external::get_files_returns()
     */
    public static function get_files_returns() {
        return core_files_external::get_files_returns();
    }

    /**
     * Returns description of upload parameters
     *
     * @return external_function_parameters
     * @since Moodle 2.0
     * @deprecated Moodle 2.2 MDL-29106 - Please do not call this function any more.
     * @todo MDL-31194 This will be deleted in Moodle 2.5.
     * @see core_files_external::upload_parameters()
     */
    public static function upload_parameters() {
        return core_files_external::upload_parameters();
    }

    /**
     * Uploading a file to moodle
     *
     * @param int $contextid
     * @param string $component
     * @param string $filearea
     * @param int $itemid
     * @param string $filepath
     * @param string $filename
     * @param string $filecontent
     * @return array
     * @since Moodle 2.0
     * @deprecated Moodle 2.2 MDL-29106 - Please do not call this function any more.
     * @todo MDL-31194 This will be deleted in Moodle 2.5.
     * @see core_files_external::upload()
     */
    public static function upload($contextid, $component, $filearea, $itemid, $filepath, $filename, $filecontent) {
        return core_files_external::upload($contextid, $component, $filearea, $itemid, $filepath, $filename, $filecontent);
    }

    /**
     * Returns description of upload returns
     *
     * @return external_single_structure
     * @since Moodle 2.0
     * @deprecated Moodle 2.2 MDL-29106 - Please do not call this function any more.
     * @todo MDL-31194 This will be deleted in Moodle 2.5.
     * @see core_files_external::upload_returns()
     */
    public static function upload_returns() {
        return core_files_external::upload_returns();
    }
}
>>>>>>> e16e2300
<|MERGE_RESOLUTION|>--- conflicted
+++ resolved
@@ -1,410 +1,32 @@
-<<<<<<< HEAD
-<?php
-
-// This file is part of Moodle - http://moodle.org/
-//
-// Moodle is free software: you can redistribute it and/or modify
-// it under the terms of the GNU General Public License as published by
-// the Free Software Foundation, either version 3 of the License, or
-// (at your option) any later version.
-//
-// Moodle is distributed in the hope that it will be useful,
-// but WITHOUT ANY WARRANTY; without even the implied warranty of
-// MERCHANTABILITY or FITNESS FOR A PARTICULAR PURPOSE.  See the
-// GNU General Public License for more details.
-//
-// You should have received a copy of the GNU General Public License
-// along with Moodle.  If not, see <http://www.gnu.org/licenses/>.
-
-/**
- * External files API
- *
- * @package    moodlecore
- * @subpackage webservice
- * @copyright  2010 Dongsheng Cai <dongsheng@moodle.com>
- * @license    http://www.gnu.org/copyleft/gpl.html GNU GPL v3 or later
- */
-
-require_once("$CFG->libdir/externallib.php");
-require_once("$CFG->libdir/filelib.php");
-
-/**
- * Files functions
- */
-class core_files_external extends external_api {
-
-    /**
-     * Returns description of get_files parameters
-     * @return external_function_parameters
-     */
-    public static function get_files_parameters() {
-        return new external_function_parameters(
-            array(
-                'contextid' => new external_value(PARAM_INT, 'context id'),
-                'component' => new external_value(PARAM_TEXT, 'component'),
-                'filearea'  => new external_value(PARAM_TEXT, 'file area'),
-                'itemid'    => new external_value(PARAM_INT, 'associated id'),
-                'filepath'  => new external_value(PARAM_PATH, 'file path'),
-                'filename'  => new external_value(PARAM_FILE, 'file name')
-            )
-        );
-    }
-
-    /**
-     * Return moodle files listing
-     * @param int $contextid
-     * @param int $component
-     * @param int $filearea
-     * @param int $itemid
-     * @param string $filepath
-     * @param string $filename
-     * @return array
-     */
-    public static function get_files($contextid, $component, $filearea, $itemid, $filepath, $filename) {
-        global $CFG, $USER, $OUTPUT;
-        $fileinfo = self::validate_parameters(self::get_files_parameters(), array('contextid'=>$contextid, 'component'=>$component, 'filearea'=>$filearea, 'itemid'=>$itemid, 'filepath'=>$filepath, 'filename'=>$filename));
-
-        $browser = get_file_browser();
-
-        if (empty($fileinfo['contextid'])) {
-            $context  = get_system_context();
-        } else {
-            $context  = get_context_instance_by_id($fileinfo['contextid']);
-        }
-        if (empty($fileinfo['component'])) {
-            $fileinfo['component'] = null;
-        }
-        if (empty($fileinfo['filearea'])) {
-            $fileinfo['filearea'] = null;
-        }
-        if (empty($fileinfo['itemid'])) {
-            $fileinfo['itemid'] = null;
-        }
-        if (empty($fileinfo['filename'])) {
-            $fileinfo['filename'] = null;
-        }
-        if (empty($fileinfo['filepath'])) {
-            $fileinfo['filepath'] = null;
-        }
-
-        $return = array();
-        $return['parents'] = array();
-        $return['files'] = array();
-        if ($file = $browser->get_file_info($context, $fileinfo['component'], $fileinfo['filearea'], $fileinfo['itemid'], $fileinfo['filepath'], $fileinfo['filename'])) {
-            $level = $file->get_parent();
-            while ($level) {
-                $params = $level->get_params();
-                $params['filename'] = $level->get_visible_name();
-                array_unshift($return['parents'], $params);
-                $level = $level->get_parent();
-            }
-            $list = array();
-            $children = $file->get_children();
-            foreach ($children as $child) {
-
-                $params = $child->get_params();
-
-                if ($child->is_directory()) {
-                    $node = array(
-                        'contextid' => $params['contextid'],
-                        'component' => $params['component'],
-                        'filearea'  => $params['filearea'],
-                        'itemid'    => $params['itemid'],
-                        'filepath'  => $params['filepath'],
-                        'filename'  => $child->get_visible_name(),
-                        'url'       => null,
-                        'isdir'     => true
-                    );
-                    $list[] = $node;
-                } else {
-                    $node = array(
-                        'contextid' => $params['contextid'],
-                        'component' => $params['component'],
-                        'filearea'  => $params['filearea'],
-                        'itemid'    => $params['itemid'],
-                        'filepath'  => $params['filepath'],
-                        'filename'  => $child->get_visible_name(),
-                        'url'       => $child->get_url(),
-                        'isdir'     => false
-                    );
-                    $list[] = $node;
-                }
-            }
-        }
-        $return['files'] = $list;
-        return $return;
-    }
-
-    /**
-     * Returns description of get_files returns
-     * @return external_multiple_structure
-     */
-    public static function get_files_returns() {
-        return new external_single_structure(
-            array(
-                'parents' => new external_multiple_structure(
-                    new external_single_structure(
-                        array(
-                            'contextid' => new external_value(PARAM_INT, ''),
-                            'component' => new external_value(PARAM_COMPONENT, ''),
-                            'filearea'  => new external_value(PARAM_AREA, ''),
-                            'itemid'    => new external_value(PARAM_INT, ''),
-                            'filepath'  => new external_value(PARAM_TEXT, ''),
-                            'filename'  => new external_value(PARAM_TEXT, ''),
-                        )
-                    )
-                ),
-                'files' => new external_multiple_structure(
-                    new external_single_structure(
-                        array(
-                            'contextid' => new external_value(PARAM_INT, ''),
-                            'component' => new external_value(PARAM_COMPONENT, ''),
-                            'filearea'  => new external_value(PARAM_AREA, ''),
-                            'itemid'   => new external_value(PARAM_INT, ''),
-                            'filepath' => new external_value(PARAM_TEXT, ''),
-                            'filename' => new external_value(PARAM_FILE, ''),
-                            'isdir'    => new external_value(PARAM_BOOL, ''),
-                            'url'      => new external_value(PARAM_TEXT, ''),
-                        )
-                    )
-                )
-            )
-        );
-    }
-
-    /**
-     * Returns description of upload parameters
-     * @return external_function_parameters
-     */
-    public static function upload_parameters() {
-        return new external_function_parameters(
-            array(
-                'contextid' => new external_value(PARAM_INT, 'context id'),
-                'component' => new external_value(PARAM_COMPONENT, 'component'),
-                'filearea'  => new external_value(PARAM_AREA, 'file area'),
-                'itemid'    => new external_value(PARAM_INT, 'associated id'),
-                'filepath'  => new external_value(PARAM_PATH, 'file path'),
-                'filename'  => new external_value(PARAM_FILE, 'file name'),
-                'filecontent' => new external_value(PARAM_TEXT, 'file content')
-            )
-        );
-    }
-
-    /**
-     * Uploading a file to moodle
-     *
-     * @param int $contextid
-     * @param string $component
-     * @param string $filearea
-     * @param int $itemid
-     * @param string $filepath
-     * @param string $filename
-     * @param string $filecontent
-     * @return array
-     */
-    public static function upload($contextid, $component, $filearea, $itemid, $filepath, $filename, $filecontent) {
-        global $USER, $CFG;
-
-        $fileinfo = self::validate_parameters(self::upload_parameters(), array('contextid'=>$contextid, 'component'=>$component, 'filearea'=>$filearea, 'itemid'=>$itemid, 'filepath'=>$filepath, 'filename'=>$filename, 'filecontent'=>$filecontent));
-
-        if (!isset($fileinfo['filecontent'])) {
-            throw new moodle_exception('nofile');
-        }
-        // saving file
-        $dir = make_temp_directory('wsupload');
-
-        if (empty($fileinfo['filename'])) {
-            $filename = uniqid('wsupload', true).'_'.time().'.tmp';
-        } else {
-            $filename = $fileinfo['filename'];
-        }
-
-        if (file_exists($dir.$filename)) {
-            $savedfilepath = $dir.uniqid('m').$filename;
-        } else {
-            $savedfilepath = $dir.$filename;
-        }
-
-
-        file_put_contents($savedfilepath, base64_decode($fileinfo['filecontent']));
-        unset($fileinfo['filecontent']);
-
-        if (!empty($fileinfo['filepath'])) {
-            $filepath = $fileinfo['filepath'];
-        } else {
-            $filepath = '/';
-        }
-
-        if (isset($fileinfo['itemid'])) {
-            // TODO: in user private area, itemid is always 0
-            $itemid = 0;
-        } else {
-            throw new coding_exception('itemid cannot be empty');
-        }
-
-        if (!empty($fileinfo['contextid'])) {
-            $context = get_context_instance_by_id($fileinfo['contextid']);
-        } else {
-            $context = get_system_context();
-        }
-
-        if (!($fileinfo['component'] == 'user' and $fileinfo['filearea'] == 'private')) {
-            throw new coding_exception('File can be uploaded to user private area only');
-        } else {
-            // TODO: hard-coded to use user_private area
-            $component = 'user';
-            $filearea = 'private';
-        }
-
-        $browser = get_file_browser();
-
-        // check existing file
-        if ($file = $browser->get_file_info($context, $component, $filearea, $itemid, $filepath, $filename)) {
-            throw new moodle_exception('fileexist');
-        }
-
-        // move file to filepool
-        if ($dir = $browser->get_file_info($context, $component, $filearea, $itemid, $filepath, '.')) {
-            $info = $dir->create_file_from_pathname($filename, $savedfilepath);
-            $params = $info->get_params();
-            unlink($savedfilepath);
-            return array(
-                'contextid'=>$params['contextid'],
-                'component'=>$params['component'],
-                'filearea'=>$params['filearea'],
-                'itemid'=>$params['itemid'],
-                'filepath'=>$params['filepath'],
-                'filename'=>$params['filename'],
-                'url'=>$info->get_url()
-                );
-        } else {
-            throw new moodle_exception('nofile');
-        }
-    }
-
-    /**
-     * Returns description of upload returns
-     * @return external_multiple_structure
-     */
-    public static function upload_returns() {
-        return new external_single_structure(
-             array(
-                 'contextid' => new external_value(PARAM_INT, ''),
-                 'component' => new external_value(PARAM_COMPONENT, ''),
-                 'filearea'  => new external_value(PARAM_AREA, ''),
-                 'itemid'   => new external_value(PARAM_INT, ''),
-                 'filepath' => new external_value(PARAM_TEXT, ''),
-                 'filename' => new external_value(PARAM_FILE, ''),
-                 'url'      => new external_value(PARAM_TEXT, ''),
-             )
-        );
-    }
-}
-
-/**
- * Deprecated files functions
- * @deprecated since Moodle 2.2 please use core_files_external instead
- */
-class moodle_file_external extends external_api {
-
-    /**
-     * Returns description of get_files parameters
-     * @deprecated since Moodle 2.2 please use core_files_external::get_files_parameters instead
-     * @return external_function_parameters
-     */
-    public static function get_files_parameters() {
-        return core_files_external::get_files_parameters();
-    }
-
-    /**
-     * Return moodle files listing
-     * @deprecated since Moodle 2.2 please use core_files_external::get_files instead
-     * @param int $contextid
-     * @param int $component
-     * @param int $filearea
-     * @param int $itemid
-     * @param string $filepath
-     * @param string $filename
-     * @return array
-     */
-    public static function get_files($contextid, $component, $filearea, $itemid, $filepath, $filename) {
-        return core_files_external::get_files($contextid, $component, $filearea, $itemid, $filepath, $filename);
-    }
-
-    /**
-     * Returns description of get_files returns
-     * @deprecated since Moodle 2.2 please use core_files_external::get_files_returns instead
-     * @return external_multiple_structure
-     */
-    public static function get_files_returns() {
-        return core_files_external::get_files_returns();
-    }
-
-    /**
-     * Returns description of upload parameters
-     * @deprecated since Moodle 2.2 please use core_files_external::upload_parameters instead
-     * @return external_function_parameters
-     */
-    public static function upload_parameters() {
-        return core_files_external::upload_parameters();
-    }
-
-    /**
-     * Uploading a file to moodle
-     * @deprecated since Moodle 2.2 please use core_files_external::upload instead
-     * @param int $contextid
-     * @param string $component
-     * @param string $filearea
-     * @param int $itemid
-     * @param string $filepath
-     * @param string $filename
-     * @param string $filecontent
-     * @return array
-     */
-    public static function upload($contextid, $component, $filearea, $itemid, $filepath, $filename, $filecontent) {
-        return core_files_external::upload($contextid, $component, $filearea, $itemid, $filepath, $filename, $filecontent);
-    }
-
-    /**
-     * Returns description of upload returns
-     * @deprecated since Moodle 2.2 please use core_files_external::upload_returns instead
-     * @return external_multiple_structure
-     */
-    public static function upload_returns() {
-        return core_files_external::upload_returns();
-    }
-}
-=======
-<?php
-// This file is part of Moodle - http://moodle.org/
-//
-// Moodle is free software: you can redistribute it and/or modify
-// it under the terms of the GNU General Public License as published by
-// the Free Software Foundation, either version 3 of the License, or
-// (at your option) any later version.
-//
-// Moodle is distributed in the hope that it will be useful,
-// but WITHOUT ANY WARRANTY; without even the implied warranty of
-// MERCHANTABILITY or FITNESS FOR A PARTICULAR PURPOSE.  See the
-// GNU General Public License for more details.
-//
-// You should have received a copy of the GNU General Public License
-// along with Moodle.  If not, see <http://www.gnu.org/licenses/>.
-
-
-/**
- * External files API
- *
+<?php
+// This file is part of Moodle - http://moodle.org/
+//
+// Moodle is free software: you can redistribute it and/or modify
+// it under the terms of the GNU General Public License as published by
+// the Free Software Foundation, either version 3 of the License, or
+// (at your option) any later version.
+//
+// Moodle is distributed in the hope that it will be useful,
+// but WITHOUT ANY WARRANTY; without even the implied warranty of
+// MERCHANTABILITY or FITNESS FOR A PARTICULAR PURPOSE.  See the
+// GNU General Public License for more details.
+//
+// You should have received a copy of the GNU General Public License
+// along with Moodle.  If not, see <http://www.gnu.org/licenses/>.
+
+/**
+ * External files API
+ *
  * @package    core_files
  * @category   external
  * @copyright  2010 Dongsheng Cai
- * @license    http://www.gnu.org/copyleft/gpl.html GNU GPL v3 or later
- */
-
-require_once("$CFG->libdir/externallib.php");
-require_once("$CFG->libdir/filelib.php");
-
-/**
+ * @license    http://www.gnu.org/copyleft/gpl.html GNU GPL v3 or later
+ */
+
+require_once("$CFG->libdir/externallib.php");
+require_once("$CFG->libdir/filelib.php");
+
+/**
  * Files external functions
  *
  * @package    core_files
@@ -412,30 +34,30 @@
  * @copyright  2011 Jerome Mouneyrac
  * @license    http://www.gnu.org/copyleft/gpl.html GNU GPL v3 or later
  * @since Moodle 2.2
- */
-class core_files_external extends external_api {
-
-    /**
-     * Returns description of get_files parameters
-     *
-     * @return external_function_parameters
-     * @since Moodle 2.2
-     */
-    public static function get_files_parameters() {
-        return new external_function_parameters(
-            array(
-                'contextid' => new external_value(PARAM_INT, 'context id'),
-                'component' => new external_value(PARAM_TEXT, 'component'),
-                'filearea'  => new external_value(PARAM_TEXT, 'file area'),
-                'itemid'    => new external_value(PARAM_INT, 'associated id'),
-                'filepath'  => new external_value(PARAM_PATH, 'file path'),
-                'filename'  => new external_value(PARAM_FILE, 'file name')
-            )
-        );
-    }
-
-    /**
-     * Return moodle files listing
+ */
+class core_files_external extends external_api {
+
+    /**
+     * Returns description of get_files parameters
+     *
+     * @return external_function_parameters
+     * @since Moodle 2.2
+     */
+    public static function get_files_parameters() {
+        return new external_function_parameters(
+            array(
+                'contextid' => new external_value(PARAM_INT, 'context id'),
+                'component' => new external_value(PARAM_TEXT, 'component'),
+                'filearea'  => new external_value(PARAM_TEXT, 'file area'),
+                'itemid'    => new external_value(PARAM_INT, 'associated id'),
+                'filepath'  => new external_value(PARAM_PATH, 'file path'),
+                'filename'  => new external_value(PARAM_FILE, 'file name')
+            )
+        );
+    }
+
+    /**
+     * Return moodle files listing
      *
      * @param int $contextid context id
      * @param int $component component
@@ -443,146 +65,146 @@
      * @param int $itemid item id
      * @param string $filepath file path
      * @param string $filename file name
-     * @return array
-     * @since Moodle 2.2
-     */
-    public static function get_files($contextid, $component, $filearea, $itemid, $filepath, $filename) {
-        global $CFG, $USER, $OUTPUT;
-        $fileinfo = self::validate_parameters(self::get_files_parameters(), array('contextid'=>$contextid, 'component'=>$component, 'filearea'=>$filearea, 'itemid'=>$itemid, 'filepath'=>$filepath, 'filename'=>$filename));
-
-        $browser = get_file_browser();
-
-        if (empty($fileinfo['contextid'])) {
-            $context  = get_system_context();
-        } else {
-            $context  = get_context_instance_by_id($fileinfo['contextid']);
-        }
-        if (empty($fileinfo['component'])) {
-            $fileinfo['component'] = null;
-        }
-        if (empty($fileinfo['filearea'])) {
-            $fileinfo['filearea'] = null;
-        }
-        if (empty($fileinfo['itemid'])) {
-            $fileinfo['itemid'] = null;
-        }
-        if (empty($fileinfo['filename'])) {
-            $fileinfo['filename'] = null;
-        }
-        if (empty($fileinfo['filepath'])) {
-            $fileinfo['filepath'] = null;
-        }
-
-        $return = array();
-        $return['parents'] = array();
-        $return['files'] = array();
-        if ($file = $browser->get_file_info($context, $fileinfo['component'], $fileinfo['filearea'], $fileinfo['itemid'], $fileinfo['filepath'], $fileinfo['filename'])) {
-            $level = $file->get_parent();
-            while ($level) {
-                $params = $level->get_params();
-                $params['filename'] = $level->get_visible_name();
-                array_unshift($return['parents'], $params);
-                $level = $level->get_parent();
-            }
-            $list = array();
-            $children = $file->get_children();
-            foreach ($children as $child) {
-
-                $params = $child->get_params();
-
-                if ($child->is_directory()) {
-                    $node = array(
-                        'contextid' => $params['contextid'],
-                        'component' => $params['component'],
-                        'filearea'  => $params['filearea'],
-                        'itemid'    => $params['itemid'],
-                        'filepath'  => $params['filepath'],
-                        'filename'  => $child->get_visible_name(),
-                        'url'       => null,
-                        'isdir'     => true
-                    );
-                    $list[] = $node;
-                } else {
-                    $node = array(
-                        'contextid' => $params['contextid'],
-                        'component' => $params['component'],
-                        'filearea'  => $params['filearea'],
-                        'itemid'    => $params['itemid'],
-                        'filepath'  => $params['filepath'],
-                        'filename'  => $child->get_visible_name(),
-                        'url'       => $child->get_url(),
-                        'isdir'     => false
-                    );
-                    $list[] = $node;
-                }
-            }
-        }
-        $return['files'] = $list;
-        return $return;
-    }
-
-    /**
-     * Returns description of get_files returns
+     * @return array
+     * @since Moodle 2.2
+     */
+    public static function get_files($contextid, $component, $filearea, $itemid, $filepath, $filename) {
+        global $CFG, $USER, $OUTPUT;
+        $fileinfo = self::validate_parameters(self::get_files_parameters(), array('contextid'=>$contextid, 'component'=>$component, 'filearea'=>$filearea, 'itemid'=>$itemid, 'filepath'=>$filepath, 'filename'=>$filename));
+
+        $browser = get_file_browser();
+
+        if (empty($fileinfo['contextid'])) {
+            $context  = get_system_context();
+        } else {
+            $context  = get_context_instance_by_id($fileinfo['contextid']);
+        }
+        if (empty($fileinfo['component'])) {
+            $fileinfo['component'] = null;
+        }
+        if (empty($fileinfo['filearea'])) {
+            $fileinfo['filearea'] = null;
+        }
+        if (empty($fileinfo['itemid'])) {
+            $fileinfo['itemid'] = null;
+        }
+        if (empty($fileinfo['filename'])) {
+            $fileinfo['filename'] = null;
+        }
+        if (empty($fileinfo['filepath'])) {
+            $fileinfo['filepath'] = null;
+        }
+
+        $return = array();
+        $return['parents'] = array();
+        $return['files'] = array();
+        if ($file = $browser->get_file_info($context, $fileinfo['component'], $fileinfo['filearea'], $fileinfo['itemid'], $fileinfo['filepath'], $fileinfo['filename'])) {
+            $level = $file->get_parent();
+            while ($level) {
+                $params = $level->get_params();
+                $params['filename'] = $level->get_visible_name();
+                array_unshift($return['parents'], $params);
+                $level = $level->get_parent();
+            }
+            $list = array();
+            $children = $file->get_children();
+            foreach ($children as $child) {
+
+                $params = $child->get_params();
+
+                if ($child->is_directory()) {
+                    $node = array(
+                        'contextid' => $params['contextid'],
+                        'component' => $params['component'],
+                        'filearea'  => $params['filearea'],
+                        'itemid'    => $params['itemid'],
+                        'filepath'  => $params['filepath'],
+                        'filename'  => $child->get_visible_name(),
+                        'url'       => null,
+                        'isdir'     => true
+                    );
+                    $list[] = $node;
+                } else {
+                    $node = array(
+                        'contextid' => $params['contextid'],
+                        'component' => $params['component'],
+                        'filearea'  => $params['filearea'],
+                        'itemid'    => $params['itemid'],
+                        'filepath'  => $params['filepath'],
+                        'filename'  => $child->get_visible_name(),
+                        'url'       => $child->get_url(),
+                        'isdir'     => false
+                    );
+                    $list[] = $node;
+                }
+            }
+        }
+        $return['files'] = $list;
+        return $return;
+    }
+
+    /**
+     * Returns description of get_files returns
      *
      * @return external_single_structure
      * @since Moodle 2.2
-     */
-    public static function get_files_returns() {
-        return new external_single_structure(
-            array(
-                'parents' => new external_multiple_structure(
-                    new external_single_structure(
-                        array(
-                            'contextid' => new external_value(PARAM_INT, ''),
-                            'component' => new external_value(PARAM_COMPONENT, ''),
-                            'filearea'  => new external_value(PARAM_AREA, ''),
-                            'itemid'    => new external_value(PARAM_INT, ''),
-                            'filepath'  => new external_value(PARAM_TEXT, ''),
-                            'filename'  => new external_value(PARAM_TEXT, ''),
-                        )
-                    )
-                ),
-                'files' => new external_multiple_structure(
-                    new external_single_structure(
-                        array(
-                            'contextid' => new external_value(PARAM_INT, ''),
-                            'component' => new external_value(PARAM_COMPONENT, ''),
-                            'filearea'  => new external_value(PARAM_AREA, ''),
-                            'itemid'   => new external_value(PARAM_INT, ''),
-                            'filepath' => new external_value(PARAM_TEXT, ''),
-                            'filename' => new external_value(PARAM_FILE, ''),
-                            'isdir'    => new external_value(PARAM_BOOL, ''),
-                            'url'      => new external_value(PARAM_TEXT, ''),
-                        )
-                    )
-                )
-            )
-        );
-    }
-
-    /**
-     * Returns description of upload parameters
-     *
-     * @return external_function_parameters
-     * @since Moodle 2.2
-     */
-    public static function upload_parameters() {
-        return new external_function_parameters(
-            array(
-                'contextid' => new external_value(PARAM_INT, 'context id'),
-                'component' => new external_value(PARAM_COMPONENT, 'component'),
-                'filearea'  => new external_value(PARAM_AREA, 'file area'),
-                'itemid'    => new external_value(PARAM_INT, 'associated id'),
-                'filepath'  => new external_value(PARAM_PATH, 'file path'),
-                'filename'  => new external_value(PARAM_FILE, 'file name'),
-                'filecontent' => new external_value(PARAM_TEXT, 'file content')
-            )
-        );
-    }
-
-    /**
-     * Uploading a file to moodle
-     *
+     */
+    public static function get_files_returns() {
+        return new external_single_structure(
+            array(
+                'parents' => new external_multiple_structure(
+                    new external_single_structure(
+                        array(
+                            'contextid' => new external_value(PARAM_INT, ''),
+                            'component' => new external_value(PARAM_COMPONENT, ''),
+                            'filearea'  => new external_value(PARAM_AREA, ''),
+                            'itemid'    => new external_value(PARAM_INT, ''),
+                            'filepath'  => new external_value(PARAM_TEXT, ''),
+                            'filename'  => new external_value(PARAM_TEXT, ''),
+                        )
+                    )
+                ),
+                'files' => new external_multiple_structure(
+                    new external_single_structure(
+                        array(
+                            'contextid' => new external_value(PARAM_INT, ''),
+                            'component' => new external_value(PARAM_COMPONENT, ''),
+                            'filearea'  => new external_value(PARAM_AREA, ''),
+                            'itemid'   => new external_value(PARAM_INT, ''),
+                            'filepath' => new external_value(PARAM_TEXT, ''),
+                            'filename' => new external_value(PARAM_FILE, ''),
+                            'isdir'    => new external_value(PARAM_BOOL, ''),
+                            'url'      => new external_value(PARAM_TEXT, ''),
+                        )
+                    )
+                )
+            )
+        );
+    }
+
+    /**
+     * Returns description of upload parameters
+     *
+     * @return external_function_parameters
+     * @since Moodle 2.2
+     */
+    public static function upload_parameters() {
+        return new external_function_parameters(
+            array(
+                'contextid' => new external_value(PARAM_INT, 'context id'),
+                'component' => new external_value(PARAM_COMPONENT, 'component'),
+                'filearea'  => new external_value(PARAM_AREA, 'file area'),
+                'itemid'    => new external_value(PARAM_INT, 'associated id'),
+                'filepath'  => new external_value(PARAM_PATH, 'file path'),
+                'filename'  => new external_value(PARAM_FILE, 'file name'),
+                'filecontent' => new external_value(PARAM_TEXT, 'file content')
+            )
+        );
+    }
+
+    /**
+     * Uploading a file to moodle
+     *
      * @param int $contextid context id
      * @param string $component component
      * @param string $filearea file aera
@@ -590,111 +212,111 @@
      * @param string $filepath file path
      * @param string $filename file name
      * @param string $filecontent file content
-     * @return array
-     * @since Moodle 2.2
-     */
-    public static function upload($contextid, $component, $filearea, $itemid, $filepath, $filename, $filecontent) {
-        global $USER, $CFG;
-
-        $fileinfo = self::validate_parameters(self::upload_parameters(), array('contextid'=>$contextid, 'component'=>$component, 'filearea'=>$filearea, 'itemid'=>$itemid, 'filepath'=>$filepath, 'filename'=>$filename, 'filecontent'=>$filecontent));
-
-        if (!isset($fileinfo['filecontent'])) {
-            throw new moodle_exception('nofile');
-        }
-        // saving file
-        $dir = make_temp_directory('wsupload');
-
-        if (empty($fileinfo['filename'])) {
-            $filename = uniqid('wsupload', true).'_'.time().'.tmp';
-        } else {
-            $filename = $fileinfo['filename'];
-        }
-
-        if (file_exists($dir.$filename)) {
-            $savedfilepath = $dir.uniqid('m').$filename;
-        } else {
-            $savedfilepath = $dir.$filename;
-        }
-
-
-        file_put_contents($savedfilepath, base64_decode($fileinfo['filecontent']));
-        unset($fileinfo['filecontent']);
-
-        if (!empty($fileinfo['filepath'])) {
-            $filepath = $fileinfo['filepath'];
-        } else {
-            $filepath = '/';
-        }
-
-        if (isset($fileinfo['itemid'])) {
+     * @return array
+     * @since Moodle 2.2
+     */
+    public static function upload($contextid, $component, $filearea, $itemid, $filepath, $filename, $filecontent) {
+        global $USER, $CFG;
+
+        $fileinfo = self::validate_parameters(self::upload_parameters(), array('contextid'=>$contextid, 'component'=>$component, 'filearea'=>$filearea, 'itemid'=>$itemid, 'filepath'=>$filepath, 'filename'=>$filename, 'filecontent'=>$filecontent));
+
+        if (!isset($fileinfo['filecontent'])) {
+            throw new moodle_exception('nofile');
+        }
+        // saving file
+        $dir = make_temp_directory('wsupload');
+
+        if (empty($fileinfo['filename'])) {
+            $filename = uniqid('wsupload', true).'_'.time().'.tmp';
+        } else {
+            $filename = $fileinfo['filename'];
+        }
+
+        if (file_exists($dir.$filename)) {
+            $savedfilepath = $dir.uniqid('m').$filename;
+        } else {
+            $savedfilepath = $dir.$filename;
+        }
+
+
+        file_put_contents($savedfilepath, base64_decode($fileinfo['filecontent']));
+        unset($fileinfo['filecontent']);
+
+        if (!empty($fileinfo['filepath'])) {
+            $filepath = $fileinfo['filepath'];
+        } else {
+            $filepath = '/';
+        }
+
+        if (isset($fileinfo['itemid'])) {
             // TODO MDL-31116 in user private area, itemid is always 0
-            $itemid = 0;
-        } else {
-            throw new coding_exception('itemid cannot be empty');
-        }
-
-        if (!empty($fileinfo['contextid'])) {
-            $context = get_context_instance_by_id($fileinfo['contextid']);
-        } else {
-            $context = get_system_context();
-        }
-
-        if (!($fileinfo['component'] == 'user' and $fileinfo['filearea'] == 'private')) {
-            throw new coding_exception('File can be uploaded to user private area only');
-        } else {
+            $itemid = 0;
+        } else {
+            throw new coding_exception('itemid cannot be empty');
+        }
+
+        if (!empty($fileinfo['contextid'])) {
+            $context = get_context_instance_by_id($fileinfo['contextid']);
+        } else {
+            $context = get_system_context();
+        }
+
+        if (!($fileinfo['component'] == 'user' and $fileinfo['filearea'] == 'private')) {
+            throw new coding_exception('File can be uploaded to user private area only');
+        } else {
             // TODO MDL-31116 hard-coded to use user_private area
-            $component = 'user';
-            $filearea = 'private';
-        }
-
-        $browser = get_file_browser();
-
-        // check existing file
-        if ($file = $browser->get_file_info($context, $component, $filearea, $itemid, $filepath, $filename)) {
-            throw new moodle_exception('fileexist');
-        }
-
-        // move file to filepool
-        if ($dir = $browser->get_file_info($context, $component, $filearea, $itemid, $filepath, '.')) {
-            $info = $dir->create_file_from_pathname($filename, $savedfilepath);
-            $params = $info->get_params();
-            unlink($savedfilepath);
-            return array(
-                'contextid'=>$params['contextid'],
-                'component'=>$params['component'],
-                'filearea'=>$params['filearea'],
-                'itemid'=>$params['itemid'],
-                'filepath'=>$params['filepath'],
-                'filename'=>$params['filename'],
-                'url'=>$info->get_url()
-                );
-        } else {
-            throw new moodle_exception('nofile');
-        }
-    }
-
-    /**
-     * Returns description of upload returns
+            $component = 'user';
+            $filearea = 'private';
+        }
+
+        $browser = get_file_browser();
+
+        // check existing file
+        if ($file = $browser->get_file_info($context, $component, $filearea, $itemid, $filepath, $filename)) {
+            throw new moodle_exception('fileexist');
+        }
+
+        // move file to filepool
+        if ($dir = $browser->get_file_info($context, $component, $filearea, $itemid, $filepath, '.')) {
+            $info = $dir->create_file_from_pathname($filename, $savedfilepath);
+            $params = $info->get_params();
+            unlink($savedfilepath);
+            return array(
+                'contextid'=>$params['contextid'],
+                'component'=>$params['component'],
+                'filearea'=>$params['filearea'],
+                'itemid'=>$params['itemid'],
+                'filepath'=>$params['filepath'],
+                'filename'=>$params['filename'],
+                'url'=>$info->get_url()
+                );
+        } else {
+            throw new moodle_exception('nofile');
+        }
+    }
+
+    /**
+     * Returns description of upload returns
      *
      * @return external_single_structure
      * @since Moodle 2.2
-     */
-    public static function upload_returns() {
-        return new external_single_structure(
-             array(
-                 'contextid' => new external_value(PARAM_INT, ''),
-                 'component' => new external_value(PARAM_COMPONENT, ''),
-                 'filearea'  => new external_value(PARAM_AREA, ''),
-                 'itemid'   => new external_value(PARAM_INT, ''),
-                 'filepath' => new external_value(PARAM_TEXT, ''),
-                 'filename' => new external_value(PARAM_FILE, ''),
-                 'url'      => new external_value(PARAM_TEXT, ''),
-             )
-        );
-    }
-}
-
-/**
+     */
+    public static function upload_returns() {
+        return new external_single_structure(
+             array(
+                 'contextid' => new external_value(PARAM_INT, ''),
+                 'component' => new external_value(PARAM_COMPONENT, ''),
+                 'filearea'  => new external_value(PARAM_AREA, ''),
+                 'itemid'   => new external_value(PARAM_INT, ''),
+                 'filepath' => new external_value(PARAM_TEXT, ''),
+                 'filename' => new external_value(PARAM_FILE, ''),
+                 'url'      => new external_value(PARAM_TEXT, ''),
+             )
+        );
+    }
+}
+
+/**
  * Deprecated files external functions
  *
  * @package    core_files
@@ -704,98 +326,97 @@
  * @deprecated Moodle 2.2 MDL-29106 - Please do not use this class any more.
  * @todo MDL-31194 This will be deleted in Moodle 2.5.
  * @see core_files_external
- */
-class moodle_file_external extends external_api {
-
-    /**
-     * Returns description of get_files parameters
-     *
-     * @return external_function_parameters
+ */
+class moodle_file_external extends external_api {
+
+    /**
+     * Returns description of get_files parameters
+     *
+     * @return external_function_parameters
      * @since Moodle 2.0
      * @deprecated Moodle 2.2 MDL-29106 - Please do not call this function any more.
      * @todo MDL-31194 This will be deleted in Moodle 2.5.
      * @see core_files_external::get_files_parameters()
-     */
-    public static function get_files_parameters() {
-        return core_files_external::get_files_parameters();
-    }
-
-    /**
-     * Return moodle files listing
-     *
-     * @param int $contextid
-     * @param int $component
-     * @param int $filearea
-     * @param int $itemid
-     * @param string $filepath
-     * @param string $filename
-     * @return array
+     */
+    public static function get_files_parameters() {
+        return core_files_external::get_files_parameters();
+    }
+
+    /**
+     * Return moodle files listing
+     *
+     * @param int $contextid
+     * @param int $component
+     * @param int $filearea
+     * @param int $itemid
+     * @param string $filepath
+     * @param string $filename
+     * @return array
      * @since Moodle 2.0
      * @deprecated Moodle 2.2 MDL-29106 - Please do not call this function any more.
      * @todo MDL-31194 This will be deleted in Moodle 2.5.
      * @see core_files_external::get_files()
-     */
-    public static function get_files($contextid, $component, $filearea, $itemid, $filepath, $filename) {
-        return core_files_external::get_files($contextid, $component, $filearea, $itemid, $filepath, $filename);
-    }
-
-    /**
-     * Returns description of get_files returns
+     */
+    public static function get_files($contextid, $component, $filearea, $itemid, $filepath, $filename) {
+        return core_files_external::get_files($contextid, $component, $filearea, $itemid, $filepath, $filename);
+    }
+
+    /**
+     * Returns description of get_files returns
      *
      * @return external_single_structure
      * @since Moodle 2.0
      * @deprecated Moodle 2.2 MDL-29106 - Please do not call this function any more.
      * @todo MDL-31194 This will be deleted in Moodle 2.5.
      * @see core_files_external::get_files_returns()
-     */
-    public static function get_files_returns() {
-        return core_files_external::get_files_returns();
-    }
-
-    /**
-     * Returns description of upload parameters
-     *
-     * @return external_function_parameters
+     */
+    public static function get_files_returns() {
+        return core_files_external::get_files_returns();
+    }
+
+    /**
+     * Returns description of upload parameters
+     *
+     * @return external_function_parameters
      * @since Moodle 2.0
      * @deprecated Moodle 2.2 MDL-29106 - Please do not call this function any more.
      * @todo MDL-31194 This will be deleted in Moodle 2.5.
      * @see core_files_external::upload_parameters()
-     */
-    public static function upload_parameters() {
-        return core_files_external::upload_parameters();
-    }
-
-    /**
-     * Uploading a file to moodle
-     *
-     * @param int $contextid
-     * @param string $component
-     * @param string $filearea
-     * @param int $itemid
-     * @param string $filepath
-     * @param string $filename
-     * @param string $filecontent
-     * @return array
+     */
+    public static function upload_parameters() {
+        return core_files_external::upload_parameters();
+    }
+
+    /**
+     * Uploading a file to moodle
+     *
+     * @param int $contextid
+     * @param string $component
+     * @param string $filearea
+     * @param int $itemid
+     * @param string $filepath
+     * @param string $filename
+     * @param string $filecontent
+     * @return array
      * @since Moodle 2.0
      * @deprecated Moodle 2.2 MDL-29106 - Please do not call this function any more.
      * @todo MDL-31194 This will be deleted in Moodle 2.5.
      * @see core_files_external::upload()
-     */
-    public static function upload($contextid, $component, $filearea, $itemid, $filepath, $filename, $filecontent) {
-        return core_files_external::upload($contextid, $component, $filearea, $itemid, $filepath, $filename, $filecontent);
-    }
-
-    /**
-     * Returns description of upload returns
+     */
+    public static function upload($contextid, $component, $filearea, $itemid, $filepath, $filename, $filecontent) {
+        return core_files_external::upload($contextid, $component, $filearea, $itemid, $filepath, $filename, $filecontent);
+    }
+
+    /**
+     * Returns description of upload returns
      *
      * @return external_single_structure
      * @since Moodle 2.0
      * @deprecated Moodle 2.2 MDL-29106 - Please do not call this function any more.
      * @todo MDL-31194 This will be deleted in Moodle 2.5.
      * @see core_files_external::upload_returns()
-     */
-    public static function upload_returns() {
-        return core_files_external::upload_returns();
-    }
-}
->>>>>>> e16e2300
+     */
+    public static function upload_returns() {
+        return core_files_external::upload_returns();
+    }
+}