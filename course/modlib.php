--- conflicted
+++ resolved
@@ -285,11 +285,7 @@
                     $outcome_item->set_parent($moduleinfo->gradecat);
                 }
                 $gradecategory = $outcome_item->get_parent_category();
-<<<<<<< HEAD
-                if (!empty($moduleinfo->add)) {
-=======
                 if ($outcomeexists == false) {
->>>>>>> f354a673
                     if (grade_category::aggregation_uses_aggregationcoef($gradecategory->aggregation)) {
                         if ($gradecategory->aggregation == GRADE_AGGREGATE_WEIGHTED_MEAN) {
                             $outcome_item->aggregationcoef = 1;
