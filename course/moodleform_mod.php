<?php
require_once ($CFG->libdir.'/formslib.php');
require_once($CFG->libdir.'/completionlib.php');

/**
 * This class adds extra methods to form wrapper specific to be used for module
 * add / update forms mod/{modname}/mod_form.php replaced deprecated mod/{modname}/mod.html
 */
abstract class moodleform_mod extends moodleform {
    /** Current data */
    protected $current;
    /**
     * Instance of the module that is being updated. This is the id of the {prefix}{modulename}
     * record. Can be used in form definition. Will be "" if this is an 'add' form and not an
     * update one.
     *
     * @var mixed
     */
    protected $_instance;
    /**
     * Section of course that module instance will be put in or is in.
     * This is always the section number itself (column 'section' from 'course_sections' table).
     *
     * @var mixed
     */
    protected $_section;
    /**
     * Course module record of the module that is being updated. Will be null if this is an 'add' form and not an
     * update one.
      *
     * @var mixed
     */
    protected $_cm;
    /**
     * List of modform features
     */
    protected $_features;
    /**
     * @var array Custom completion-rule elements, if enabled
     */
    protected $_customcompletionelements;
    /**
     * @var string name of module
     */
    protected $_modname;
    /** current context, course or module depends if already exists*/
    protected $context;

    /** a flag indicating whether outcomes are being used*/
    protected $_outcomesused;

    function moodleform_mod($current, $section, $cm, $course) {
        $this->current   = $current;
        $this->_instance = $current->instance;
        $this->_section  = $section;
        $this->_cm       = $cm;
        if ($this->_cm) {
            $this->context = context_module::instance($this->_cm->id);
        } else {
            $this->context = context_course::instance($course->id);
        }

        // Guess module name
        $matches = array();
        if (!preg_match('/^mod_([^_]+)_mod_form$/', get_class($this), $matches)) {
            debugging('Use $modname parameter or rename form to mod_xx_mod_form, where xx is name of your module');
            print_error('unknownmodulename');
        }
        $this->_modname = $matches[1];
        $this->init_features();
        parent::moodleform('modedit.php');
    }

    protected function init_features() {
        global $CFG;

        $this->_features = new stdClass();
        $this->_features->groups            = plugin_supports('mod', $this->_modname, FEATURE_GROUPS, true);
        $this->_features->groupings         = plugin_supports('mod', $this->_modname, FEATURE_GROUPINGS, false);
        $this->_features->groupmembersonly  = (!empty($CFG->enablegroupmembersonly) and plugin_supports('mod', $this->_modname, FEATURE_GROUPMEMBERSONLY, false));
        $this->_features->outcomes          = (!empty($CFG->enableoutcomes) and plugin_supports('mod', $this->_modname, FEATURE_GRADE_OUTCOMES, true));
        $this->_features->hasgrades         = plugin_supports('mod', $this->_modname, FEATURE_GRADE_HAS_GRADE, false);
        $this->_features->idnumber          = plugin_supports('mod', $this->_modname, FEATURE_IDNUMBER, true);
        $this->_features->introeditor       = plugin_supports('mod', $this->_modname, FEATURE_MOD_INTRO, true);
        $this->_features->defaultcompletion = plugin_supports('mod', $this->_modname, FEATURE_MODEDIT_DEFAULT_COMPLETION, true);
        $this->_features->rating            = plugin_supports('mod', $this->_modname, FEATURE_RATE, false);
        $this->_features->showdescription   = plugin_supports('mod', $this->_modname, FEATURE_SHOW_DESCRIPTION, false);

        $this->_features->gradecat          = ($this->_features->outcomes or $this->_features->hasgrades);
        $this->_features->advancedgrading   = plugin_supports('mod', $this->_modname, FEATURE_ADVANCED_GRADING, false);
    }

    /**
     * Only available on moodleform_mod.
     *
     * @param array $default_values passed by reference
     */
    function data_preprocessing(&$default_values){
        if (empty($default_values['scale'])) {
            $default_values['assessed'] = 0;
        }

        if (empty($default_values['assessed'])){
            $default_values['ratingtime'] = 0;
        } else {
            $default_values['ratingtime']=
                ($default_values['assesstimestart'] && $default_values['assesstimefinish']) ? 1 : 0;
        }
    }

    /**
     * Each module which defines definition_after_data() must call this method using parent::definition_after_data();
     */
    function definition_after_data() {
        global $CFG, $COURSE;
        $mform =& $this->_form;

        if ($id = $mform->getElementValue('update')) {
            $modulename = $mform->getElementValue('modulename');
            $instance   = $mform->getElementValue('instance');

            if ($this->_features->gradecat) {
                $gradecat = false;
                if (!empty($CFG->enableoutcomes) and $this->_features->outcomes) {
                    $outcomes = grade_outcome::fetch_all_available($COURSE->id);
                    if (!empty($outcomes)) {
                        $gradecat = true;
                    }
                }

                $items = grade_item::fetch_all(array('itemtype'=>'mod', 'itemmodule'=>$modulename,'iteminstance'=>$instance, 'courseid'=>$COURSE->id));
                //will be no items if, for example, this activity supports ratings but rating aggregate type == no ratings
                if (!empty($items)) {
                    foreach ($items as $item) {
                        if (!empty($item->outcomeid)) {
                            $elname = 'outcome_'.$item->outcomeid;
                            if ($mform->elementExists($elname)) {
                                $mform->hardFreeze($elname); // prevent removing of existing outcomes
                            }
                        }
                    }

                    foreach ($items as $item) {
                        if (is_bool($gradecat)) {
                            $gradecat = $item->categoryid;
                            continue;
                        }
                        if ($gradecat != $item->categoryid) {
                            //mixed categories
                            $gradecat = false;
                            break;
                        }
                    }
                }

                if ($gradecat === false) {
                    // items and outcomes in different categories - remove the option
                    // TODO: add a "Mixed categories" text instead of removing elements with no explanation
                    if ($mform->elementExists('gradecat')) {
                        $mform->removeElement('gradecat');
                        if ($this->_features->rating) {
                            //if supports ratings then the max grade dropdown wasnt added so the grade box can be removed entirely
                            $mform->removeElement('modstandardgrade');
                        }
                    }
                }
            }
        }

        if ($COURSE->groupmodeforce) {
            if ($mform->elementExists('groupmode')) {
                $mform->hardFreeze('groupmode'); // groupmode can not be changed if forced from course settings
            }
        }

        // Don't disable/remove groupingid if it is currently set to something,
        // otherwise you cannot turn it off at same time as turning off other
        // option (MDL-30764)
        if (empty($this->_cm) || !$this->_cm->groupingid) {
            if ($mform->elementExists('groupmode') and !$mform->elementExists('groupmembersonly') and empty($COURSE->groupmodeforce)) {
                $mform->disabledIf('groupingid', 'groupmode', 'eq', NOGROUPS);

            } else if (!$mform->elementExists('groupmode') and $mform->elementExists('groupmembersonly')) {
                $mform->disabledIf('groupingid', 'groupmembersonly', 'notchecked');

            } else if (!$mform->elementExists('groupmode') and !$mform->elementExists('groupmembersonly')) {
                // groupings have no use without groupmode or groupmembersonly
                if ($mform->elementExists('groupingid')) {
                    $mform->removeElement('groupingid');
                }
            }
        }

        // Completion: If necessary, freeze fields
        $completion = new completion_info($COURSE);
        if ($completion->is_enabled()) {
            // If anybody has completed the activity, these options will be 'locked'
            $completedcount = empty($this->_cm)
                ? 0
                : $completion->count_user_data($this->_cm);

            $freeze = false;
            if (!$completedcount) {
                if ($mform->elementExists('unlockcompletion')) {
                    $mform->removeElement('unlockcompletion');
                }
                // Automatically set to unlocked (note: this is necessary
                // in order to make it recalculate completion once the option
                // is changed, maybe someone has completed it now)
                $mform->getElement('completionunlocked')->setValue(1);
            } else {
                // Has the element been unlocked?
                if ($mform->exportValue('unlockcompletion')) {
                    // Yes, add in warning text and set the hidden variable
                    $mform->insertElementBefore(
                        $mform->createElement('static', 'completedunlocked',
                            get_string('completedunlocked', 'completion'),
                            get_string('completedunlockedtext', 'completion')),
                        'unlockcompletion');
                    $mform->removeElement('unlockcompletion');
                    $mform->getElement('completionunlocked')->setValue(1);
                } else {
                    // No, add in the warning text with the count (now we know
                    // it) before the unlock button
                    $mform->insertElementBefore(
                        $mform->createElement('static', 'completedwarning',
                            get_string('completedwarning', 'completion'),
                            get_string('completedwarningtext', 'completion', $completedcount)),
                        'unlockcompletion');
                    $freeze = true;
                }
            }

            if ($freeze) {
                $mform->freeze('completion');
                if ($mform->elementExists('completionview')) {
                    $mform->freeze('completionview'); // don't use hardFreeze or checkbox value gets lost
                }
                if ($mform->elementExists('completionusegrade')) {
                    $mform->freeze('completionusegrade');
                }
                $mform->freeze($this->_customcompletionelements);
            }
        }

        // Availability conditions
        if (!empty($CFG->enableavailability) && $this->_cm) {
            $ci = new condition_info($this->_cm);
            $fullcm=$ci->get_full_course_module();

            $num=0;
            foreach($fullcm->conditionsgrade as $gradeitemid=>$minmax) {
                $groupelements=$mform->getElement('conditiongradegroup['.$num.']')->getElements();
                $groupelements[0]->setValue($gradeitemid);
                $groupelements[2]->setValue(is_null($minmax->min) ? '' :
                        format_float($minmax->min, 5, true, true));
                $groupelements[4]->setValue(is_null($minmax->max) ? '' :
                        format_float($minmax->max, 5, true, true));
                $num++;
            }

            $num = 0;
            foreach($fullcm->conditionsfield as $field => $details) {
                $groupelements = $mform->getElement('conditionfieldgroup['.$num.']')->getElements();
                $groupelements[0]->setValue($field);
                $groupelements[1]->setValue(is_null($details->operator) ? '' : $details->operator);
                $groupelements[2]->setValue(is_null($details->value) ? '' : $details->value);
                $num++;
            }

            if ($completion->is_enabled()) {
                $num=0;
                foreach($fullcm->conditionscompletion as $othercmid=>$state) {
                    $groupelements=$mform->getElement('conditioncompletiongroup['.$num.']')->getElements();
                    $groupelements[0]->setValue($othercmid);
                    $groupelements[1]->setValue($state);
                    $num++;
                }
            }
        }
    }

    // form verification
    function validation($data, $files) {
        global $COURSE, $DB;
        $errors = parent::validation($data, $files);

        $mform =& $this->_form;

        $errors = array();

        if ($mform->elementExists('name')) {
            $name = trim($data['name']);
            if ($name == '') {
                $errors['name'] = get_string('required');
            }
        }

        $grade_item = grade_item::fetch(array('itemtype'=>'mod', 'itemmodule'=>$data['modulename'],
                     'iteminstance'=>$data['instance'], 'itemnumber'=>0, 'courseid'=>$COURSE->id));
        if ($data['coursemodule']) {
            $cm = $DB->get_record('course_modules', array('id'=>$data['coursemodule']));
        } else {
            $cm = null;
        }

        if ($mform->elementExists('cmidnumber')) {
            // verify the idnumber
            if (!grade_verify_idnumber($data['cmidnumber'], $COURSE->id, $grade_item, $cm)) {
                $errors['cmidnumber'] = get_string('idnumbertaken');
            }
        }

        // Completion: Don't let them choose automatic completion without turning
        // on some conditions
        if (array_key_exists('completion', $data) && $data['completion']==COMPLETION_TRACKING_AUTOMATIC) {
            if (empty($data['completionview']) && empty($data['completionusegrade']) &&
                !$this->completion_rule_enabled($data)) {
                $errors['completion'] = get_string('badautocompletion', 'completion');
            }
        }

        // Conditions: Don't let them set dates which make no sense
        if (array_key_exists('availablefrom', $data) &&
            $data['availablefrom'] && $data['availableuntil'] &&
            $data['availablefrom'] >= $data['availableuntil']) {
            $errors['availablefrom'] = get_string('badavailabledates', 'condition');
        }

        // Conditions: Verify that the grade conditions are numbers, and make sense.
        if (array_key_exists('conditiongradegroup', $data)) {
            foreach ($data['conditiongradegroup'] as $i => $gradedata) {
                if ($gradedata['conditiongrademin'] !== '' &&
                        !is_numeric(unformat_float($gradedata['conditiongrademin']))) {
                    $errors["conditiongradegroup[{$i}]"] = get_string('gradesmustbenumeric', 'condition');
                    continue;
                }
                if ($gradedata['conditiongrademax'] !== '' &&
                        !is_numeric(unformat_float($gradedata['conditiongrademax']))) {
                    $errors["conditiongradegroup[{$i}]"] = get_string('gradesmustbenumeric', 'condition');
                    continue;
                }
                if ($gradedata['conditiongrademin'] !== '' && $gradedata['conditiongrademax'] !== '' &&
                        unformat_float($gradedata['conditiongrademax']) <= unformat_float($gradedata['conditiongrademin'])) {
                    $errors["conditiongradegroup[{$i}]"] = get_string('badgradelimits', 'condition');
                    continue;
                }
                if ($gradedata['conditiongrademin'] === '' && $gradedata['conditiongrademax'] === '' &&
                        $gradedata['conditiongradeitemid']) {
                    $errors["conditiongradegroup[{$i}]"] = get_string('gradeitembutnolimits', 'condition');
                    continue;
                }
                if (($gradedata['conditiongrademin'] !== '' || $gradedata['conditiongrademax'] !== '') &&
                        !$gradedata['conditiongradeitemid']) {
                    $errors["conditiongradegroup[{$i}]"] = get_string('gradelimitsbutnoitem', 'condition');
                    continue;
                }
            }
        }

        // Conditions: Verify that the user profile field has not been declared more than once
        if (array_key_exists('conditionfieldgroup', $data)) {
            // Array to store the existing fields
            $arrcurrentfields = array();
            // Error message displayed if any condition is declared more than once. We use lang string because
            // this way we don't actually generate the string unless there is an error.
            $stralreadydeclaredwarning = new lang_string('fielddeclaredmultipletimes', 'condition');
            foreach ($data['conditionfieldgroup'] as $i => $fielddata) {
                if ($fielddata['conditionfield'] == 0) { // Don't need to bother if none is selected
                    continue;
                }
                if (in_array($fielddata['conditionfield'], $arrcurrentfields)) {
                    $errors["conditionfieldgroup[{$i}]"] = $stralreadydeclaredwarning->out();
                }
                // Add the field to the array
                $arrcurrentfields[] = $fielddata['conditionfield'];
            }
        }

        return $errors;
    }

    /**
     * Load in existing data as form defaults. Usually new entry defaults are stored directly in
     * form definition (new entry form); this function is used to load in data where values
     * already exist and data is being edited (edit entry form).
     *
     * @param mixed $default_values object or array of default values
     */
    function set_data($default_values) {
        if (is_object($default_values)) {
            $default_values = (array)$default_values;
        }

        $this->data_preprocessing($default_values);
        parent::set_data($default_values);
    }

    /**
     * Adds all the standard elements to a form to edit the settings for an activity module.
     */
    function standard_coursemodule_elements(){
        global $COURSE, $CFG, $DB;
        $mform =& $this->_form;

        $this->_outcomesused = false;
        if ($this->_features->outcomes) {
            if ($outcomes = grade_outcome::fetch_all_available($COURSE->id)) {
                $this->_outcomesused = true;
                $mform->addElement('header', 'modoutcomes', get_string('outcomes', 'grades'));
                foreach($outcomes as $outcome) {
                    $mform->addElement('advcheckbox', 'outcome_'.$outcome->id, $outcome->get_name());
                }
            }
        }


        if ($this->_features->rating) {
            require_once($CFG->dirroot.'/rating/lib.php');
            $rm = new rating_manager();

            $mform->addElement('header', 'modstandardratings', get_string('ratings', 'rating'));

            $permission=CAP_ALLOW;
            $rolenamestring = null;
            if (!empty($this->_cm)) {
                $context = context_module::instance($this->_cm->id);

                $rolenames = get_role_names_with_caps_in_context($context, array('moodle/rating:rate', 'mod/'.$this->_cm->modname.':rate'));
                $rolenamestring = implode(', ', $rolenames);
            } else {
                $rolenamestring = get_string('capabilitychecknotavailable','rating');
            }
            $mform->addElement('static', 'rolewarning', get_string('rolewarning','rating'), $rolenamestring);
            $mform->addHelpButton('rolewarning', 'rolewarning', 'rating');

            $mform->addElement('select', 'assessed', get_string('aggregatetype', 'rating') , $rm->get_aggregate_types());
            $mform->setDefault('assessed', 0);
            $mform->addHelpButton('assessed', 'aggregatetype', 'rating');

            $mform->addElement('modgrade', 'scale', get_string('scale'), false);
            $mform->disabledIf('scale', 'assessed', 'eq', 0);

            $mform->addElement('checkbox', 'ratingtime', get_string('ratingtime', 'rating'));
            $mform->disabledIf('ratingtime', 'assessed', 'eq', 0);

            $mform->addElement('date_time_selector', 'assesstimestart', get_string('from'));
            $mform->disabledIf('assesstimestart', 'assessed', 'eq', 0);
            $mform->disabledIf('assesstimestart', 'ratingtime');

            $mform->addElement('date_time_selector', 'assesstimefinish', get_string('to'));
            $mform->disabledIf('assesstimefinish', 'assessed', 'eq', 0);
            $mform->disabledIf('assesstimefinish', 'ratingtime');
        }

        //doing this here means splitting up the grade related settings on the lesson settings page
        //$this->standard_grading_coursemodule_elements();

        $mform->addElement('header', 'modstandardelshdr', get_string('modstandardels', 'form'));

        $mform->addElement('modvisible', 'visible', get_string('visible'));
        if (!empty($this->_cm)) {
            $context = context_module::instance($this->_cm->id);
            if (!has_capability('moodle/course:activityvisibility', $context)) {
                $mform->hardFreeze('visible');
            }
        }

        if ($this->_features->idnumber) {
            $mform->addElement('text', 'cmidnumber', get_string('idnumbermod'));
            $mform->addHelpButton('cmidnumber', 'idnumbermod');
        }

        if ($this->_features->groups) {
            $options = array(NOGROUPS       => get_string('groupsnone'),
                             SEPARATEGROUPS => get_string('groupsseparate'),
                             VISIBLEGROUPS  => get_string('groupsvisible'));
            $mform->addElement('select', 'groupmode', get_string('groupmode', 'group'), $options, NOGROUPS);
            $mform->addHelpButton('groupmode', 'groupmode', 'group');
        }

        if ($this->_features->groupings or $this->_features->groupmembersonly) {
            //groupings selector - used for normal grouping mode or also when restricting access with groupmembersonly
            $options = array();
            $options[0] = get_string('none');
            if ($groupings = $DB->get_records('groupings', array('courseid'=>$COURSE->id))) {
                foreach ($groupings as $grouping) {
                    $options[$grouping->id] = format_string($grouping->name);
                }
            }
            $mform->addElement('select', 'groupingid', get_string('grouping', 'group'), $options);
            $mform->addHelpButton('groupingid', 'grouping', 'group');
        }

        if ($this->_features->groupmembersonly) {
            $mform->addElement('checkbox', 'groupmembersonly', get_string('groupmembersonly', 'group'));
            $mform->addHelpButton('groupmembersonly', 'groupmembersonly', 'group');
<<<<<<< HEAD
=======
            $mform->setAdvanced('groupmembersonly');
        }

        $mform->addElement('modvisible', 'visible', get_string('visible'));
        if (!empty($this->_cm)) {
            $context = context_module::instance($this->_cm->id);
            if (!has_capability('moodle/course:activityvisibility', $context)) {
                $mform->hardFreeze('visible');
            }
        }

        if ($this->_features->idnumber) {
            $mform->addElement('text', 'cmidnumber', get_string('idnumbermod'));
            $mform->setType('cmidnumber', PARAM_RAW);
            $mform->addHelpButton('cmidnumber', 'idnumbermod');
>>>>>>> b716cd2b
        }

        if (!empty($CFG->enableavailability)) {
            // String used by conditions
            $strnone = get_string('none','condition');
            // Conditional availability

            // Available from/to defaults to midnight because then the display
            // will be nicer where it tells users when they can access it (it
            // shows only the date and not time).
            $date = usergetdate(time());
            $midnight = make_timestamp($date['year'], $date['mon'], $date['mday']);

            // From/until controls
            $mform->addElement('header', 'availabilityconditionsheader',
                    get_string('availabilityconditions', 'condition'));
            $mform->addElement('date_time_selector', 'availablefrom',
                    get_string('availablefrom', 'condition'),
                    array('optional' => true, 'defaulttime' => $midnight));
            $mform->addHelpButton('availablefrom', 'availablefrom', 'condition');
            $mform->addElement('date_time_selector', 'availableuntil',
                    get_string('availableuntil', 'condition'),
                    array('optional' => true, 'defaulttime' => $midnight));

            // Conditions based on grades
            $gradeoptions = array();
            $items = grade_item::fetch_all(array('courseid'=>$COURSE->id));
            $items = $items ? $items : array();
            foreach($items as $id=>$item) {
                // Do not include grades for current item
                if (!empty($this->_cm) && $this->_cm->instance == $item->iteminstance
                    && $this->_cm->modname == $item->itemmodule
                    && $item->itemtype == 'mod') {
                    continue;
                }
                $gradeoptions[$id] = $item->get_name();
            }
            asort($gradeoptions);
            $gradeoptions = array(0 => $strnone) + $gradeoptions;

            $grouparray = array();
            $grouparray[] =& $mform->createElement('select','conditiongradeitemid','',$gradeoptions);
            $grouparray[] =& $mform->createElement('static', '', '',' '.get_string('grade_atleast','condition').' ');
            $grouparray[] =& $mform->createElement('text', 'conditiongrademin','',array('size'=>3));
            $grouparray[] =& $mform->createElement('static', '', '','% '.get_string('grade_upto','condition').' ');
            $grouparray[] =& $mform->createElement('text', 'conditiongrademax','',array('size'=>3));
            $grouparray[] =& $mform->createElement('static', '', '','%');
            $group = $mform->createElement('group','conditiongradegroup',
                get_string('gradecondition', 'condition'),$grouparray);

            // Get version with condition info and store it so we don't ask
            // twice
            if(!empty($this->_cm)) {
                $ci = new condition_info($this->_cm, CONDITION_MISSING_EXTRATABLE);
                $this->_cm = $ci->get_full_course_module();
                $count = count($this->_cm->conditionsgrade)+1;
                $fieldcount = count($this->_cm->conditionsfield) + 1;
            } else {
                $count = 1;
                $fieldcount = 1;
            }

            $this->repeat_elements(array($group), $count, array(), 'conditiongraderepeats', 'conditiongradeadds', 2,
                                   get_string('addgrades', 'condition'), true);
            $mform->addHelpButton('conditiongradegroup[0]', 'gradecondition', 'condition');

            // Conditions based on user fields
            $operators = condition_info::get_condition_user_field_operators();
            $useroptions = condition_info::get_condition_user_fields(
                    array('context' => $this->context));
            asort($useroptions);

            $useroptions = array(0 => $strnone) + $useroptions;
            $grouparray = array();
            $grouparray[] =& $mform->createElement('select', 'conditionfield', '', $useroptions);
            $grouparray[] =& $mform->createElement('select', 'conditionfieldoperator', '', $operators);
            $grouparray[] =& $mform->createElement('text', 'conditionfieldvalue');
            $mform->setType('conditionfieldvalue', PARAM_RAW);
            $group = $mform->createElement('group', 'conditionfieldgroup', get_string('userfield', 'condition'), $grouparray);

            $this->repeat_elements(array($group), $fieldcount, array(), 'conditionfieldrepeats', 'conditionfieldadds', 2,
                                   get_string('adduserfields', 'condition'), true);
            $mform->addHelpButton('conditionfieldgroup[0]', 'userfield', 'condition');

            // Conditions based on completion
            $completion = new completion_info($COURSE);
            if ($completion->is_enabled()) {
                $completionoptions = array();
                $modinfo = get_fast_modinfo($COURSE);
                foreach($modinfo->cms as $id=>$cm) {
                    // Add each course-module if it:
                    // (a) has completion turned on
                    // (b) is not the same as current course-module
                    if ($cm->completion && (empty($this->_cm) || $this->_cm->id != $id)) {
                        $completionoptions[$id]=$cm->name;
                    }
                }
                asort($completionoptions);
                $completionoptions = array(0 => $strnone) + $completionoptions;

                $completionvalues=array(
                    COMPLETION_COMPLETE=>get_string('completion_complete','condition'),
                    COMPLETION_INCOMPLETE=>get_string('completion_incomplete','condition'),
                    COMPLETION_COMPLETE_PASS=>get_string('completion_pass','condition'),
                    COMPLETION_COMPLETE_FAIL=>get_string('completion_fail','condition'));

                $grouparray = array();
                $grouparray[] =& $mform->createElement('select','conditionsourcecmid','',$completionoptions);
                $grouparray[] =& $mform->createElement('select','conditionrequiredcompletion','',$completionvalues);
                $group = $mform->createElement('group','conditioncompletiongroup',
                    get_string('completioncondition', 'condition'),$grouparray);

                $count = empty($this->_cm) ? 1 : count($this->_cm->conditionscompletion)+1;
                $this->repeat_elements(array($group),$count,array(),
                    'conditioncompletionrepeats','conditioncompletionadds',2,
                    get_string('addcompletions','condition'),true);
                $mform->addHelpButton('conditioncompletiongroup[0]', 'completioncondition', 'condition');
            }

            // Do we display availability info to students?
            $mform->addElement('select', 'showavailability', get_string('showavailability', 'condition'),
                    array(CONDITION_STUDENTVIEW_SHOW=>get_string('showavailability_show', 'condition'),
                    CONDITION_STUDENTVIEW_HIDE=>get_string('showavailability_hide', 'condition')));
            $mform->setDefault('showavailability', CONDITION_STUDENTVIEW_SHOW);
        }

        // Conditional activities: completion tracking section
        if(!isset($completion)) {
            $completion = new completion_info($COURSE);
        }
        if ($completion->is_enabled()) {
            $mform->addElement('header', 'activitycompletionheader', get_string('activitycompletion', 'completion'));

            // Unlock button for if people have completed it (will
            // be removed in definition_after_data if they haven't)
            $mform->addElement('submit', 'unlockcompletion', get_string('unlockcompletion', 'completion'));
            $mform->registerNoSubmitButton('unlockcompletion');
            $mform->addElement('hidden', 'completionunlocked', 0);
            $mform->setType('completionunlocked', PARAM_INT);

            $mform->addElement('select', 'completion', get_string('completion', 'completion'),
                array(COMPLETION_TRACKING_NONE=>get_string('completion_none', 'completion'),
                COMPLETION_TRACKING_MANUAL=>get_string('completion_manual', 'completion')));
            $mform->setDefault('completion', $this->_features->defaultcompletion
                ? COMPLETION_TRACKING_MANUAL
                : COMPLETION_TRACKING_NONE);
            $mform->addHelpButton('completion', 'completion', 'completion');

            // Automatic completion once you view it
            $gotcompletionoptions = false;
            if (plugin_supports('mod', $this->_modname, FEATURE_COMPLETION_TRACKS_VIEWS, false)) {
                $mform->addElement('checkbox', 'completionview', get_string('completionview', 'completion'),
                    get_string('completionview_desc', 'completion'));
                $mform->disabledIf('completionview', 'completion', 'ne', COMPLETION_TRACKING_AUTOMATIC);
                $gotcompletionoptions = true;
            }

            // Automatic completion once it's graded
            if (plugin_supports('mod', $this->_modname, FEATURE_GRADE_HAS_GRADE, false)) {
                $mform->addElement('checkbox', 'completionusegrade', get_string('completionusegrade', 'completion'),
                    get_string('completionusegrade_desc', 'completion'));
                $mform->disabledIf('completionusegrade', 'completion', 'ne', COMPLETION_TRACKING_AUTOMATIC);
                $mform->addHelpButton('completionusegrade', 'completionusegrade', 'completion');
                $gotcompletionoptions = true;
            }

            // Automatic completion according to module-specific rules
            $this->_customcompletionelements = $this->add_completion_rules();
            foreach ($this->_customcompletionelements as $element) {
                $mform->disabledIf($element, 'completion', 'ne', COMPLETION_TRACKING_AUTOMATIC);
            }

            $gotcompletionoptions = $gotcompletionoptions ||
                count($this->_customcompletionelements)>0;

            // Automatic option only appears if possible
            if ($gotcompletionoptions) {
                $mform->getElement('completion')->addOption(
                    get_string('completion_automatic', 'completion'),
                    COMPLETION_TRACKING_AUTOMATIC);
            }

            // Completion expected at particular date? (For progress tracking)
            $mform->addElement('date_selector', 'completionexpected', get_string('completionexpected', 'completion'), array('optional'=>true));
            $mform->addHelpButton('completionexpected', 'completionexpected', 'completion');
            $mform->disabledIf('completionexpected', 'completion', 'eq', COMPLETION_TRACKING_NONE);
        }

        $this->standard_hidden_coursemodule_elements();
    }

    /**
     * Can be overridden to add custom completion rules if the module wishes
     * them. If overriding this, you should also override completion_rule_enabled.
     * <p>
     * Just add elements to the form as needed and return the list of IDs. The
     * system will call disabledIf and handle other behaviour for each returned
     * ID.
     * @return array Array of string IDs of added items, empty array if none
     */
    function add_completion_rules() {
        return array();
    }

    /**
     * Called during validation. Override to indicate, based on the data, whether
     * a custom completion rule is enabled (selected).
     *
     * @param array $data Input data (not yet validated)
     * @return bool True if one or more rules is enabled, false if none are;
     *   default returns false
     */
    function completion_rule_enabled($data) {
        return false;
    }

    function standard_hidden_coursemodule_elements(){
        $mform =& $this->_form;
        $mform->addElement('hidden', 'course', 0);
        $mform->setType('course', PARAM_INT);

        $mform->addElement('hidden', 'coursemodule', 0);
        $mform->setType('coursemodule', PARAM_INT);

        $mform->addElement('hidden', 'section', 0);
        $mform->setType('section', PARAM_INT);

        $mform->addElement('hidden', 'module', 0);
        $mform->setType('module', PARAM_INT);

        $mform->addElement('hidden', 'modulename', '');
        $mform->setType('modulename', PARAM_PLUGIN);

        $mform->addElement('hidden', 'instance', 0);
        $mform->setType('instance', PARAM_INT);

        $mform->addElement('hidden', 'add', 0);
        $mform->setType('add', PARAM_ALPHA);

        $mform->addElement('hidden', 'update', 0);
        $mform->setType('update', PARAM_INT);

        $mform->addElement('hidden', 'return', 0);
        $mform->setType('return', PARAM_BOOL);

        $mform->addElement('hidden', 'sr', 0);
        $mform->setType('sr', PARAM_INT);
    }

    public function standard_grading_coursemodule_elements() {
        global $COURSE, $CFG;
        $mform =& $this->_form;

        if ($this->_features->hasgrades) {

            if (!$this->_features->rating || $this->_features->gradecat) {
                $mform->addElement('header', 'modstandardgrade', get_string('grade'));
            }

            //if supports grades and grades arent being handled via ratings
            if (!$this->_features->rating) {
                $mform->addElement('modgrade', 'grade', get_string('grade'));
                $mform->setDefault('grade', 100);
            }

            if ($this->_features->advancedgrading
                    and !empty($this->current->_advancedgradingdata['methods'])
                    and !empty($this->current->_advancedgradingdata['areas'])) {

                if (count($this->current->_advancedgradingdata['areas']) == 1) {
                    // if there is just one gradable area (most cases), display just the selector
                    // without its name to make UI simplier
                    $areadata = reset($this->current->_advancedgradingdata['areas']);
                    $areaname = key($this->current->_advancedgradingdata['areas']);
                    $mform->addElement('select', 'advancedgradingmethod_'.$areaname,
                        get_string('gradingmethod', 'core_grading'), $this->current->_advancedgradingdata['methods']);
                    $mform->addHelpButton('advancedgradingmethod_'.$areaname, 'gradingmethod', 'core_grading');

                } else {
                    // the module defines multiple gradable areas, display a selector
                    // for each of them together with a name of the area
                    $areasgroup = array();
                    foreach ($this->current->_advancedgradingdata['areas'] as $areaname => $areadata) {
                        $areasgroup[] = $mform->createElement('select', 'advancedgradingmethod_'.$areaname,
                            $areadata['title'], $this->current->_advancedgradingdata['methods']);
                        $areasgroup[] = $mform->createElement('static', 'advancedgradingareaname_'.$areaname, '', $areadata['title']);
                    }
                    $mform->addGroup($areasgroup, 'advancedgradingmethodsgroup', get_string('gradingmethods', 'core_grading'),
                        array(' ', '<br />'), false);
                }
            }

            if ($this->_features->gradecat) {
                $mform->addElement('select', 'gradecat',
                        get_string('gradecategoryonmodform', 'grades'),
                        grade_get_categories_menu($COURSE->id, $this->_outcomesused));
                $mform->addHelpButton('gradecat', 'gradecategoryonmodform', 'grades');
            }
        }
    }

    function add_intro_editor($required=false, $customlabel=null) {
        if (!$this->_features->introeditor) {
            // intro editor not supported in this module
            return;
        }

        $mform = $this->_form;
        $label = is_null($customlabel) ? get_string('moduleintro') : $customlabel;

        $mform->addElement('editor', 'introeditor', $label, null, array('maxfiles'=>EDITOR_UNLIMITED_FILES, 'noclean'=>true, 'context'=>$this->context));
        $mform->setType('introeditor', PARAM_RAW); // no XSS prevention here, users must be trusted
        if ($required) {
            $mform->addRule('introeditor', get_string('required'), 'required', null, 'client');
        }

        // If the 'show description' feature is enabled, this checkbox appears
        // below the intro.
        if ($this->_features->showdescription) {
            $mform->addElement('checkbox', 'showdescription', get_string('showdescription'));
            $mform->addHelpButton('showdescription', 'showdescription');
        }
    }

    /**
     * Overriding formslib's add_action_buttons() method, to add an extra submit "save changes and return" button.
     *
     * @param bool $cancel show cancel button
     * @param string $submitlabel null means default, false means none, string is label text
     * @param string $submit2label  null means default, false means none, string is label text
     * @return void
     */
    function add_action_buttons($cancel=true, $submitlabel=null, $submit2label=null) {
        if (is_null($submitlabel)) {
            $submitlabel = get_string('savechangesanddisplay');
        }

        if (is_null($submit2label)) {
            $submit2label = get_string('savechangesandreturntocourse');
        }

        $mform = $this->_form;

        // elements in a row need a group
        $buttonarray = array();

        if ($submit2label !== false) {
            $buttonarray[] = &$mform->createElement('submit', 'submitbutton2', $submit2label);
        }

        if ($submitlabel !== false) {
            $buttonarray[] = &$mform->createElement('submit', 'submitbutton', $submitlabel);
        }

        if ($cancel) {
            $buttonarray[] = &$mform->createElement('cancel');
        }

        $mform->addGroup($buttonarray, 'buttonar', '', array(' '), false);
        $mform->setType('buttonar', PARAM_RAW);
        $mform->closeHeaderBefore('buttonar');
    }
}

<|MERGE_RESOLUTION|>--- conflicted
+++ resolved
@@ -468,6 +468,7 @@
 
         if ($this->_features->idnumber) {
             $mform->addElement('text', 'cmidnumber', get_string('idnumbermod'));
+            $mform->setType('cmidnumber', PARAM_RAW);
             $mform->addHelpButton('cmidnumber', 'idnumbermod');
         }
 
@@ -495,24 +496,6 @@
         if ($this->_features->groupmembersonly) {
             $mform->addElement('checkbox', 'groupmembersonly', get_string('groupmembersonly', 'group'));
             $mform->addHelpButton('groupmembersonly', 'groupmembersonly', 'group');
-<<<<<<< HEAD
-=======
-            $mform->setAdvanced('groupmembersonly');
-        }
-
-        $mform->addElement('modvisible', 'visible', get_string('visible'));
-        if (!empty($this->_cm)) {
-            $context = context_module::instance($this->_cm->id);
-            if (!has_capability('moodle/course:activityvisibility', $context)) {
-                $mform->hardFreeze('visible');
-            }
-        }
-
-        if ($this->_features->idnumber) {
-            $mform->addElement('text', 'cmidnumber', get_string('idnumbermod'));
-            $mform->setType('cmidnumber', PARAM_RAW);
-            $mform->addHelpButton('cmidnumber', 'idnumbermod');
->>>>>>> b716cd2b
         }
 
         if (!empty($CFG->enableavailability)) {
